--- conflicted
+++ resolved
@@ -60,7 +60,6 @@
         if self._start_time is None:
             self._start_time = self.get_clock().now().nanoseconds
             logging.info("  Start Time: %s", self._start_time)
-
 
 class SimulationAudioNode(Node):
 
@@ -443,19 +442,11 @@
                 
                 # Check if the vehicle has been stationary long enough to close the simulation (4 seconds)
                 if stationary_count >= 4 / settings.fixed_delta_seconds:
-<<<<<<< HEAD
-                    logging.info("  Mission Completed... All Waypoints have Completed")
-                    break
-
-                if simulation_start_node.check_timeout():
-                    logging.info("  Mission Completed... Timeout Reached")
-=======
                     logging.info("  Mission Completed... Completed all Waypoints")
                     break
 
                 if simulation_start_node.check_timeout():
                     logging.info("  Mission Completed... Exceeded Time Limit")
->>>>>>> 7bf391c2
                     break
 
             except:
