#!/usr/bin/env groovy

pipeline
{
    agent none

    options
    {
        buildDiscarder(logRotator(numToKeepStr: '3', artifactNumToKeepStr: '3'))
    }

    stages
    {
        stage('Building CARLA')
        {
            parallel
            {
                stage('ubuntu')
                {
                    agent { label "gpu" }
                    environment
                    {
                        UE4_ROOT = '/home/jenkins/UnrealEngine_4.26'
                    }
                    stages
                    {
                        parallel
                        {
<<<<<<< HEAD
                            stage('generate libs')
=======
                            steps
                            {
                                sh 'echo "Current workspace is ${WORKSPACE}"'
                                sh 'git update-index --skip-worktree Unreal/CarlaUE4/CarlaUE4.uproject'
                                sh 'make setup ARGS="--python-version=3.8,2 --target-wheel-platform=manylinux_2_27_x86_64 --chrono"'
                            }
                        }
                        stage('ubuntu build')
                        {
                            steps
>>>>>>> 4fdd8d73
                            {
                                stages
                                {
                                    stage('ubuntu setup')
                                    {
                                        steps
                                        {
                                            sh 'git update-index --skip-worktree Unreal/CarlaUE4/CarlaUE4.uproject'
                                            sh 'make setup ARGS="--python-version=3.8,2 --target-wheel-platform=manylinux_2_27_x86_64 --chrono"'
                                        }
                                    }
                                    stage('ubuntu build')
                                    {
                                        steps
                                        {
                                            sh 'make LibCarla'
                                            sh 'make PythonAPI ARGS="--python-version=3.8,2 --target-wheel-platform=manylinux_2_27_x86_64"'
                                            sh 'make CarlaUE4Editor ARGS="--chrono"'
                                            sh 'make plugins'
                                            sh 'make examples'
                                        }
                                        post
                                        {
                                            always
                                            {
                                                archiveArtifacts 'PythonAPI/carla/dist/*.egg'
                                                archiveArtifacts 'PythonAPI/carla/dist/*.whl'
                                            }
                                        }
                                    }
                                    stage('ubuntu unit tests')
                                    {
                                        steps
                                        {
                                            sh 'make check ARGS="--all --xml --python-version=3.8,2 --target-wheel-platform=manylinux_2_27_x86_64"'
                                        }
                                        post
                                        {
                                            always
                                            {
                                                junit 'Build/test-results/*.xml'
                                                archiveArtifacts 'profiler.csv'
                                            }
                                        }
                                    }
                                }
                            }
                            stage('Download additional resources')
                            {
                                stages
                                {
                                    stage('TEST: Checkout Doxygen repo')
                                    {
                                        when { branch "ruben/jenkins_migration"; }
                                        steps
                                        {
                                            
                                            dir('${env.WORKSPACE}/doc_repo')
                                            {
                                                checkout scmGit(
                                                    branches: [[name: '*/ruben/jenkins_migration']], 
                                                    extensions: [
                                                        cleanBeforeCheckout(),
                                                        checkoutOption(120), 
                                                        localBranch("**"), 
                                                        cloneOption(noTags:false, reference:'', shallow: false, timeout:120)
                                                    ], 
                                                    userRemoteConfigs: [
                                                        [
                                                            credentialsId: 'github_token_as_pwd_2', 
                                                            url: 'https://github.com/carla-simulator/carla-simulator.github.io.git'
                                                        ]
                                                    ]
                                                )
                                            }
                                            
                                        }
                                    }

                                    stage('ubuntu retrieve content')
                                    {
                                        steps
                                        {
                                            sh './Update.sh'
                                        }
                                    }
                                }
                            }

                        }
                        
                        stage('ubuntu package')
                        {
                            steps
                            {
                                sh 'make package ARGS="--python-version=3.8,2 --target-wheel-platform=manylinux_2_27_x86_64 --chrono"'
                                sh 'make package ARGS="--packages=AdditionalMaps,Town06_Opt,Town07_Opt,Town11,Town12,Town13,Town15 --target-archive=AdditionalMaps --clean-intermediate --python-version=3.8,2 --target-wheel-platform=manylinux_2_27_x86_64"'
                                sh 'make examples ARGS="localhost 3654"'
                            }
                            post
                            {
                                always
                                {
                                    archiveArtifacts 'Dist/*.tar.gz'
                                }
                            }
                        }
                        stage('ubuntu smoke tests')
                        {
                            steps
                            {
                                sh 'DISPLAY= ./Dist/CarlaUE4.sh -nullrhi -RenderOffScreen --carla-rpc-port=3654 --carla-streaming-port=0 -nosound > CarlaUE4.log &'
                                sh 'make smoke_tests ARGS="--xml --python-version=3.8 --target-wheel-platform=manylinux_2_27_x86_64"'
                                sh 'make run-examples ARGS="localhost 3654"'
                            }
                            post
                            {
                                always
                                {
                                    archiveArtifacts 'CarlaUE4.log'
                                    junit 'Build/test-results/smoke-tests-*.xml'
                                }
                            }
                        }
                        
                        stage('TEST: ubuntu deploy sim')
                        {
                            when { branch "ruben/jenkins_migration"; }
                            steps
                            {
                                sh 'git checkout .'
                                sh 'make deploy ARGS="--test"'
                            }

                        }

                        stage('ubuntu deploy dev')
                        {
                            when { branch "dev"; }
                            steps
                            {
                                sh 'git checkout .'
                                sh 'make deploy ARGS="--replace-latest"'
                            }
                        }
                        stage('ubuntu deploy master')
                        {
                            when { anyOf { branch "master"; buildingTag() } }
                            steps
                            {
                                sh 'git checkout .'
                                sh 'make deploy ARGS="--replace-latest --docker-push"'
                            }
                        }

                        stage('ubuntu Doxygen generation')
                        {
                            when { anyOf { branch "master"; branch "dev"; buildingTag() } }
                            steps
                            {
                                sh 'make docs'
                                sh 'tar -czf carla_doc.tar.gz ./Doxygen'
                                stash includes: 'carla_doc.tar.gz', name: 'carla_docs'
                            }
                        }    
                        
                        stage('ubuntu Doxygen upload')
                        {
                            when { anyOf { branch "master"; branch "dev"; buildingTag() } }
                            steps
                            {
                                checkout scmGit(branches: [[name: '*/master']], extensions: [checkoutOption(120), cloneOption(noTags:false, reference:'', shallow: false, timeout:120)], userRemoteConfigs: [[credentialsId: 'github_token_as_pwd_2', url: 'https://github.com/carla-simulator/carla-simulator.github.io.git']])
                                unstash name: 'carla_docs'
                                
                                withCredentials([gitUsernamePassword(credentialsId: 'github_token_as_pwd_2', gitToolName: 'git-tool')]) {
                                    sh '''
                                        tar -xvzf carla_doc.tar.gz
                                        git add Doxygen
                                        git commit -m "Updated c++ docs" || true
                                        git push
                                    '''
                                }
                            }
                        }
                        stage('TEST: ubuntu Doxygen generation')
                        {
                            when { branch "ruben/jenkins_migration"; }
                            steps
                            {
                                sh 'make docs'
                                sh 'tar -czf carla_doc.tar.gz ./Doxygen'
                                stash includes: 'carla_doc.tar.gz', name: 'carla_docs'
                            }
                        }

                        stage('TEST: ubuntu Doxygen upload')
                        {
                            when { branch "ruben/jenkins_migration"; }
                            steps
                            {
<<<<<<< HEAD
                                dir('${env.WORKSPACE}/doc_repo')
=======
                                
                                dir("${env.WORKSPACE}/doc_repo")
>>>>>>> 4fdd8d73
                                {
                                    unstash name: 'carla_docs'
                                    withCredentials([gitUsernamePassword(credentialsId: 'github_token_as_pwd_2', gitToolName: 'git-tool')]) {
                                        sh '''
                                            pwd
                                            ls -lh
                                            tar -xvzf carla_doc.tar.gz
                                            git add Doxygen
                                            git commit -m "Updated c++ docs" || true
                                            git push --set-upstream origin ruben/jenkins_migration
                                        '''
                                    }
                                }
                                
                            }
                        }
                    }
                }
                /*
                stage('windows')
                {
                
                    agent { label "windows" }
                    environment
                    {
                        UE4_ROOT = 'C:\\UE_4.26'
                    }
                    stages
                    {
                        stage('windows setup')
                        {
                            steps
                            {
                                bat """
                                    call C:\\Users\\jenkins\\setEnv64.bat
                                    git update-index --skip-worktree Unreal/CarlaUE4/CarlaUE4.uproject
                                """
                                bat """
                                    call C:\\Users\\jenkins\\setEnv64.bat
                                    make setup ARGS="--chrono"
                                """
                            }
                        }
                        stage('windows build')
                        {
                            steps
                            {
                                bat """
                                    call C:\\Users\\jenkins\\setEnv64.bat
                                    make LibCarla
                                """
                                bat """
                                    call C:\\Users\\jenkins\\setEnv64.bat
                                    make PythonAPI
                                """
                                bat """
                                    call C:\\Users\\jenkins\\setEnv64.bat
                                    make CarlaUE4Editor ARGS="--chrono"
                                """
                                bat """
                                    call C:\\Users\\jenkins\\setEnv64.bat
                                    make plugins
                                """
                            }
                            post
                            {
                                always
                                {
                                    archiveArtifacts 'PythonAPI/carla/dist/*.egg'
                                    archiveArtifacts 'PythonAPI/carla/dist/*.whl'
                                }
                            }
                        }
                        stage('windows retrieve content')
                        {
                            steps
                            {
                                bat """
                                    call C:\\Users\\jenkins\\setEnv64.bat
                                    call Update.bat
                                """
                            }
                        }
                        stage('windows package')
                        {
                            steps
                            {
                                bat """
                                    call C:\\Users\\jenkins\\setEnv64.bat
                                    make package ARGS="--chrono"
                                """
                                bat """
                                    call C:\\Users\\jenkins\\setEnv64.bat
                                    make package ARGS="--packages=AdditionalMaps,Town06_Opt,Town07_Opt,Town11,Town12,Town13,Town15 --target-archive=AdditionalMaps --clean-intermediate"
                                """
                            }
                            post {
                                always {
                                    archiveArtifacts 'Build/UE4Carla/*.zip'
                                }
                            }
                        }
                        
                        stage('windows deploy')
                        {
                            when { anyOf { branch "master"; branch "dev"; buildingTag() } }
                            steps {
                                bat """
                                    call C:\\Users\\jenkins\\setEnv64.bat
                                    git checkout .
                                    REM make deploy ARGS="--replace-latest"
                                """
                            }
                        }
                        
                    }
                    post
                    {
                        always
                        {
                            deleteDir()
                        }
                    }
                }*/
                
            }
        }
    }
}<|MERGE_RESOLUTION|>--- conflicted
+++ resolved
@@ -26,20 +26,7 @@
                     {
                         parallel
                         {
-<<<<<<< HEAD
                             stage('generate libs')
-=======
-                            steps
-                            {
-                                sh 'echo "Current workspace is ${WORKSPACE}"'
-                                sh 'git update-index --skip-worktree Unreal/CarlaUE4/CarlaUE4.uproject'
-                                sh 'make setup ARGS="--python-version=3.8,2 --target-wheel-platform=manylinux_2_27_x86_64 --chrono"'
-                            }
-                        }
-                        stage('ubuntu build')
-                        {
-                            steps
->>>>>>> 4fdd8d73
                             {
                                 stages
                                 {
@@ -240,12 +227,8 @@
                             when { branch "ruben/jenkins_migration"; }
                             steps
                             {
-<<<<<<< HEAD
-                                dir('${env.WORKSPACE}/doc_repo')
-=======
                                 
                                 dir("${env.WORKSPACE}/doc_repo")
->>>>>>> 4fdd8d73
                                 {
                                     unstash name: 'carla_docs'
                                     withCredentials([gitUsernamePassword(credentialsId: 'github_token_as_pwd_2', gitToolName: 'git-tool')]) {
