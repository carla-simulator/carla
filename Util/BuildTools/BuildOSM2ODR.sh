--- conflicted
+++ resolved
@@ -88,11 +88,6 @@
 
   mkdir -p ${OSM2ODR_BUILD_FOLDER}
   cd ${OSM2ODR_BUILD_FOLDER}
-<<<<<<< HEAD
-  # define clang compiler
-  export CC=/usr/bin/clang-10
-  export CXX=/usr/bin/clang++-10
-=======
 
   CARLA_LLVM_VERSION_MAJOR=$(cut -d'.' -f1 <<<"$(clang --version | head -n 1 | sed -r 's/^([^.]+).*$/\1/; s/^[^0-9]*([0-9]+).*$/\1/')")
   
@@ -104,7 +99,6 @@
 
   export CC=/usr/bin/clang-$CARLA_LLVM_VERSION_MAJOR
   export CXX=/usr/bin/clang++-$CARLA_LLVM_VERSION_MAJOR
->>>>>>> e5647065
 
   cmake ${OSM2ODR_SOURCE_FOLDER} \
       -G "Eclipse CDT4 - Ninja" \
