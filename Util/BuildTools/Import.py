--- conflicted
+++ resolved
@@ -190,32 +190,20 @@
 
 def invoke_commandlet(name, arguments):
     """Generic function for running a commandlet with its arguments."""
-<<<<<<< HEAD
-    ue4_path = os.environ["CARLA_UNREAL_ENGINE_PATH"]
-=======
     ue5_path = os.environ["CARLA_UNREAL_ENGINE_PATH"]
->>>>>>> a3c3e1ef
     uproject_path = os.path.join(CARLA_ROOT_PATH, "Unreal", "CarlaUnreal", "CarlaUnreal.uproject")
     run = "-run=%s" % (name)
 
     if os.name == "nt":
         sys_name = "Win64"
-<<<<<<< HEAD
-        editor_path = "%s/Engine/Binaries/%s/UnrealEditor" % (ue4_path, sys_name)
-=======
         editor_path = "%s/Engine/Binaries/%s/UnrealEditor" % (ue5_path, sys_name)
->>>>>>> a3c3e1ef
         command = [editor_path, uproject_path, run]
         command.extend(arguments)
         print("Commandlet:", command)
         subprocess.check_call(command, shell=True)
     elif os.name == "posix":
         sys_name = "Linux"
-<<<<<<< HEAD
-        editor_path = "%s/Engine/Binaries/%s/UnrealEditor" % (ue4_path, sys_name)
-=======
         editor_path = "%s/Engine/Binaries/%s/UnrealEditor" % (ue5_path, sys_name)
->>>>>>> a3c3e1ef
         full_command = "%s %s %s %s" % (editor_path, uproject_path, run, " ".join(arguments))
         print("Commandlet:", full_command)
         subprocess.call([full_command], shell=True)
