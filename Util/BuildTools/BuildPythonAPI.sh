--- conflicted
+++ resolved
@@ -83,12 +83,8 @@
 
 if ${BUILD_PYTHONAPI} ; then
 
-<<<<<<< HEAD
-  log "Building Python API for Python ${PY_VERSION}."
-=======
   for PY_VERSION in ${PY_VERSION_LIST[@]} ; do
-    log "Building Python API for Python 3."
->>>>>>> 784d9b9f
+    log "Building Python API for Python ${PY_VERSION}."
 
     /usr/bin/env python${PY_VERSION} setup.py bdist_egg
   done
