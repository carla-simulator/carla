#! /bin/bash

# ==============================================================================
# -- Parse arguments -----------------------------------------------------------
# ==============================================================================

DOC_STRING="Download and install the required libraries for carla."

USAGE_STRING="Usage: $0 [--python-version=VERSION]"

OPTS=`getopt -o h --long help,chrono,ros2,pytorch,python-version: -n 'parse-options' -- "$@"`

eval set -- "$OPTS"

PY_VERSION_LIST=3
USE_CHRONO=false
USE_PYTORCH=false
USE_ROS2=false

while [[ $# -gt 0 ]]; do
  case "$1" in
    --python-version )
      PY_VERSION_LIST="$2";
      shift 2 ;;
    --chrono )
      USE_CHRONO=true;
      shift ;;
    --pytorch )
      USE_PYTORCH=true;
      shift ;;
    --ros2 )
      USE_ROS2=true;
      shift ;;
    -h | --help )
      echo "$DOC_STRING"
      echo "$USAGE_STRING"
      exit 1
      ;;
    * )
      shift ;;
  esac
done

# ==============================================================================
# -- Set up environment --------------------------------------------------------
# ==============================================================================

source $(dirname "$0")/Environment.sh

export CC="$UE4_ROOT/Engine/Extras/ThirdPartyNotUE/SDKs/HostLinux/Linux_x64/v17_clang-10.0.1-centos7/x86_64-unknown-linux-gnu/bin/clang"
export CXX="$UE4_ROOT/Engine/Extras/ThirdPartyNotUE/SDKs/HostLinux/Linux_x64/v17_clang-10.0.1-centos7/x86_64-unknown-linux-gnu/bin/clang++"
export PATH="$UE4_ROOT/Engine/Extras/ThirdPartyNotUE/SDKs/HostLinux/Linux_x64/v17_clang-10.0.1-centos7/x86_64-unknown-linux-gnu/bin:$PATH"

CXX_TAG=c10

# Convert comma-separated string to array of unique elements.
IFS="," read -r -a PY_VERSION_LIST <<< "${PY_VERSION_LIST}"

mkdir -p ${CARLA_BUILD_FOLDER}
pushd ${CARLA_BUILD_FOLDER} >/dev/null

LLVM_INCLUDE="$UE4_ROOT/Engine/Source/ThirdParty/Linux/LibCxx/include/c++/v1"
LLVM_LIBPATH="$UE4_ROOT/Engine/Source/ThirdParty/Linux/LibCxx/lib/Linux/x86_64-unknown-linux-gnu"
UNREAL_HOSTED_CFLAGS="--sysroot=$UE4_ROOT/Engine/Extras/ThirdPartyNotUE/SDKs/HostLinux/Linux_x64/v17_clang-10.0.1-centos7/x86_64-unknown-linux-gnu/"

# ==============================================================================
# -- Get boost includes --------------------------------------------------------
# ==============================================================================

BOOST_VERSION=1.80.0
BOOST_BASENAME="boost-${BOOST_VERSION}-${CXX_TAG}"
BOOST_SHA256SUM="4b2136f98bdd1f5857f1c3dea9ac2018effe65286cf251534b6ae20cc45e1847"

BOOST_INCLUDE=${PWD}/${BOOST_BASENAME}-install/include
BOOST_LIBPATH=${PWD}/${BOOST_BASENAME}-install/lib

for PY_VERSION in ${PY_VERSION_LIST[@]} ; do
  SHOULD_BUILD_BOOST=true
  PYTHON_VERSION=$(/usr/bin/env python${PY_VERSION} -V 2>&1)
  LIB_NAME=$(cut -d . -f 1,2 <<< "$PYTHON_VERSION" | tr -d .)
  LIB_NAME=${LIB_NAME:7}
  if [[ -d "${BOOST_BASENAME}-install" ]] ; then
    if [ -f "${BOOST_BASENAME}-install/lib/libboost_python${LIB_NAME}.a" ] ; then
      SHOULD_BUILD_BOOST=false
      log "${BOOST_BASENAME} already installed."
    fi
  fi

  if { ${SHOULD_BUILD_BOOST} ; } ; then
    rm -Rf ${BOOST_BASENAME}-source

    BOOST_PACKAGE_BASENAME=boost_${BOOST_VERSION//./_}

    log "Retrieving boost."

    start=$(date +%s)
    wget "https://archives.boost.io/release/${BOOST_VERSION}/source/${BOOST_PACKAGE_BASENAME}.tar.gz" || true
    end=$(date +%s)
    echo "Elapsed Time downloading from boost webpage: $(($end-$start)) seconds"

    # try to use the backup boost we have in Jenkins
    if [ ! -f "${BOOST_PACKAGE_BASENAME}.tar.gz" ] || [[ $(sha256sum "${BOOST_PACKAGE_BASENAME}.tar.gz") != "${BOOST_SHA256SUM}" ]] ; then
      log "Using boost backup"

      start=$(date +%s)
      wget "https://carla-releases.s3.us-east-005.backblazeb2.com/Backup/${BOOST_PACKAGE_BASENAME}.tar.gz" || true
      end=$(date +%s)
      echo "Elapsed Time downloading from boost carla backup in backblaze: $(($end-$start)) seconds"

    fi

    log "Extracting boost for Python ${PY_VERSION}."

    start=$(date +%s)
    tar -xzf ${BOOST_PACKAGE_BASENAME}.tar.gz
    end=$(date +%s)
    echo "Elapsed Time Extracting boost for Python: $(($end-$start)) seconds"

    mkdir -p ${BOOST_BASENAME}-install/include
    mv ${BOOST_PACKAGE_BASENAME} ${BOOST_BASENAME}-source

    pushd ${BOOST_BASENAME}-source >/dev/null

    BOOST_TOOLSET="clang-10.0"
    BOOST_CFLAGS="-fPIC -std=c++14 -DBOOST_ERROR_CODE_HEADER_ONLY"

    py3="/usr/bin/env python${PY_VERSION}"
    py3_root=`${py3} -c "import sys; print(sys.prefix)"`
    pyv=`$py3 -c "import sys;x='{v[0]}.{v[1]}'.format(v=list(sys.version_info[:2]));sys.stdout.write(x)";`
    ./bootstrap.sh \
        --with-toolset=clang \
        --prefix=../boost-install \
        --with-libraries=python,filesystem,system,program_options \
        --with-python=${py3} --with-python-root=${py3_root}

    if ${TRAVIS} ; then
      echo "using python : ${pyv} : ${py3_root}/bin/python${PY_VERSION} ;" > ${HOME}/user-config.jam
    else
      echo "using python : ${pyv} : ${py3_root}/bin/python${PY_VERSION} ;" > project-config.jam
    fi

    ./b2 toolset="${BOOST_TOOLSET}" cxxflags="${BOOST_CFLAGS}" --prefix="../${BOOST_BASENAME}-install" -j ${CARLA_BUILD_CONCURRENCY} stage release
    ./b2 toolset="${BOOST_TOOLSET}" cxxflags="${BOOST_CFLAGS}" --prefix="../${BOOST_BASENAME}-install" -j ${CARLA_BUILD_CONCURRENCY} install

    popd >/dev/null

    rm -Rf ${BOOST_BASENAME}-source
    rm ${BOOST_PACKAGE_BASENAME}.tar.gz

    # Install boost dependencies
    mkdir -p "${LIBCARLA_INSTALL_CLIENT_FOLDER}/include/system"
    mkdir -p "${LIBCARLA_INSTALL_CLIENT_FOLDER}/lib"
    cp -rf ${BOOST_BASENAME}-install/include/* ${LIBCARLA_INSTALL_CLIENT_FOLDER}/include/system
    cp -rf ${BOOST_BASENAME}-install/lib/* ${LIBCARLA_INSTALL_CLIENT_FOLDER}/lib

  fi

done

unset BOOST_BASENAME

# ==============================================================================
# -- Get rpclib and compile it with libc++ and libstdc++ -----------------------
# ==============================================================================

RPCLIB_PATCH=v2.2.1_c5
RPCLIB_BASENAME=rpclib-${RPCLIB_PATCH}-${CXX_TAG}

RPCLIB_LIBCXX_INCLUDE=${PWD}/${RPCLIB_BASENAME}-libcxx-install/include
RPCLIB_LIBCXX_LIBPATH=${PWD}/${RPCLIB_BASENAME}-libcxx-install/lib
RPCLIB_LIBSTDCXX_INCLUDE=${PWD}/${RPCLIB_BASENAME}-libstdcxx-install/include
RPCLIB_LIBSTDCXX_LIBPATH=${PWD}/${RPCLIB_BASENAME}-libstdcxx-install/lib

if [[ -d "${RPCLIB_BASENAME}-libcxx-install" && -d "${RPCLIB_BASENAME}-libstdcxx-install" ]] ; then
  log "${RPCLIB_BASENAME} already installed."
else
  rm -Rf \
      ${RPCLIB_BASENAME}-source \
      ${RPCLIB_BASENAME}-libcxx-build ${RPCLIB_BASENAME}-libstdcxx-build \
      ${RPCLIB_BASENAME}-libcxx-install ${RPCLIB_BASENAME}-libstdcxx-install

  log "Retrieving rpclib."

  start_download_time=$(date +%s)

  git clone -b ${RPCLIB_PATCH} https://github.com/carla-simulator/rpclib.git ${RPCLIB_BASENAME}-source

  end_download_time=$(date +%s)
<<<<<<< HEAD
  echo "Elapsed Time downloading rpclib: $(($end_download_time-$start_download_time)) seconds"
=======
  echo "Elapsed Time downloading rpclib: $(($end-$start)) seconds"
>>>>>>> 1433186a
  log "Building rpclib with libc++."

  # rpclib does not use any cmake 3.9 feature.
  # As cmake 3.9 is not standard in Ubuntu 16.04, change cmake version to 3.5
  sed -i s/"3.9.0"/"3.5.0"/g ${RPCLIB_BASENAME}-source/CMakeLists.txt

  mkdir -p ${RPCLIB_BASENAME}-libcxx-build

  pushd ${RPCLIB_BASENAME}-libcxx-build >/dev/null

  cmake -G "Ninja" \
      -DCMAKE_CXX_FLAGS="-fPIC -std=c++14 -stdlib=libc++ -I${LLVM_INCLUDE} -Wl,-L${LLVM_LIBPATH} -DBOOST_NO_EXCEPTIONS -DASIO_NO_EXCEPTIONS ${UNREAL_HOSTED_CFLAGS}" \
      -DCMAKE_INSTALL_PREFIX="../${RPCLIB_BASENAME}-libcxx-install" \
      ../${RPCLIB_BASENAME}-source

  ninja

  ninja install

  popd >/dev/null

  log "Building rpclib with libstdc++."

  mkdir -p ${RPCLIB_BASENAME}-libstdcxx-build

  pushd ${RPCLIB_BASENAME}-libstdcxx-build >/dev/null

  cmake -G "Ninja" \
      -DCMAKE_CXX_FLAGS="-fPIC -std=c++14" \
      -DCMAKE_INSTALL_PREFIX="../${RPCLIB_BASENAME}-libstdcxx-install" \
      ../${RPCLIB_BASENAME}-source

  ninja

  ninja install

  popd >/dev/null

  rm -Rf ${RPCLIB_BASENAME}-source ${RPCLIB_BASENAME}-libcxx-build ${RPCLIB_BASENAME}-libstdcxx-build

fi

unset RPCLIB_BASENAME

# ==============================================================================
# -- Get GTest and compile it with libc++ --------------------------------------
# ==============================================================================

GTEST_VERSION=1.8.1
GTEST_BASENAME=gtest-${GTEST_VERSION}-${CXX_TAG}

GTEST_LIBCXX_INCLUDE=${PWD}/${GTEST_BASENAME}-libcxx-install/include
GTEST_LIBCXX_LIBPATH=${PWD}/${GTEST_BASENAME}-libcxx-install/lib
GTEST_LIBSTDCXX_INCLUDE=${PWD}/${GTEST_BASENAME}-libstdcxx-install/include
GTEST_LIBSTDCXX_LIBPATH=${PWD}/${GTEST_BASENAME}-libstdcxx-install/lib

if [[ -d "${GTEST_BASENAME}-libcxx-install" && -d "${GTEST_BASENAME}-libstdcxx-install" ]] ; then
  log "${GTEST_BASENAME} already installed."
else
  rm -Rf \
      ${GTEST_BASENAME}-source \
      ${GTEST_BASENAME}-libcxx-build ${GTEST_BASENAME}-libstdcxx-build \
      ${GTEST_BASENAME}-libcxx-install ${GTEST_BASENAME}-libstdcxx-install

  log "Retrieving Google Test."

  start_download_time=$(date +%s)

  git clone --depth=1 -b release-${GTEST_VERSION} https://github.com/google/googletest.git ${GTEST_BASENAME}-source

  end_download_time=$(date +%s)
  echo "Elapsed Time downloading rpclib: $(($end-$start)) seconds"

  log "Building Google Test with libc++."

  mkdir -p ${GTEST_BASENAME}-libcxx-build

  pushd ${GTEST_BASENAME}-libcxx-build >/dev/null

  cmake -G "Ninja" \
      -DCMAKE_CXX_FLAGS="-std=c++14 -stdlib=libc++ -I${LLVM_INCLUDE} -Wl,-L${LLVM_LIBPATH} -DBOOST_NO_EXCEPTIONS -fno-exceptions ${UNREAL_HOSTED_CFLAGS}" \
      -DCMAKE_INSTALL_PREFIX="../${GTEST_BASENAME}-libcxx-install" \
      ../${GTEST_BASENAME}-source

  ninja

  ninja install

  popd >/dev/null

  log "Building Google Test with libstdc++."

  mkdir -p ${GTEST_BASENAME}-libstdcxx-build

  pushd ${GTEST_BASENAME}-libstdcxx-build >/dev/null

  cmake -G "Ninja" \
      -DCMAKE_CXX_FLAGS="-std=c++14" \
      -DCMAKE_INSTALL_PREFIX="../${GTEST_BASENAME}-libstdcxx-install" \
      ../${GTEST_BASENAME}-source

  ninja

  ninja install

  popd >/dev/null

  rm -Rf ${GTEST_BASENAME}-source ${GTEST_BASENAME}-libcxx-build ${GTEST_BASENAME}-libstdcxx-build

fi

unset GTEST_BASENAME

# ==============================================================================
# -- Get Recast&Detour and compile it with libc++ ------------------------------
# ==============================================================================

RECAST_BASENAME=recast-${CXX_TAG}

RECAST_INCLUDE=${PWD}/${RECAST_BASENAME}-install/include
RECAST_LIBPATH=${PWD}/${RECAST_BASENAME}-install/lib

if [[ -d "${RECAST_BASENAME}-install" &&
      -f "${RECAST_BASENAME}-install/bin/RecastBuilder" ]] ; then
  log "${RECAST_BASENAME} already installed."
else
  rm -Rf \
      ${RECAST_BASENAME}-source \
      ${RECAST_BASENAME}-build \
      ${RECAST_BASENAME}-install

  log "Retrieving Recast & Detour"

  start=$(date +%s)

  git clone --depth 1 -b carla https://github.com/carla-simulator/recastnavigation.git ${RECAST_BASENAME}-source

  end=$(date +%s)
  echo "Elapsed Time downloading: $(($end-$start)) seconds"

  pushd ${RECAST_BASENAME}-source >/dev/null

  popd >/dev/null

  log "Building Recast & Detour with libc++."

  mkdir -p ${RECAST_BASENAME}-build

  pushd ${RECAST_BASENAME}-build >/dev/null

  cmake -G "Ninja" \
      -DCMAKE_CXX_FLAGS="-std=c++14 -fPIC" \
      -DCMAKE_INSTALL_PREFIX="../${RECAST_BASENAME}-install" \
      -DRECASTNAVIGATION_DEMO=False \
      -DRECASTNAVIGATION_TEST=False \
      ../${RECAST_BASENAME}-source

  ninja

  ninja install

  popd >/dev/null

  rm -Rf ${RECAST_BASENAME}-source ${RECAST_BASENAME}-build

fi

# make sure the RecastBuilder is corrctly copied
RECAST_INSTALL_DIR="${CARLA_BUILD_FOLDER}/../Util/DockerUtils/dist"
if [[ ! -f "${RECAST_INSTALL_DIR}/RecastBuilder" ]]; then
  cp "${RECAST_BASENAME}-install/bin/RecastBuilder" "${RECAST_INSTALL_DIR}/"
fi

unset RECAST_BASENAME

# ==============================================================================
# -- Get and compile libpng 1.6.37 ------------------------------
# ==============================================================================

LIBPNG_VERSION=1.6.37
LIBPNG_REPO=https://sourceforge.net/projects/libpng/files/libpng16/${LIBPNG_VERSION}/libpng-${LIBPNG_VERSION}.tar.xz
LIBPNG_BASENAME=libpng-${LIBPNG_VERSION}
LIBPNG_INSTALL=${LIBPNG_BASENAME}-install

LIBPNG_INCLUDE=${PWD}/${LIBPNG_BASENAME}-install/include/
LIBPNG_LIBPATH=${PWD}/${LIBPNG_BASENAME}-install/lib

if [[ -d ${LIBPNG_INSTALL} ]] ; then
  log "Libpng already installed."
else
  log "Retrieving libpng."

  start=$(date +%s)
  wget ${LIBPNG_REPO}
  end=$(date +%s)
  echo "Elapsed Time downloading libpng: $(($end-$start)) seconds"

  start=$(date +%s)
  log "Extracting libpng."
  tar -xf libpng-${LIBPNG_VERSION}.tar.xz
  end=$(date +%s)
  echo "Elapsed Time Extracting libpng: $(($end-$start)) seconds"

  mv ${LIBPNG_BASENAME} ${LIBPNG_BASENAME}-source

  pushd ${LIBPNG_BASENAME}-source >/dev/null

  ./configure --prefix=${CARLA_BUILD_FOLDER}/${LIBPNG_INSTALL}
  make install

  popd >/dev/null

  rm -Rf libpng-${LIBPNG_VERSION}.tar.xz
  rm -Rf ${LIBPNG_BASENAME}-source
fi

# ==============================================================================
# -- Get and compile libxerces 3.2.3 ------------------------------
# ==============================================================================

XERCESC_VERSION=3.2.3
XERCESC_BASENAME=xerces-c-${XERCESC_VERSION}

XERCESC_TEMP_FOLDER=${XERCESC_BASENAME}
XERCESC_REPO=https://archive.apache.org/dist/xerces/c/3/sources/xerces-c-${XERCESC_VERSION}.tar.gz

XERCESC_SRC_DIR=${XERCESC_BASENAME}-source
XERCESC_INSTALL_DIR=${XERCESC_BASENAME}-install
XERCESC_INSTALL_SERVER_DIR=${XERCESC_BASENAME}-install-server
XERCESC_LIB=${XERCESC_INSTALL_DIR}/lib/libxerces-c.a
XERCESC_SERVER_LIB=${XERCESC_INSTALL_SERVER_DIR}/lib/libxerces-c.a

if [[ -d ${XERCESC_INSTALL_DIR} &&  -d ${XERCESC_INSTALL_SERVER_DIR} ]] ; then
  log "Xerces-c already installed."
else
  log "Retrieving xerces-c."
  start=$(date +%s)
  wget ${XERCESC_REPO}
  end=$(date +%s)
  echo "Elapsed Time downloading from xerces repo: $(($end-$start)) seconds"
  # try to use the backup boost we have in Jenkins
  if [[ ! -f "${XERCESC_BASENAME}.tar.gz" ]] ; then
    log "Using xerces backup"
    start=$(date +%s)
    wget "https://carla-releases.s3.us-east-005.backblazeb2.com/Backup/${XERCESC_BASENAME}.tar.gz" || true
    end=$(date +%s)
    echo "Elapsed Time downloading from xerces backup: $(($end-$start)) seconds"
  fi

  log "Extracting xerces-c."

  start=$(date +%s)
  tar -xzf ${XERCESC_BASENAME}.tar.gz
  end=$(date +%s)
  echo "Elapsed Time Extracting xerces-c: $(($end-$start)) seconds"

  mv ${XERCESC_BASENAME} ${XERCESC_SRC_DIR}
  mkdir -p ${XERCESC_INSTALL_DIR}
  mkdir -p ${XERCESC_SRC_DIR}/build

  pushd ${XERCESC_SRC_DIR}/build >/dev/null

  cmake -G "Ninja" \
      -DCMAKE_CXX_FLAGS="-std=c++14 -fPIC -w" \
      -DCMAKE_INSTALL_PREFIX="../../${XERCESC_INSTALL_DIR}" \
      -DCMAKE_BUILD_TYPE=Release \
      -DBUILD_SHARED_LIBS=OFF \
      -Dtranscoder=gnuiconv \
      -Dnetwork=OFF \
      ..
  ninja
  ninja install

  popd >/dev/null

  mkdir -p ${XERCESC_INSTALL_SERVER_DIR}

  pushd ${XERCESC_SRC_DIR}/build >/dev/null

  cmake -G "Ninja" \
      -DCMAKE_CXX_FLAGS="-std=c++14 -stdlib=libc++ -fPIC -w -I${LLVM_INCLUDE} -L${LLVM_LIBPATH}" \
      -DCMAKE_INSTALL_PREFIX="../../${XERCESC_INSTALL_SERVER_DIR}" \
      -DCMAKE_BUILD_TYPE=Release \
      -DBUILD_SHARED_LIBS=OFF \
      -Dtranscoder=gnuiconv \
      -Dnetwork=OFF \
      ..
  ninja
  ninja install

  popd >/dev/null

  rm -Rf ${XERCESC_BASENAME}.tar.gz
  rm -Rf ${XERCESC_SRC_DIR}
fi

mkdir -p ${LIBCARLA_INSTALL_CLIENT_FOLDER}/lib/
cp ${XERCESC_LIB} ${LIBCARLA_INSTALL_CLIENT_FOLDER}/lib/

mkdir -p ${LIBCARLA_INSTALL_SERVER_FOLDER}/lib/
cp -p ${XERCESC_SERVER_LIB} ${LIBCARLA_INSTALL_SERVER_FOLDER}/lib/

# ==============================================================================
# -- Get Eigen headers 3.1.0 (CARLA dependency) -------------------------------------
# ==============================================================================

EIGEN_VERSION=3.1.0
EIGEN_REPO=https://gitlab.com/libeigen/eigen/-/archive/${EIGEN_VERSION}/eigen-${EIGEN_VERSION}.tar.gz
EIGEN_BASENAME=eigen-${EIGEN_VERSION}

EIGEN_SRC_DIR=eigen-${EIGEN_VERSION}-src
EIGEN_INSTALL_DIR=eigen-${EIGEN_VERSION}-install
EIGEN_INCLUDE=${EIGEN_INSTALL_DIR}/include


if [[ -d ${EIGEN_INSTALL_DIR} ]] ; then
  log "Eigen already installed."
else
  log "Retrieving Eigen."

  start=$(date +%s)
  wget ${EIGEN_REPO}
  end=$(date +%s)
  echo "Elapsed Time downloading from eigen repo: $(($end-$start)) seconds"

  log "Extracting Eigen."
  start=$(date +%s)
  tar -xzf ${EIGEN_BASENAME}.tar.gz
  end=$(date +%s)
  echo "Elapsed Time Extracting EIGEN: $(($end-$start)) seconds"

  mv ${EIGEN_BASENAME} ${EIGEN_SRC_DIR}
  mkdir -p ${EIGEN_INCLUDE}/unsupported
  mv ${EIGEN_SRC_DIR}/Eigen ${EIGEN_INCLUDE}
  mv ${EIGEN_SRC_DIR}/unsupported/Eigen ${EIGEN_INCLUDE}/unsupported/Eigen

  rm -Rf ${EIGEN_BASENAME}.tar.gz
  rm -Rf ${EIGEN_SRC_DIR}
fi

mkdir -p ${LIBCARLA_INSTALL_SERVER_FOLDER}/include/
cp -p -r ${EIGEN_INCLUDE}/* ${LIBCARLA_INSTALL_SERVER_FOLDER}/include/

if ${USE_CHRONO} ; then

  # ==============================================================================
  # -- Get Eigen headers (Chrono dependency) -------------------------------------
  # ==============================================================================

  EIGEN_VERSION=3.3.7
  EIGEN_REPO=https://gitlab.com/libeigen/eigen/-/archive/3.3.7/eigen-3.3.7.tar.gz
  EIGEN_BASENAME=eigen-${EIGEN_VERSION}

  EIGEN_SRC_DIR=eigen-${EIGEN_VERSION}-src
  EIGEN_INSTALL_DIR=eigen-${EIGEN_VERSION}-install
  EIGEN_INCLUDE=${EIGEN_INSTALL_DIR}/include


  if [[ -d ${EIGEN_INSTALL_DIR} ]] ; then
    log "Eigen already installed."
  else
    log "Retrieving Eigen."

    start=$(date +%s)
    wget ${EIGEN_REPO}
    end=$(date +%s)
    echo "Elapsed Time: $(($end-$start)) seconds"

    log "Extracting Eigen."

    start=$(date +%s)
    tar -xzf ${EIGEN_BASENAME}.tar.gz
    end=$(date +%s)
    echo "Elapsed Time Extracting for Eigen: $(($end-$start)) seconds"

    mv ${EIGEN_BASENAME} ${EIGEN_SRC_DIR}
    mkdir -p ${EIGEN_INCLUDE}/unsupported
    mv ${EIGEN_SRC_DIR}/Eigen ${EIGEN_INCLUDE}
    mv ${EIGEN_SRC_DIR}/unsupported/Eigen ${EIGEN_INCLUDE}/unsupported/Eigen

    rm -Rf ${EIGEN_BASENAME}.tar.gz
    rm -Rf ${EIGEN_SRC_DIR}
  fi

  mkdir -p ${LIBCARLA_INSTALL_SERVER_FOLDER}/include/
  cp -p -r ${EIGEN_INCLUDE}/* ${LIBCARLA_INSTALL_SERVER_FOLDER}/include/

  # ==============================================================================
  # -- Get Chrono and compile it with libc++ -------------------------------------
  # ==============================================================================

  CHRONO_TAG=6.0.0
  # CHRONO_TAG=develop
  CHRONO_REPO=https://github.com/projectchrono/chrono.git

  CHRONO_SRC_DIR=chrono-source
  CHRONO_INSTALL_DIR=chrono-install

  if [[ -d ${CHRONO_INSTALL_DIR} ]] ; then
    log "chrono library already installed."
  else
    log "Retrieving chrono library."
    start=$(date +%s)
    git clone --depth 1 --branch ${CHRONO_TAG} ${CHRONO_REPO} ${CHRONO_SRC_DIR}
    end=$(date +%s)
    echo "Elapsed Time dowloading chrono: $(($end-$start)) seconds"

    mkdir -p ${CHRONO_SRC_DIR}/build

    pushd ${CHRONO_SRC_DIR}/build >/dev/null

    cmake -G "Ninja" \
        -DCMAKE_CXX_FLAGS="-fPIC -std=c++14 -stdlib=libc++ -I${LLVM_INCLUDE} -L${LLVM_LIBPATH} -Wno-unused-command-line-argument ${UNREAL_HOSTED_CFLAGS}" \
        -DEIGEN3_INCLUDE_DIR="../../${EIGEN_INCLUDE}" \
        -DCMAKE_INSTALL_PREFIX="../../${CHRONO_INSTALL_DIR}" \
        -DCMAKE_BUILD_TYPE=Release \
        -DENABLE_MODULE_VEHICLE=ON \
        ..
    ninja
    ninja install

    popd >/dev/null

    rm -Rf ${CHRONO_SRC_DIR}
  fi

  mkdir -p ${LIBCARLA_INSTALL_SERVER_FOLDER}/lib/
  mkdir -p ${LIBCARLA_INSTALL_SERVER_FOLDER}/include/
  cp -p ${CHRONO_INSTALL_DIR}/lib/*.so ${LIBCARLA_INSTALL_SERVER_FOLDER}/lib/
  cp -p -r ${CHRONO_INSTALL_DIR}/include/* ${LIBCARLA_INSTALL_SERVER_FOLDER}/include/
fi

# ==============================================================================
# -- Get and compile Sqlite3 ---------------------------------------------------
# ==============================================================================

SQLITE_VERSION=sqlite-autoconf-3340100
SQLITE_REPO=https://www.sqlite.org/2021/${SQLITE_VERSION}.tar.gz

SQLITE_TAR=${SQLITE_VERSION}.tar.gz
SQLITE_SOURCE_DIR=sqlite-src
SQLITE_INSTALL_DIR=sqlite-install

SQLITE_INCLUDE_DIR=${PWD}/${SQLITE_INSTALL_DIR}/include
SQLITE_LIB=${PWD}/${SQLITE_INSTALL_DIR}/lib/libsqlite3.a
SQLITE_FULL_LIB=${PWD}/${SQLITE_INSTALL_DIR}/lib/
SQLITE_EXE=${PWD}/${SQLITE_INSTALL_DIR}/bin/sqlite3

if [[ -d ${SQLITE_INSTALL_DIR} ]] ; then
  log "Sqlite already installed."
else
  log "Retrieving Sqlite3"

  start=$(date +%s)
  wget ${SQLITE_REPO}
  end=$(date +%s)
  echo "Elapsed Time: $(($end-$start)) seconds"

  log "Extracting Sqlite3"

  start=$(date +%s)
  tar -xzf ${SQLITE_TAR}
  end=$(date +%s)
  echo "Elapsed Time Extracting for SQlite: $(($end-$start)) seconds"

  mv ${SQLITE_VERSION} ${SQLITE_SOURCE_DIR}

  mkdir ${SQLITE_INSTALL_DIR}

  pushd ${SQLITE_SOURCE_DIR} >/dev/null

  export CFLAGS="-fPIC -w"
  ./configure --prefix=${PWD}/../sqlite-install/
  make
  make install

  popd >/dev/null

  rm -Rf ${SQLITE_TAR}
  rm -Rf ${SQLITE_SOURCE_DIR}
fi

mkdir -p ${LIBCARLA_INSTALL_CLIENT_FOLDER}/lib/
cp ${SQLITE_LIB} ${LIBCARLA_INSTALL_CLIENT_FOLDER}/lib/

mkdir -p ${LIBCARLA_INSTALL_SERVER_FOLDER}/lib/
cp -p -r ${SQLITE_FULL_LIB} ${LIBCARLA_INSTALL_SERVER_FOLDER}

# ==============================================================================
# -- Get and compile PROJ ------------------------------------------------------
# ==============================================================================

PROJ_VERSION=proj-7.2.1
PROJ_REPO=https://download.osgeo.org/proj/${PROJ_VERSION}.tar.gz

PROJ_TAR=${PROJ_VERSION}.tar.gz
PROJ_SRC_DIR=proj-src
PROJ_INSTALL_DIR=proj-install
PROJ_INSTALL_SERVER_DIR=proj-install-server
PROJ_INSTALL_DIR_FULL=${PWD}/${PROJ_INSTALL_DIR}
PROJ_INSTALL_SERVER_DIR_FULL=${PWD}/${PROJ_INSTALL_SERVER_DIR}
PROJ_LIB=${PROJ_INSTALL_DIR_FULL}/lib/libproj.a
PROJ_SERVER_LIB=${PROJ_INSTALL_SERVER_DIR_FULL}/lib/libproj.a

if [[ -d ${PROJ_INSTALL_DIR} && -d ${PROJ_INSTALL_SERVER_DIR_FULL} ]] ; then
  log "PROJ already installed."
else
  log "Retrieving PROJ"

  start=$(date +%s)
  wget ${PROJ_REPO}
  end=$(date +%s)
  echo "Elapsed Time: $(($end-$start)) seconds"

  log "Extracting PROJ"
  start=$(date +%s)
  tar -xzf ${PROJ_TAR}
  end=$(date +%s)
  echo "Elapsed Time Extracting for PROJ: $(($end-$start)) seconds"

  mv ${PROJ_VERSION} ${PROJ_SRC_DIR}

  mkdir -p ${PROJ_SRC_DIR}/build
  mkdir -p ${PROJ_INSTALL_DIR}

  pushd ${PROJ_SRC_DIR}/build >/dev/null

  cmake -G "Ninja" .. \
      -DCMAKE_CXX_FLAGS="-std=c++14 -fPIC" \
      -DSQLITE3_INCLUDE_DIR=${SQLITE_INCLUDE_DIR} -DSQLITE3_LIBRARY=${SQLITE_LIB} \
      -DEXE_SQLITE3=${SQLITE_EXE} \
      -DENABLE_TIFF=OFF -DENABLE_CURL=OFF -DBUILD_SHARED_LIBS=OFF -DBUILD_PROJSYNC=OFF \
      -DCMAKE_BUILD_TYPE=Release -DBUILD_PROJINFO=OFF \
      -DBUILD_CCT=OFF -DBUILD_CS2CS=OFF -DBUILD_GEOD=OFF -DBUILD_GIE=OFF \
      -DBUILD_PROJ=OFF -DBUILD_TESTING=OFF \
      -DCMAKE_INSTALL_PREFIX=${PROJ_INSTALL_DIR_FULL}
  ninja
  ninja install

  popd >/dev/null

  mkdir -p ${PROJ_INSTALL_SERVER_DIR}

  pushd ${PROJ_SRC_DIR}/build >/dev/null

  cmake -G "Ninja" .. \
      -DCMAKE_CXX_FLAGS="-std=c++14 -fPIC -stdlib=libc++ -I${LLVM_INCLUDE} -Wl,-L${LLVM_LIBPATH}"  \
      -DSQLITE3_INCLUDE_DIR=${SQLITE_INCLUDE_DIR} -DSQLITE3_LIBRARY=${SQLITE_LIB} \
      -DEXE_SQLITE3=${SQLITE_EXE} \
      -DENABLE_TIFF=OFF -DENABLE_CURL=OFF -DBUILD_SHARED_LIBS=OFF -DBUILD_PROJSYNC=OFF \
      -DCMAKE_BUILD_TYPE=Release -DBUILD_PROJINFO=OFF \
      -DBUILD_CCT=OFF -DBUILD_CS2CS=OFF -DBUILD_GEOD=OFF -DBUILD_GIE=OFF \
      -DBUILD_PROJ=OFF -DBUILD_TESTING=OFF \
      -DCMAKE_INSTALL_PREFIX=${PROJ_INSTALL_SERVER_DIR_FULL}
  ninja
  ninja install

  popd >/dev/null

  rm -Rf ${PROJ_TAR}
  rm -Rf ${PROJ_SRC_DIR}

fi

cp ${PROJ_LIB} ${LIBCARLA_INSTALL_CLIENT_FOLDER}/lib/

mkdir -p ${LIBCARLA_INSTALL_SERVER_FOLDER}/lib/
cp -p ${PROJ_SERVER_LIB} ${LIBCARLA_INSTALL_SERVER_FOLDER}/lib/

# ==============================================================================
# -- Get and compile patchelf --------------------------------------------------
# ==============================================================================

PATCHELF_VERSION=0.12
PATCHELF_REPO=https://github.com/NixOS/patchelf/archive/${PATCHELF_VERSION}.tar.gz

PATCHELF_TAR=${PATCHELF_VERSION}.tar.gz
PATCHELF_SOURCE_DIR=patchelf-src
PATCHELF_INSTALL_DIR=patchelf-install

PATCHELF_INCLUDE_DIR=${PWD}/${PATCHELF_INSTALL_DIR}/include
PATCHELF_EXE=${PWD}/${PATCHELF_INSTALL_DIR}/bin/patchelf

if [[ -d ${PATCHELF_INSTALL_DIR} ]] ; then
  log "Patchelf already installed."
else
  log "Retrieving patchelf"

  start=$(date +%s)
  wget ${PATCHELF_REPO}
  end=$(date +%s)
  echo "Elapsed Time: $(($end-$start)) seconds"

  log "Extracting patchelf"
  start=$(date +%s)
  tar -xzf ${PATCHELF_TAR}
  end=$(date +%s)
  echo "Elapsed Time Extracting patchelf: $(($end-$start)) seconds"

  mv patchelf-${PATCHELF_VERSION} ${PATCHELF_SOURCE_DIR}

  mkdir ${PATCHELF_INSTALL_DIR}

  pushd ${PATCHELF_SOURCE_DIR} >/dev/null

  ./bootstrap.sh
  ./configure --prefix=${PWD}/../${PATCHELF_INSTALL_DIR}
  make
  make install

  popd >/dev/null

  rm -Rf ${PATCHELF_TAR}
  rm -Rf ${PATCHELF_SOURCE_DIR}
fi

mkdir -p ${LIBCARLA_INSTALL_CLIENT_FOLDER}/bin/
cp ${PATCHELF_EXE} ${LIBCARLA_INSTALL_CLIENT_FOLDER}/bin/

# ==============================================================================
# -- Download libtorch and dependencies ----------------------------------------
# ==============================================================================

if ${USE_PYTORCH} ; then

  LIBTORCH_BASENAME=libtorch

  LIBTORCH_PATH=${PWD}/${LIBTORCH_BASENAME}
  LIBTORCH_INCLUDE=${LIBTORCH_PATH}/include
  LIBTORCH_LIB=${LIBTORCH_PATH}/lib
  LIBTORCH_ZIPFILE=libtorch-shared-with-deps-1.11.0+cu113.zip
  LIBTORCH_REPO=https://download.pytorch.org/libtorch/cu113/libtorch-shared-with-deps-1.11.0%2Bcu113.zip
  if [[ ! -d ${LIBTORCH_PATH} ]] ; then

    start=$(date +%s)
    wget ${LIBTORCH_REPO}
    end=$(date +%s)
    echo "Elapsed Time downloading LIBTORCH_REPO: $(($end-$start)) seconds"

    unzip ${LIBTORCH_ZIPFILE}
  fi

  function build_torch_extension {

    LIB_SOURCE=$1
    LIB_INSTALL=$2
    LIB_REPO=$3
    if [[ ! -d ${LIB_INSTALL} ]] ; then
      if [[ ! -d ${LIB_SOURCE} ]] ; then
        mkdir -p ${LIB_SOURCE}
        log "${LIB_REPO}"
        git clone ${LIB_REPO} ${LIB_SOURCE}
        mkdir -p ${LIB_SOURCE}/build
      fi
      pushd ${LIB_SOURCE}/build >/dev/null

      cmake -DCMAKE_PREFIX_PATH="${LIBTORCH_PATH}" \
          -DCMAKE_CUDA_COMPILER="/usr/local/cuda/bin/nvcc" \
          -DCMAKE_INSTALL_PREFIX="${LIB_INSTALL}" \
          -DCMAKE_CUDA_FLAGS="-gencode=arch=compute_35,code=sm_35 -gencode=arch=compute_37,code=sm_37 -gencode=arch=compute_50,code=sm_50 -gencode=arch=compute_52,code=sm_52 -gencode=arch=compute_53,code=sm_53 -gencode=arch=compute_60,code=sm_60 -gencode=arch=compute_61,code=sm_61 -gencode=arch=compute_62,code=sm_62 -gencode=arch=compute_70,code=sm_70 -gencode=arch=compute_72,code=sm_72 -gencode=arch=compute_75,code=sm_75 -gencode=arch=compute_80,code=sm_80 -gencode=arch=compute_86,code=sm_86 -gencode=arch=compute_87,code=sm_87 -Wno-deprecated-gpu-targets" \
          -DWITH_CUDA=ON \
          ..
      make
      make install
      popd >/dev/null
    fi

  }

  log "Build libtorch scatter"
  #LibtorchScatter
  LIBTORCHSCATTER_BASENAME=libtorchscatter
  LIBTORCHSCATTER_SOURCE_DIR=${PWD}/${LIBTORCHSCATTER_BASENAME}-source
  LIBTORCHSCATTER_INSTALL_DIR=${PWD}/${LIBTORCHSCATTER_BASENAME}-install
  LIBTORCHSCATTER_INCLUDE=${LIBTORCHSCATTER_INSTALL_DIR}/include
  LIBTORCHSCATTER_LIB=${LIBTORCHSCATTER_INSTALL_DIR}/lib
  LIBTORCHSCATTER_REPO="https://github.com/rusty1s/pytorch_scatter.git"

  build_torch_extension ${LIBTORCHSCATTER_SOURCE_DIR} ${LIBTORCHSCATTER_INSTALL_DIR} "${LIBTORCHSCATTER_REPO}"

  log "Build libtorch cluster"
  LIBTORCHCLUSTER_BASENAME=libtorchcluster
  LIBTORCHCLUSTER_SOURCE_DIR=${PWD}/${LIBTORCHCLUSTER_BASENAME}-source
  LIBTORCHCLUSTER_INSTALL_DIR=${PWD}/${LIBTORCHCLUSTER_BASENAME}-install
  LIBTORCHCLUSTER_INCLUDE=${LIBTORCHCLUSTER_INSTALL_DIR}/include
  LIBTORCHCLUSTER_LIB=${LIBTORCHCLUSTER_INSTALL_DIR}/lib
  LIBTORCHCLUSTER_REPO="https://github.com/rusty1s/pytorch_cluster.git"

  build_torch_extension ${LIBTORCHCLUSTER_SOURCE_DIR} ${LIBTORCHCLUSTER_INSTALL_DIR} "${LIBTORCHCLUSTER_REPO}"

  mkdir -p ${LIBCARLA_INSTALL_SERVER_FOLDER}/lib/
  cp -p ${LIBTORCH_LIB}/*.a ${LIBCARLA_INSTALL_SERVER_FOLDER}/lib/
  cp -p ${LIBTORCH_LIB}/*.so* ${LIBCARLA_INSTALL_SERVER_FOLDER}/lib/
  cp -p ${LIBTORCHSCATTER_LIB}/*.so ${LIBCARLA_INSTALL_SERVER_FOLDER}/lib/
  cp -p ${LIBTORCHCLUSTER_LIB}/*.so ${LIBCARLA_INSTALL_SERVER_FOLDER}/lib/

  mkdir -p ${CARLAUE4_PLUGIN_ROOT_FOLDER}/Binaries/Linux/
  cp -p ${LIBTORCH_LIB}/*.so* ${CARLAUE4_PLUGIN_ROOT_FOLDER}/Binaries/Linux/
  cp -p ${LIBTORCHSCATTER_LIB}/*.so* ${CARLAUE4_PLUGIN_ROOT_FOLDER}/Binaries/Linux/
  cp -p ${LIBTORCHCLUSTER_LIB}/*.so* ${CARLAUE4_PLUGIN_ROOT_FOLDER}/Binaries/Linux/
fi

# ==============================================================================
# -- Download Fast DDS and dependencies ----------------------------------------
# ==============================================================================

FASTDDS_BASENAME=fast-dds
FASTDDS_INSTALL_DIR=${PWD}/${FASTDDS_BASENAME}-install
FASTDDS_INCLUDE=${FASTDDS_INSTALL_DIR}/include
FASTDDS_LIB=${FASTDDS_INSTALL_DIR}/lib
if ${USE_ROS2} ; then
  function build_fastdds_extension {
    LIB_SOURCE=$1
    LIB_REPO=$2
    LIB_BRANCH=$3
    if [[ ! -d ${LIB_SOURCE} ]] ; then
      mkdir -p ${LIB_SOURCE}
      log "${LIB_REPO}"
      start=$(date +%s)
      git clone --depth 1 --branch ${LIB_BRANCH} ${LIB_REPO} ${LIB_SOURCE}
      end=$(date +%s)
      echo "Elapsed Time dowloading fastdds extension: $(($end-$start)) seconds"
      mkdir -p ${LIB_SOURCE}/build
    fi
  }
  if [[ ! -d ${FASTDDS_INSTALL_DIR} ]] ; then
    mkdir -p ${FASTDDS_INSTALL_DIR}
    log "Build foonathan memory vendor"
    FOONATHAN_MEMORY_VENDOR_BASENAME=foonathan-memory-vendor
    FOONATHAN_MEMORY_VENDOR_SOURCE_DIR=${PWD}/${FOONATHAN_MEMORY_VENDOR_BASENAME}-source
    FOONATHAN_MEMORY_VENDOR_REPO="https://github.com/eProsima/foonathan_memory_vendor.git"
    FOONATHAN_MEMORY_VENDOR_BRANCH=master
    build_fastdds_extension ${FOONATHAN_MEMORY_VENDOR_SOURCE_DIR} "${FOONATHAN_MEMORY_VENDOR_REPO}" "${FOONATHAN_MEMORY_VENDOR_BRANCH}"
    pushd ${FOONATHAN_MEMORY_VENDOR_SOURCE_DIR}/build >/dev/null
    cmake -G "Ninja" \
      -DCMAKE_INSTALL_PREFIX="${FASTDDS_INSTALL_DIR}" \
      -DBUILD_SHARED_LIBS=ON \
      -DCMAKE_CXX_FLAGS_RELEASE="-D_GLIBCXX_USE_CXX11_ABI=0" \
      ..
    ninja
    ninja install
    popd >/dev/null
    rm -Rf ${FOONATHAN_MEMORY_VENDOR_SOURCE_DIR}

    log "Build fast cdr"
    FAST_CDR_BASENAME=fast-cdr
    FAST_CDR_SOURCE_DIR=${PWD}/${FAST_CDR_BASENAME}-source
    FAST_CDR_REPO="https://github.com/eProsima/Fast-CDR.git"
    FAST_CDR_BRANCH=1.1.x
    build_fastdds_extension ${FAST_CDR_SOURCE_DIR} "${FAST_CDR_REPO}" "${FAST_CDR_BRANCH}"
    pushd ${FAST_CDR_SOURCE_DIR}/build >/dev/null
    cmake -G "Ninja" \
      -DCMAKE_INSTALL_PREFIX="${FASTDDS_INSTALL_DIR}" \
      -DCMAKE_CXX_FLAGS_RELEASE="-D_GLIBCXX_USE_CXX11_ABI=0" \
      ..
    ninja
    ninja install
    popd >/dev/null
    rm -Rf ${FAST_CDR_SOURCE_DIR}

    log "Build fast dds"
    FAST_DDS_LIB_BASENAME=fast-dds-lib
    FAST_DDS_LIB_SOURCE_DIR=${PWD}/${FAST_DDS_LIB_BASENAME}-source
    FAST_DDS_LIB_REPO="https://github.com/eProsima/Fast-DDS.git"
    FAST_DDS_LIB_BRANCH=2.11.2
    build_fastdds_extension ${FAST_DDS_LIB_SOURCE_DIR} "${FAST_DDS_LIB_REPO}" "${FAST_DDS_LIB_BRANCH}"
    pushd ${FAST_DDS_LIB_SOURCE_DIR}/build >/dev/null
    cmake -G "Ninja" \
      -DCMAKE_INSTALL_PREFIX="${FASTDDS_INSTALL_DIR}" \
      -DCMAKE_CXX_FLAGS=-latomic \
      -DCMAKE_CXX_FLAGS_RELEASE="-D_GLIBCXX_USE_CXX11_ABI=0" \
       \
      ..
    ninja
    ninja install
    popd >/dev/null
    rm -Rf ${FAST_DDS_LIB_SOURCE_DIR}

    mkdir -p ${LIBCARLA_INSTALL_SERVER_FOLDER}/lib/
    cp -p ${FASTDDS_LIB}/*.so* ${LIBCARLA_INSTALL_SERVER_FOLDER}/lib/
  fi
fi

# ==============================================================================
# -- Generate Version.h --------------------------------------------------------
# ==============================================================================

CARLA_VERSION=$(get_git_repository_version)

log "CARLA version ${CARLA_VERSION}."

VERSION_H_FILE=${LIBCARLA_ROOT_FOLDER}/source/carla/Version.h
VERSION_H_FILE_GEN=${CARLA_BUILD_FOLDER}/Version.h

sed -e "s|\${CARLA_VERSION}|${CARLA_VERSION}|g" ${VERSION_H_FILE}.in > ${VERSION_H_FILE_GEN}

move_if_changed "${VERSION_H_FILE_GEN}" "${VERSION_H_FILE}"

# ==============================================================================
# -- Generate CMake toolchains and config --------------------------------------
# ==============================================================================

log "Generating CMake configuration files."

# -- LIBSTDCPP_TOOLCHAIN_FILE --------------------------------------------------

cat >${LIBSTDCPP_TOOLCHAIN_FILE}.gen <<EOL
# Automatically generated by `basename "$0"`

set(CMAKE_C_COMPILER ${CC})
set(CMAKE_CXX_COMPILER ${CXX})

# disable -Werror since the boost 1.72 doesn't compile with ad_rss without warnings (i.e. the geometry headers)
set(CMAKE_CXX_FLAGS "\${CMAKE_CXX_FLAGS} -std=c++14 -pthread -fPIC" CACHE STRING "" FORCE)
set(CMAKE_CXX_FLAGS "\${CMAKE_CXX_FLAGS} -Wall -Wextra -Wpedantic" CACHE STRING "" FORCE)
set(CMAKE_CXX_FLAGS "\${CMAKE_CXX_FLAGS} -Wdeprecated -Wshadow -Wuninitialized -Wunreachable-code" CACHE STRING "" FORCE)
set(CMAKE_CXX_FLAGS "\${CMAKE_CXX_FLAGS} -Wpessimizing-move -Wold-style-cast -Wnull-dereference" CACHE STRING "" FORCE)
set(CMAKE_CXX_FLAGS "\${CMAKE_CXX_FLAGS} -Wduplicate-enum -Wnon-virtual-dtor -Wheader-hygiene" CACHE STRING "" FORCE)
set(CMAKE_CXX_FLAGS "\${CMAKE_CXX_FLAGS} -Wconversion -Wfloat-overflow-conversion" CACHE STRING "" FORCE)

# @todo These flags need to be compatible with setup.py compilation.
set(CMAKE_CXX_FLAGS_RELEASE_CLIENT "\${CMAKE_CXX_FLAGS_RELEASE} -DNDEBUG -g -fwrapv -O2 -Wall -Wstrict-prototypes -fno-strict-aliasing -Wdate-time -D_FORTIFY_SOURCE=2 -g -fstack-protector-strong -Wformat -Werror=format-security -fPIC -std=c++14 -Wno-missing-braces -DBOOST_ERROR_CODE_HEADER_ONLY" CACHE STRING "" FORCE)
EOL

# -- LIBCPP_TOOLCHAIN_FILE -----------------------------------------------------

# We can reuse the previous toolchain.
cp ${LIBSTDCPP_TOOLCHAIN_FILE}.gen ${LIBCPP_TOOLCHAIN_FILE}.gen

cat >>${LIBCPP_TOOLCHAIN_FILE}.gen <<EOL

set(CMAKE_CXX_FLAGS "\${CMAKE_CXX_FLAGS} -stdlib=libc++" CACHE STRING "" FORCE)
set(CMAKE_CXX_FLAGS "\${CMAKE_CXX_FLAGS} -isystem ${LLVM_INCLUDE} ${UNREAL_HOSTED_CFLAGS}" CACHE STRING "" FORCE)
set(CMAKE_CXX_FLAGS "\${CMAKE_CXX_FLAGS} -fno-exceptions" CACHE STRING "" FORCE)
set(CMAKE_CXX_LINK_FLAGS "\${CMAKE_CXX_LINK_FLAGS} -L${LLVM_LIBPATH} ${UNREAL_HOSTED_CFLAGS}" CACHE STRING "" FORCE)
set(CMAKE_CXX_LINK_FLAGS "\${CMAKE_CXX_LINK_FLAGS} -lc++ -lc++abi" CACHE STRING "" FORCE)
EOL

# -- CMAKE_CONFIG_FILE ---------------------------------------------------------

cat >${CMAKE_CONFIG_FILE}.gen <<EOL
# Automatically generated by `basename "$0"`

add_definitions(-DBOOST_ERROR_CODE_HEADER_ONLY)

if (CMAKE_BUILD_TYPE STREQUAL "Server")
  add_definitions(-DASIO_NO_EXCEPTIONS)
  add_definitions(-DBOOST_NO_EXCEPTIONS)
  add_definitions(-DLIBCARLA_NO_EXCEPTIONS)
  add_definitions(-DPUGIXML_NO_EXCEPTIONS)
endif ()

# Uncomment to force support for an specific image format (require their
# respective libraries installed).
# add_definitions(-DLIBCARLA_IMAGE_WITH_PNG_SUPPORT)
# add_definitions(-DLIBCARLA_IMAGE_WITH_JPEG_SUPPORT)
# add_definitions(-DLIBCARLA_IMAGE_WITH_TIFF_SUPPORT)

add_definitions(-DLIBCARLA_TEST_CONTENT_FOLDER="${LIBCARLA_TEST_CONTENT_FOLDER}")

set(BOOST_INCLUDE_PATH "${BOOST_INCLUDE}")
set(FASTDDS_INCLUDE_PATH "${FASTDDS_INCLUDE}")
set(FASTDDS_LIB_PATH "${FASTDDS_LIB}")

if (CMAKE_BUILD_TYPE STREQUAL "Server")
  # Here libraries linking libc++.
  set(LLVM_INCLUDE_PATH "${LLVM_INCLUDE}")
  set(LLVM_LIB_PATH "${LLVM_LIBPATH}")
  set(RPCLIB_INCLUDE_PATH "${RPCLIB_LIBCXX_INCLUDE}")
  set(RPCLIB_LIB_PATH "${RPCLIB_LIBCXX_LIBPATH}")
  set(GTEST_INCLUDE_PATH "${GTEST_LIBCXX_INCLUDE}")
  set(GTEST_LIB_PATH "${GTEST_LIBCXX_LIBPATH}")
elseif (CMAKE_BUILD_TYPE STREQUAL "ros2")
  list(APPEND CMAKE_PREFIX_PATH "${FASTDDS_INSTALL_DIR}")
elseif (CMAKE_BUILD_TYPE STREQUAL "Pytorch")
  list(APPEND CMAKE_PREFIX_PATH "${LIBTORCH_PATH}")
  list(APPEND CMAKE_PREFIX_PATH "${LIBTORCHSCATTER_INSTALL_DIR}")
  list(APPEND CMAKE_PREFIX_PATH "${LIBTORCHCLUSTER_INSTALL_DIR}")
  list(APPEND CMAKE_PREFIX_PATH "${LIBTORCHSPARSE_INSTALL_DIR}")
elseif (CMAKE_BUILD_TYPE STREQUAL "Client")
  # Here libraries linking libstdc++.
  set(RPCLIB_INCLUDE_PATH "${RPCLIB_LIBSTDCXX_INCLUDE}")
  set(RPCLIB_LIB_PATH "${RPCLIB_LIBSTDCXX_LIBPATH}")
  set(GTEST_INCLUDE_PATH "${GTEST_LIBSTDCXX_INCLUDE}")
  set(GTEST_LIB_PATH "${GTEST_LIBSTDCXX_LIBPATH}")
  set(BOOST_LIB_PATH "${BOOST_LIBPATH}")
  set(RECAST_INCLUDE_PATH "${RECAST_INCLUDE}")
  set(RECAST_LIB_PATH "${RECAST_LIBPATH}")
  set(LIBPNG_INCLUDE_PATH "${LIBPNG_INCLUDE}")
  set(LIBPNG_LIB_PATH "${LIBPNG_LIBPATH}")
endif ()

EOL

if [ "${TRAVIS}" == "true" ] ; then
  log "Travis CI build detected: disabling PNG support."
  echo "add_definitions(-DLIBCARLA_IMAGE_WITH_PNG_SUPPORT=false)" >> ${CMAKE_CONFIG_FILE}.gen
else
  echo "add_definitions(-DLIBCARLA_IMAGE_WITH_PNG_SUPPORT=true)" >> ${CMAKE_CONFIG_FILE}.gen
fi

# -- Move files ----------------------------------------------------------------

move_if_changed "${LIBSTDCPP_TOOLCHAIN_FILE}.gen" "${LIBSTDCPP_TOOLCHAIN_FILE}"
move_if_changed "${LIBCPP_TOOLCHAIN_FILE}.gen" "${LIBCPP_TOOLCHAIN_FILE}"
move_if_changed "${CMAKE_CONFIG_FILE}.gen" "${CMAKE_CONFIG_FILE}"

# ==============================================================================
# -- ...and we are done --------------------------------------------------------
# ==============================================================================

popd >/dev/null

log "Success!"<|MERGE_RESOLUTION|>--- conflicted
+++ resolved
@@ -186,11 +186,8 @@
   git clone -b ${RPCLIB_PATCH} https://github.com/carla-simulator/rpclib.git ${RPCLIB_BASENAME}-source
 
   end_download_time=$(date +%s)
-<<<<<<< HEAD
+
   echo "Elapsed Time downloading rpclib: $(($end_download_time-$start_download_time)) seconds"
-=======
-  echo "Elapsed Time downloading rpclib: $(($end-$start)) seconds"
->>>>>>> 1433186a
   log "Building rpclib with libc++."
 
   # rpclib does not use any cmake 3.9 feature.
