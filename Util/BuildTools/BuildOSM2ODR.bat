@echo off
setlocal enabledelayedexpansion

rem BAT script that creates the library for conversion from OSM to OpenDRIVE (carla.org).
rem Run it through a cmd with the x64 Visual C++ Toolset enabled.

set LOCAL_PATH=%~dp0
set FILE_N=-[%~n0]:
set GENERATOR=""

rem Print batch params (debug purpose)
echo %FILE_N% [Batch params]: %*

rem ============================================================================
rem -- Parse arguments ---------------------------------------------------------
rem ============================================================================

set DOC_STRING=Build LibCarla.
set USAGE_STRING=Usage: %FILE_N% [-h^|--help] [--rebuild] [--build] [--clean] [--no-pull]

set REMOVE_INTERMEDIATE=false
set BUILD_OSM2ODR=false
set GIT_PULL=true
set CURRENT_OSM2ODR_COMMIT=1835e1e9538d0778971acc8b19b111834aae7261
set OSM2ODR_BRANCH=aaron/defaultsidewalkwidth
set OSM2ODR_REPO=https://github.com/carla-simulator/sumo.git

:arg-parse
if not "%1"=="" (
    if "%1"=="--rebuild" (
        set REMOVE_INTERMEDIATE=true
        set BUILD_OSM2ODR=true
    )
    if "%1"=="--build" (
        set BUILD_OSM2ODR=true
    )
    if "%1"=="--no-pull" (
        set GIT_PULL=false
    )
    if "%1"=="--clean" (
        set REMOVE_INTERMEDIATE=true
    )
    if "%1"=="--generator" (
        set GENERATOR=%2
        shift
    )
    if "%1"=="-h" (
        echo %DOC_STRING%
        echo %USAGE_STRING%
        GOTO :eof
    )
    if "%1"=="--help" (
        echo %DOC_STRING%
        echo %USAGE_STRING%
        GOTO :eof
    )
    shift
    goto :arg-parse
)

if %GENERATOR% == "" set GENERATOR="Visual Studio 16 2019"
echo.%GENERATOR% | findstr /C:"Visual Studio" >nul && (
    set PLATFORM=-A x64
) || (
    set PLATFORM=
)

if %REMOVE_INTERMEDIATE% == false (
    if %BUILD_OSM2ODR% == false (
        echo Nothing selected to be done.
        goto :eof
    )
)

rem ============================================================================
rem -- Local Variables ---------------------------------------------------------
rem ============================================================================

rem Set the visual studio solution directory
rem
set OSM2ODR_VSPROJECT_PATH=%INSTALLATION_DIR:/=\%osm2odr-visualstudio\
set OSM2ODR_SOURCE_PATH=%INSTALLATION_DIR:/=\%osm2odr-source\
set OSM2ODR_INSTALL_PATH=%ROOT_PATH:/=\%PythonAPI\carla\dependencies\
set OSM2ODR__SERVER_INSTALL_PATH=%ROOT_PATH:/=\%Unreal\CarlaUE4\Plugins\Carla\CarlaDependencies
set CARLA_DEPENDENCIES_FOLDER=%ROOT_PATH:/=\%Unreal\CarlaUE4\Plugins\Carla\CarlaDependencies\

if %REMOVE_INTERMEDIATE% == true (
    rem Remove directories
    for %%G in (
        "%OSM2ODR_INSTALL_PATH%",
    ) do (
        if exist %%G (
            echo %FILE_N% Cleaning %%G
            rmdir /s/q %%G
        )
    )
)


rem Build OSM2ODR
if %BUILD_OSM2ODR% == true (
<<<<<<< HEAD

    if  %GIT_PULL% == true (
        if not exist "%OSM2ODR_SOURCE_PATH%" git clone --depth 1 -b %OSM2ODR_BRANCH% %OSM2ODR_REPO% %OSM2ODR_SOURCE_PATH%
        cd "%OSM2ODR_SOURCE_PATH%"
        git fetch
        git checkout %CURRENT_OSM2ODR_COMMIT%
=======
    cd "%OSM2ODR_SOURCE_PATH%"
    if not exist "%OSM2ODR_SOURCE_PATH%" (
        curl --retry 5 --retry-max-time 120 -L -o OSM2ODR.zip https://github.com/carla-simulator/sumo/archive/%CURRENT_OSM2ODR_COMMIT%.zip
        tar -xf OSM2ODR.zip
        del OSM2ODR.zip
        ren sumo-%CURRENT_OSM2ODR_COMMIT% %OSM2ODR_SOURCE_PATH%
>>>>>>> 4da350ab
    )

    if not exist "%OSM2ODR_VSPROJECT_PATH%" mkdir "%OSM2ODR_VSPROJECT_PATH%"
    cd "%OSM2ODR_VSPROJECT_PATH%"


    cmake -G %GENERATOR% %PLATFORM%^
        -DCMAKE_CXX_FLAGS_RELEASE="/MD /MP"^
        -DCMAKE_INSTALL_PREFIX="%OSM2ODR_INSTALL_PATH:\=/%"^
        -DPROJ_INCLUDE_DIR=%INSTALLATION_DIR:/=\%\proj-install\include^
        -DPROJ_LIBRARY=%INSTALLATION_DIR:/=\%\proj-install\lib\proj.lib^
        -DXercesC_INCLUDE_DIR=%INSTALLATION_DIR:/=\%\xerces-c-3.2.3-install\include^
        -DXercesC_LIBRARY=%INSTALLATION_DIR:/=\%\xerces-c-3.2.3-install\lib\xerces-c.lib^
        "%OSM2ODR_SOURCE_PATH%"
    if %errorlevel% neq 0 goto error_cmake

    cmake --build . --config Release --target install | findstr /V "Up-to-date:"
    if %errorlevel% neq 0 goto error_install
    copy %OSM2ODR_INSTALL_PATH%\lib\osm2odr.lib %CARLA_DEPENDENCIES_FOLDER%\lib
    copy %OSM2ODR_INSTALL_PATH%\include\OSM2ODR.h %CARLA_DEPENDENCIES_FOLDER%\include
)

goto success

rem ============================================================================
rem -- Messages and Errors -----------------------------------------------------
rem ============================================================================

:success
    if %BUILD_OSM2ODR% == true echo %FILE_N% OSM2ODR has been successfully installed in "%OSM2ODR_INSTALL_PATH%"!
    goto good_exit

:error_cmake
    echo.
    echo %FILE_N% [ERROR] An error ocurred while executing the cmake.
    echo           [ERROR] Possible causes:
    echo           [ERROR]  - Make sure "CMake" is installed.
    echo           [ERROR]  - Make sure it is available on your Windows "path".
    echo           [ERROR]  - CMake 3.9.0 or higher is required.
    goto bad_exit

:error_install
    echo.
    echo %FILE_N% [ERROR] An error ocurred while installing using %GENERATOR% Win64.
    echo           [ERROR] Possible causes:
    echo           [ERROR]  - Make sure you have Visual Studio installed.
    echo           [ERROR]  - Make sure you have the "x64 Visual C++ Toolset" in your path.
    echo           [ERROR]    For example using the "Visual Studio x64 Native Tools Command Prompt",
    echo           [ERROR]    or the "vcvarsall.bat".
    goto bad_exit

:good_exit
    endlocal
    exit /b 0

:bad_exit
    endlocal
    exit /b %errorlevel%<|MERGE_RESOLUTION|>--- conflicted
+++ resolved
@@ -99,21 +99,12 @@
 
 rem Build OSM2ODR
 if %BUILD_OSM2ODR% == true (
-<<<<<<< HEAD
-
-    if  %GIT_PULL% == true (
-        if not exist "%OSM2ODR_SOURCE_PATH%" git clone --depth 1 -b %OSM2ODR_BRANCH% %OSM2ODR_REPO% %OSM2ODR_SOURCE_PATH%
-        cd "%OSM2ODR_SOURCE_PATH%"
-        git fetch
-        git checkout %CURRENT_OSM2ODR_COMMIT%
-=======
     cd "%OSM2ODR_SOURCE_PATH%"
     if not exist "%OSM2ODR_SOURCE_PATH%" (
         curl --retry 5 --retry-max-time 120 -L -o OSM2ODR.zip https://github.com/carla-simulator/sumo/archive/%CURRENT_OSM2ODR_COMMIT%.zip
         tar -xf OSM2ODR.zip
         del OSM2ODR.zip
         ren sumo-%CURRENT_OSM2ODR_COMMIT% %OSM2ODR_SOURCE_PATH%
->>>>>>> 4da350ab
     )
 
     if not exist "%OSM2ODR_VSPROJECT_PATH%" mkdir "%OSM2ODR_VSPROJECT_PATH%"
