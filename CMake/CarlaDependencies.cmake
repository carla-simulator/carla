--- conflicted
+++ resolved
@@ -76,68 +76,26 @@
   libsqlite3
 )
 
-<<<<<<< HEAD
-
-
-set (CARLA_DEPENDENCIES)
-
-macro (carla_dependency_add NAME URL TAG)
-  message ("Downloading+building ${NAME}...")
-  FetchContent_Declare(
-    ${NAME}
-    GIT_SUBMODULES_RECURSE ON
-    GIT_SHALLOW ON
-    GIT_PROGRESS ON
-    GIT_REPOSITORY ${URL}
-    GIT_TAG ${TAG}
-    OVERRIDE_FIND_PACKAGE
-    ${ARGN}
-  )
-  list (APPEND CARLA_DEPENDENCIES ${NAME})
-endmacro ()
-
-macro (carla_dependencies_make_available)
-  FetchContent_MakeAvailable (
-    ${CARLA_DEPENDENCIES})
-  set (CARLA_DEPENDENCIES)
-endmacro ()
-
-macro (carla_fetchcontent_option NAME VALUE)
-  set (${NAME} ${VALUE})
-endmacro ()
-
-
-
-carla_fetchcontent_option (ZLIB_BUILD_EXAMPLES OFF)
-carla_dependency_add (
-=======
 set (ZLIB_BUILD_EXAMPLES OFF)
 carla_dependency_add_zip (
->>>>>>> 25503738
   zlib
   https://github.com/madler/zlib/archive/refs/tags/${CARLA_ZLIB_TAG}.zip
 )
 carla_dependencies_make_available ()
 include_directories (${zlib_SOURCE_DIR} ${zlib_BINARY_DIR}) # HACK
 
-carla_fetchcontent_option (PNG_TESTS OFF)
-carla_fetchcontent_option (PNG_SHARED OFF)
-carla_fetchcontent_option (PNG_TOOLS OFF)
-carla_fetchcontent_option (PNG_BUILD_ZLIB ON)
+set (PNG_TESTS OFF)
+set (PNG_SHARED OFF)
+set (PNG_TOOLS OFF)
+set (PNG_BUILD_ZLIB ON)
 if (WIN32)
-  carla_fetchcontent_option (ZLIB_LIBRARY ${zlib_BINARY_DIR}/zlibstatic${CARLA_DEBUG_AFFIX}.lib)
+  set (ZLIB_LIBRARY ${zlib_BINARY_DIR}/zlibstatic${CARLA_DEBUG_AFFIX}.lib)
 else ()
-  carla_fetchcontent_option (ZLIB_LIBRARY ${zlib_BINARY_DIR}/libz.a)
-endif ()
-<<<<<<< HEAD
-carla_fetchcontent_option (ZLIB_INCLUDE_DIRS ${zlib_SOURCE_DIR} ${zlib_BINARY_DIR})
-carla_fetchcontent_option (ZLIB_LIBRARIES ${ZLIB_LIBRARY})
-carla_dependency_add (
-=======
+  set (ZLIB_LIBRARY ${zlib_BINARY_DIR}/libz.a)
+endif ()
 set (ZLIB_INCLUDE_DIRS ${zlib_SOURCE_DIR} ${zlib_BINARY_DIR})
 set (ZLIB_LIBRARIES ${ZLIB_LIBRARY})
 carla_dependency_add_zip (
->>>>>>> 25503738
   libpng
   https://github.com/pnggroup/libpng/archive/refs/tags/${CARLA_LIBPNG_TAG}.zip
 )
@@ -146,35 +104,20 @@
 
 
 
-carla_fetchcontent_option (BOOST_ENABLE_MPI OFF)
-carla_fetchcontent_option (BOOST_LOCALE_WITH_ICU OFF)
-carla_fetchcontent_option (BOOST_LOCALE_WITH_ICONV OFF)
-carla_fetchcontent_option (BOOST_EXCLUDE_LIBRARIES "iostreams;locale;fiber;log")
 if (BUILD_PYTHON_API)
-carla_fetchcontent_option (BOOST_ENABLE_PYTHON ${BUILD_PYTHON_API})
-endif ()
-<<<<<<< HEAD
-carla_dependency_add (
-=======
+  set (BOOST_ENABLE_PYTHON ${BUILD_PYTHON_API})
+endif ()
 
 carla_dependency_add_zip(
->>>>>>> 25503738
   boost
   https://github.com/boostorg/boost/releases/download/${CARLA_BOOST_TAG}/${CARLA_BOOST_TAG}.zip
 )
 list (APPEND CARLA_DEPENDENCIES boost)
 
-<<<<<<< HEAD
-carla_fetchcontent_option (EIGEN_BUILD_PKGCONFIG OFF)
-carla_fetchcontent_option (BUILD_TESTING OFF)
-carla_fetchcontent_option (EIGEN_BUILD_DOC OFF)
-carla_dependency_add (
-=======
 set (EIGEN_BUILD_PKGCONFIG OFF)
 set (BUILD_TESTING OFF)
 set (EIGEN_BUILD_DOC OFF)
 carla_dependency_add_zip (
->>>>>>> 25503738
   eigen
   https://gitlab.com/libeigen/eigen/-/archive/${CARLA_EIGEN_TAG}/eigen-${CARLA_EIGEN_TAG}.tar.gz
 )
@@ -184,20 +127,15 @@
   https://github.com/carla-simulator/rpclib/archive/refs/heads/${CARLA_RPCLIB_TAG}.zip
 )
 
-<<<<<<< HEAD
-carla_fetchcontent_option (RECASTNAVIGATION_BUILDER OFF)
-carla_dependency_add (
-=======
-carla_dependency_add_zip (
->>>>>>> 25503738
+carla_dependency_add_zip (
   recastnavigation
   https://github.com/carla-simulator/recastnavigation/archive/refs/heads/${CARLA_RECAST_TAG}.zip
 )
 
 if (ENABLE_OSM2ODR)
-  carla_fetchcontent_option (BUILD_TESTING OFF)
-  carla_fetchcontent_option (ENABLE_TIFF OFF)
-  carla_fetchcontent_option (ENABLE_CURL OFF)
+  set (BUILD_TESTING OFF)
+  set (ENABLE_TIFF OFF)
+  set (ENABLE_CURL OFF)
   carla_dependency_add (
     proj
     https://github.com/OSGeo/PROJ.git
@@ -226,15 +164,6 @@
     libosmscout
     https://github.com/Framstag/libosmscout.git
     ${CARLA_LIBOSMSCOUT_TAG}
-  )
-endif ()
-
-if (BUILD_CARLA_UE)
-  carla_dependency_add (
-    StreetMap
-    https://github.com/carla-simulator/StreetMap.git
-    ${CARLA_STREETMAP_TAG}
-    SOURCE_DIR ${CARLA_WORKSPACE_PATH}/Unreal/CarlaUnreal/Plugins/StreetMap
   )
 endif ()
 
