#[[

  Copyright (c) 2024 Computer Vision Center (CVC) at the Universitat Autonoma
  de Barcelona (UAB).
  
  This work is licensed under the terms of the MIT license.
  For a copy, see <https://opensource.org/licenses/MIT>.

]]

option (
  BUILD_CARLA_CLIENT
  "Build the LibCarla client."
  ON
)

option (
  BUILD_CARLA_SERVER
  "Build the LibCarla server."
  ON
)

option (
  ENABLE_LIBCARLA_PYTORCH
  "Enable LibCarla-PyTorch."
  OFF
)

option (
  BUILD_PYTHON_API
  "Build the CARLA Python API."
  ON
)

option (
  ENABLE_ROS2
  "Enable ROS2."
  OFF
)

option (
  ENABLE_OSM2ODR
  "Enable OSM2ODR."
  OFF
)

option (
  ENABLE_RSS
  "Enable RSS components (ad-rss-lib)"
  OFF
)

option (
  INSTALL_LIBCARLA
  "Install LibCarla and all of its dependencies."
  ON
)

option (
  BUILD_OSM_WORLD_RENDERER
  "Build OSM World Renderer."
  OFF
)

option (
  ENABLE_RTTI
  "Enable C++ RTTI."
  OFF
)

option (
  ENABLE_EXCEPTIONS
  "Enable C++ Exceptions."
  OFF
)

option (
  PREFER_CLONE
  "Whether to clone dependencies instead of directly downloading a compressed archive."
  OFF
)

option (
  ENABLE_ALL_WARNINGS
  "Whether to emit extra build warnings."
  OFF
)

option (
  ENABLE_WARNINGS_TO_ERRORS
  "Whether to convert build warnings to errors."
  OFF
)

carla_string_option (
<<<<<<< HEAD
  LIBCARLA_IMAGE_SUPPORTED_FORMATS
  "Semicolon-separated list of supported image formats by LibCarla. Available formats: png, jpeg, tiff"
  "png"
=======
  GCC_COMPILER
  "gcc compiler used by some CARLA extensions."
  /usr/bin/gcc-7
)

carla_string_option (
  GXX_COMPILER
  "g++ compiler used by some CARLA extensions."
  /usr/bin/g++-7
>>>>>>> 3711979b
)<|MERGE_RESOLUTION|>--- conflicted
+++ resolved
@@ -93,19 +93,19 @@
 )
 
 carla_string_option (
-<<<<<<< HEAD
   LIBCARLA_IMAGE_SUPPORTED_FORMATS
   "Semicolon-separated list of supported image formats by LibCarla. Available formats: png, jpeg, tiff"
   "png"
-=======
+)
+
+carla_string_option (  
   GCC_COMPILER
   "gcc compiler used by some CARLA extensions."
-  /usr/bin/gcc-7
+  "/usr/bin/gcc-7"
 )
 
 carla_string_option (
   GXX_COMPILER
   "g++ compiler used by some CARLA extensions."
-  /usr/bin/g++-7
->>>>>>> 3711979b
+  "/usr/bin/g++-7"
 )