#[[

  Copyright (c) 2024 Computer Vision Center (CVC) at the Universitat Autonoma
  de Barcelona (UAB).
  
  This work is licensed under the terms of the MIT license.
  For a copy, see <https://opensource.org/licenses/MIT>.

]]

option (
  CARLA_UNREAL_CONTENT_PREFER_CLONE
  "Whether to perform a git clone instead of a direct archive download of the CARLA Unreal assets (EXTREMELY DISCOURAGED)."
  OFF
)

cmake_path (
  CONVERT
  "$ENV{CARLA_UNREAL_ENGINE_PATH}"
  TO_CMAKE_PATH_LIST
  CARLA_UNREAL_ENGINE_PATH_INFERRED
  NORMALIZE
)

carla_string_option (
  CARLA_UNREAL_ENGINE_PATH
  "Path to the CARLA fork of Unreal Engine."
  "${CARLA_UNREAL_ENGINE_PATH_INFERRED}"
)

carla_message ("Using ${CARLA_UNREAL_ENGINE_PATH} as Unreal Engine root path.")

if (EXISTS ${CARLA_UNREAL_ENGINE_PATH})
  set (CARLA_HAS_UNREAL_ENGINE_PATH ON)
else ()
  set (CARLA_HAS_UNREAL_ENGINE_PATH OFF)
endif ()

option (
  BUILD_CARLA_UNREAL
  "Build the Carla Unreal Engine project."
  ${CARLA_HAS_UNREAL_ENGINE_PATH}
)

if (WIN32)
  set (CARLA_UNREAL_RHI_DEFAULT d3d12)
elseif (LINUX)
  set (CARLA_UNREAL_RHI_DEFAULT vulkan)
endif ()

carla_string_option (
  CARLA_UNREAL_RHI
  "Target CARLA Unreal Engine RHI."
  "${CARLA_UNREAL_RHI_DEFAULT}"
)

if (${BUILD_CARLA_UNREAL} AND ${CARLA_HAS_UNREAL_ENGINE_PATH})
  carla_message (
    "Carla UE project successfully added to build. (UE path: ${CARLA_UNREAL_ENGINE_PATH})"
  )
else ()
  carla_error (
    "Could not add UE project to build since the option CARLA_UNREAL_ENGINE_PATH"
    "is not set to a valid path (\"${CARLA_UNREAL_ENGINE_PATH}\")."
    "Please set it to point to the root path of your CARLA Unreal Engine installation."
  )
endif ()

carla_string_option (
  CARLA_LAUNCH_ARGS
  "CMake-style semicolon-separated list of arguments to pass when launching the Unreal Editor with CARLA."
  ""
)



macro (carla_cmake_to_unreal_build_type OUT_VAR NAME)
  if (${NAME} STREQUAL "Debug")
    set (${OUT_VAR} Debug)
  elseif (${NAME} STREQUAL "RelWithDebInfo")
    set (${OUT_VAR} Development)
  elseif (${NAME} STREQUAL "MinSizeRel")
    set (${OUT_VAR} Development)
  elseif (${NAME} STREQUAL "Release")
    set (${OUT_VAR} Shipping)
  else ()
    set (${OUT_VAR} Unknown)
  endif ()
endmacro ()

carla_cmake_to_unreal_build_type (
  CARLA_UNREAL_BUILD_TYPE_DEFAULT
  ${CMAKE_BUILD_TYPE}
)

carla_string_option (
  CARLA_UNREAL_BUILD_TYPE
  "Carla Unreal-style build type (Debug/Development/Shipping)."
<<<<<<< HEAD
  ${CARLA_UNREAL_BUILD_TYPE_DEFAULT}
=======
  "Development"
>>>>>>> d07a623c
)<|MERGE_RESOLUTION|>--- conflicted
+++ resolved
@@ -72,33 +72,8 @@
   ""
 )
 
-
-
-macro (carla_cmake_to_unreal_build_type OUT_VAR NAME)
-  if (${NAME} STREQUAL "Debug")
-    set (${OUT_VAR} Debug)
-  elseif (${NAME} STREQUAL "RelWithDebInfo")
-    set (${OUT_VAR} Development)
-  elseif (${NAME} STREQUAL "MinSizeRel")
-    set (${OUT_VAR} Development)
-  elseif (${NAME} STREQUAL "Release")
-    set (${OUT_VAR} Shipping)
-  else ()
-    set (${OUT_VAR} Unknown)
-  endif ()
-endmacro ()
-
-carla_cmake_to_unreal_build_type (
-  CARLA_UNREAL_BUILD_TYPE_DEFAULT
-  ${CMAKE_BUILD_TYPE}
-)
-
 carla_string_option (
   CARLA_UNREAL_BUILD_TYPE
   "Carla Unreal-style build type (Debug/Development/Shipping)."
-<<<<<<< HEAD
-  ${CARLA_UNREAL_BUILD_TYPE_DEFAULT}
-=======
   "Development"
->>>>>>> d07a623c
 )