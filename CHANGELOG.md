--- conflicted
+++ resolved
@@ -26,11 +26,8 @@
  * Synchronized actor BoundingBox between server and client
  * Add actor_id to bounding boxes
  * Fixed invisible terrain in instance segmentation
-<<<<<<< HEAD
+ * Importing from carla.command is now possible
  * carla.ad subpackages are now directly importable and are not directly importable anymore (e.g. import ad)
-=======
- * Importing from carla.command is now possible
->>>>>>> aeeff990
 
 ## CARLA 0.9.15
 
