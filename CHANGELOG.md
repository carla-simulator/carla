--- conflicted
+++ resolved
@@ -19,11 +19,8 @@
   * Added new API function: `set_day_night_cycle` at the LightManager, to (de)activate the automatic switch of the lights when the simulation changes from day to night mode, and viceversa.
   * Switch to boost::variant2 for rpc::Command as that allows more than 20 RPC commands
   * Added post process effects for rainy and dusty weathers.
-<<<<<<< HEAD
   * Switched data type of the dust storm weather parameter from bool to float.
-=======
   * Check for the version of the installed Clang compiler during build.
->>>>>>> aaf40aa2
 
 ## CARLA 0.9.13
 
