--- conflicted
+++ resolved
@@ -1,14 +1,11 @@
 ## latest
-<<<<<<< HEAD
   * Fixed local_planer: agent will now stop when it reaches the desired destination 
-=======
   * Added junction class as queryable object from waypoint
   * Fixed linkage between waypoints in InMemoryMap in Traffic Manager
   * Vehicles get destroyed when they are stuck in Traffic Manager
   * Implemented intersection anticipation algorithm in Traffic Manager
   * Added support for new geometry: `spiral`, `poly3`, and `paramPoly3`
   * Improved `get_waypoint(location)` performance
->>>>>>> 49d028d2
   * New weather system: night time, fog, rain ripples, and now wind affects vegetation and rain (not car physics)
   * Fixed Low/Epic quality settings transition
   * Enabled Mesh distance fields
