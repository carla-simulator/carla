--- conflicted
+++ resolved
@@ -1,11 +1,8 @@
 ## Latest
 
-<<<<<<< HEAD
+  * Added API function `add_angular_impulse()` to add angular impulse to any actor
   * Fixed rain drop spawn issues when spawning camera sensors
   * Fixed Update.sh from failing when the root folder contains a space on it
-=======
-  * Added API function **add_angular_impulse** to add angular impulse to any actor
->>>>>>> 0124a47b
 
 ## CARLA 0.9.9
 
@@ -26,7 +23,7 @@
   * API extensions:
     - Added new methods to `Map`: `get_all_landmarks`, `get_all_landmarks_from_id` and `get_all_landmarks_of_type`
   * Added synchronization of traffic lights in sumo co-simulation
-  * Added light manager to control the lights of the map.
+  * Added light manager to control the lights of the map
 
 ## CARLA 0.9.8
 
