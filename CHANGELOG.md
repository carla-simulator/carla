--- conflicted
+++ resolved
@@ -23,11 +23,8 @@
   * Exposed in the API: camera, exposure, depth of field, tone mapper and color attributes for the RGB sensor
   * Fixed materials and semantic segmentation issues regarding importing assets
   * Added TrafficManager to replace autopilot in managing the NPC vehicles
-<<<<<<< HEAD
   * Fixed assertion bug when using LibCarla
-=======
   * Fixed ObstacleSensor to return HitDistance instead of HitRadius
->>>>>>> 13fbd5a0
 
 ## CARLA 0.9.6
 
