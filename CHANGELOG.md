## Latest
<<<<<<< HEAD
  * Fix the obstacle sensor returned hit distance problem described in #2081 and #1816
=======
  * Add build variant with AD RSS library integration with RSS sensor and result visualisation
>>>>>>> fe83f1ab
  * Added new sensor: Inertial measurement unit (IMU)
  * Moved GNSS sensor from client to server side
  * Now all the camera-based sensors are provided with an additional parametrized lens distortion shader
  * API changes:
    - Lidar: `range` is now set in meters, not in centimeters
    - Lidar: `horizontal_angle` is now received in radians, not in degrees
    - GNSS: `carla.GnssEvent` renamed to `carla.GnssMeasurement`
  * API extensions:
    - Added `carla.IMUMeasurement`
    - GNSS data can now be obtained with noise
    - IMU data can now be obtained with noise
  * Updated manual_control.py with a lens disortion effect example
  * Exposed rgb camera attributes: exposure, depth of field, tonemapper, color correction, and chromatic aberration
  * Fixed pylint for python3 in travis
  * Fixed PointCloudIO `cout` that interfiered with other python modules
  * Better steering in manual control
  * Added Doxygen documentation online with automatic updates through Jenkins pipeline
  * Fixed client_bounding_boxes.py example script
  * Exposed in the API: camera, exposure, depth of field, tone mapper and color attributes for the RGB sensor
  * Fixed materials and semantic segmentation issues regarding importing assets
  * Added TrafficManager to replace autopilot in managing the NPC vehicles

## CARLA 0.9.6

  * Upgraded to Unreal Engine 4.22
  * Added Vulkan support, if installed, CARLA will use Vulkan, use `-opengl` flag to launch with OpenGL
  * The simulator is now compiled in "Shipping" mode, faster but it accepts less command-line arguments
  * Pedestrians are back:
    - Spawn pedestrians that will roam randomly on sidewalks
    - The script 'spawn_npc.py' spawns now pedestrians, adjust the number with the flag `-w`
    - Added navigation meshes for each maps for pedestrian navigation
  * Allow adding custom props (FBX) to CARLA Blueprint library so they are spawnable
  * Simplified pipeline for importing and packaging maps and custom props
  * Vehicle physics:
    - Added access to vehicle transmission details
    - Added access to vehicle physics brake values
    - Added tire friction trigger boxes for simulating slippery surfaces
  * Added camera gamma correction as command-line argument to manual_control.py
  * Added ability to set motion blur settings for RGB camera in sensor python blueprint
  * Added C++ client example using LibCarla
  * Added PythonAPI documentation generator, we documented in detail all the Python reference
  * Added a new Python script config.py that allows the user to configure the simulator from the command-line
  * New recorder features:
    - Documented recorded system and binary file
    - Added optional parameter to show more details about a recorder file (related to `show_recorder_file_info.py`)
    - Added playback speed (slow/fast motion) to the replayer
    - Allow custom paths for saving the recorded files
    - More data is now recorded to replay animations:
      + Wheels of vehicles are animated (steering, throttle, handbrake), also bikes and motorbikes
      + Walker animations are simulated (through speed of walker)
  * New high quality pedestrians: female, girl and boy; improved meshes and textures
  * More color and texture variations for each pedestrian
  * New vehicle Audi Etron: 25.000 tris and LODs
  * New material for Mustang, new system that will allow us to improve all the vehicle materials
  * Improved vehicle Tesla
  * New high-quality "Default" weather tailor-made for each map
  * Improved the rest of weather profiles too
  * RGB camera improvements:
    - Enabled temporal antialiasing and motion blur
    - Added gamma value and motion blur as a blueprint attributes
    - Enabled texture streaming for scene captures
  * API changes:
    - Renamed `frame_count` and `frame_number` as `frame`, old members are kept as deprecated
    - `world.wait_for_tick()` now returns a `carla.WorldSnapshot`
    - The callback of `world.on_tick(callback)` now receives a `carla.WorldSnapshot`
    - Deprecated waypoint's `is_intersection`, use `is_junction` instead
  * API extensions:
    - Added attachment type "SpringArm" for cinematic cameras
    - Added waypoint's `junction_id` that returns de OpenDrive identifier of the current junction
    - Added `world.get_actor(id)` to find a single actor by id
    - Added `carla.WeatherParameters.Default` for the default (tailor-made for each town) weather profile
    - Added `WorldSnapshot` that contains a list of `ActorSnapshot`, allows capturings a "still image" of the world at a single frame
    - Added `world.tick()` now synchronizes with the simulator and returns the id of the newly started frame
    - Added `world.apply_settings(settings)` now synchronizes with the simulator and returns the id of the frame when the settings took effect
    - Added `world.remove_on_tick(id)` to allow removing on tick callbacks
    - Added allow setting fixed frame-rate from client-side, now is part of `carla.WorldSettings`
    - Added `is_invincible` to walkers
  * Several optimizations to the RPC server, now supports a bigger load of async messages
  * Updated DebugHelper to render on Shipping packages, it has also better performance
  * Updated OpenDriveActor to use the new Waypoint API
  * Removed deprecated code and content
  * Exposed waypoints and OpenDrive map to UE4 Blueprints
  * Change the weight of cars. All cars have been compared with the real to have a feedback more real
  * Recorder fixes:
    - When a recorded session finish replaying, all vehicles will continue in autopilot, and all pedestrians will stop
    - Fixed a possible crash if an actor is respawned before the episode is ready when a new map is loaded automatically
    - Actors at start of playback could interpolate positions from its current position instead than the recorded position
    - Camera following in playback was not working if a new map was needed to load
    - API function 'show_recorder_file_info' was showing the wrong parent id
    - Script 'start_recording.py' now properly saves destruction of actors at stop
    - Problem when vehicles enable autopilot after a replayer, now it works better
  * Fixed dead-lock when loading a new map in synchronous mode
  * Fixed get_actors may produce actors without parent
  * Fixed std::bad_cast when importing other libraries, like tensorflow, before carla
  * Fixed latitude in WGS84 reprojection code such that Latitudes increase as one move north in CARLA worlds
  * Fixed walking animations, the animations now go at the same speed as the game
  * Fixed loading and reloading world not using the timeout
  * Fixed XODR files can be found now anywhere in content
  * Fixed bug related with Pygame error of surface too large, added sidewalks and improved lane markings in `no_rendering_mode.py`
  * Fixed Lidar effectiveness bug in manual_control.py
  * Fixed wrong units in VehiclePhysicsControl's center of mass
  * Fixed semantic segmentation of bike riders
  * Fixed inconsistent streetlights in Town03
  * Fixed incorrect vehicle bounds

## CARLA 0.9.5

  * Added `client_bounding_boxes.py` to show bounding boxes client-side
  * New Town07, rural environment with narrow roads
  * Reworked OpenDRIVE parser and waypoints API
    - Fixed several situations in which the XODR was incorrectly parsed
    - Exposed more information: lane marking, lane type, lane section id, s
    - API change: waypoint's `lane_type` is now an enum, `carla.LaneType`
    - API change: `carla.LaneMarking` is not an enum anymore, extended with color, type, lane change, and width
    - API extension: `map.get_waypoint` accepts an extra optional flag argument `lane_type` for filtering lane types
    - API extension: `carla.Map` can be constructed off-line out of XODR files, `carla.Map(town_name, xodr_content)`
    - API extension: `id` property to waypoints, uniquely identifying waypoints up to half centimetre precision
  * API change: Renamed "lane_invasion" to "lane_detector", added too its server-side sensor to be visible to other clients
  * API extension: new carla.command.SpawnActor to spawn actors in batch
  * API extension: `map.transform_to_geolocation` to transform Location to GNSS GeoLocation
  * API extension: added timestamp (elapsed simulation seconds) to SensorData
  * API extension: method `client.apply_batch_sync` that sends commands in batch and waits for server response
  * API extension: optional argument "actor_ids" to world.get_actors to request only the actors with the ids provided
  * Migrated Content to AWS
  * Updated `spawn_npc.py` to spawn vehicles in batch
  * Added --rolename to "manual_control.py"
  * Added options to "no_rendering_mode.py" to draw extra road information
  * Added "scene_layout.py" to retrieve the whole information in the scene as Python dict
  * Basic agent integrated with global router
  * Allow usage of hostname for carla::Client and resolve them to IP addresses
  * Added new pack of assets
    - Windmill, different farm houses, silo
    - Plants corn, dandelion, poppy, and grass
    - Yield traffic sign
  * Added modular buildings New York style
  * Added marking lanes in Town03
  * Added command-line arguments to simulator to disable rendering and set the server timeout
  * Improved performance in Town01 and Town02
  * Changed yellow marking lane from Town01 and Town02 to dashed yellow marking lane
  * Improved lane cross detection to use the new Waypoint API
  * Enhanced stop triggers options
  * Fixed semantic segmentation tags in Town04, Town05, Town06
  * Fixed tree collision in Town01
  * Fixed VehicleSpawnPoint out of the road in Town01
  * Fixed geo-reference of Town01 and Town07
  * Fixed floating pillars in Town04
  * Fixed floating building in Town03
  * Fixed vehicles missing the route if autopilot enabled too late
  * Fixed division by zero in is_within_distance_ahead()
  * Fixed local planner to avoid premature route pruning at path overlaps
  * Fixed global router behavior to be consistent with new Waypoint API
  * Fixed clean up of local_planner when used by other modules
  * Fixed python client DLL error on Windows
  * Fixed wrong type returned by `ActorList.Filter(...)`
  * Fixed wheel's tire friction affecting all vehicles from physics control parameters
  * Fixed obstacle detector not working
  * Fixed small float bug in misc.py


## CARLA 0.9.4

  * Added recording and playback functionality
  * Added synchronous mode, simulator waits until a client sends a "tick" cue, `client.tick()`
  * Allow changing map from client-side, added `client.load_world(name)`, `client.reload_world()`, and `client.get_available_maps()`
  * Added scripts and tools to import maps directly from .fbx and .xodr files into the simulator
  * Exposed minimum physics control parameters for vehicles' engine and wheels
  * Allow controlling multiple actors in "batch mode"
  * New Town06, featuring a "Michigan left" intersection including:
    - Connection ramp between two highways
    - Incorporation to a highway requiring changing several lanes to take another exit
    - Junctions supporting different scenarios
  * New traffic signs assets: one-way, no-turn, more speed limits, do not enter, arrow floors, Michigan left, and lane end
  * New pedestrian texture to add more variations
  * New road PBR material
  * Extended the waypoint API with `lane_change`, `lane_type`, `get_right_lane()` and `get_left_lane()`
  * Added world settings for changing no-rendering mode and synchronous mode at run-time
  * Added methods to acquire a traffic light's pole index and all traffic lights in it's group
  * Added performance benchmark script to measure the simulator's rendering performance
  * Added `manual_control_steeringwheel.py` to control agents using Logitech G29 steering wheels (and maybe others)
  * Added movable props present in the map (e.g. chairs and tables) as actors so they can be controlled from Python
  * Added recording and playback bindings to `manual_control.py` script
  * Removed `world.map_name` from API, use `world.get_map().name` instead
  * Refactored `no_rendering_mode.py` to improve performance and interface
  * Several improvements to the build system for Windows
  * Expose traffic sign's trigger volumes on Python API
  * Improved export/import map tools
  * Simplify Dockerfile halving Carla Docker image size
  * Episodes have now a random unique id to avoid collisions between runs
  * Reduced overhead of many RPC calls by sending only actor IDs (instead of serializing all the actor attributes every time)
  * Added priority system for vehicle control input (internal, not exposed in API)
  * Removed "Example.CarlaSettings.ini", you can still use it, but it's no longer necessary
  * Improved time-out related error messages
  * Fixed Town01 placed 38 meters above the zero
  * Fixed parsing of OpenDrive geo-reference exported by RoadRunner
  * Fixed issue of retrieving an empty list when calling `world.get_actors()` right after creating the world
  * Fixed a few synchronization issues related to changing the world at runtime
  * Fixed traffic light when it gets illuminated by the hero vehicle in `no_rendering_mode.py`
  * Fixed `manual_control.py` and `no_rendering_mode.py` to prevent crashes when used in "no rendering mode"
  * Fixed traffic signs having the trigger box rotated
  * Fixed female walk animation
  * Fixed BP_MultipleFloor, tweaked offset in BaseFloor to adjust meshes between them
  * Fixed static objects present in the map were marked as "movable"

## CARLA 0.9.3

  * Upgraded to Unreal Engine 4.21
  * Upgraded Boost to 1.69.0
  * New Town04 (biggest so far), includes a freeway, new bridge and road barrier, a nicer landscape based on height-map, and new street props
  * New Town05, adding more variety of intersections for the scenario runner
  * Redesigned pedestrian models and animations (walk and idle) for male and female characters
  * Added sensor for detecting obstacles (ray-cast based)
  * Added sensor GNSS (GPS)
  * Basic agent integrated with global router
  * Added a few methods to manage an actor:
    - set_velocity: for setting the linear velocity
    - set_angular_velocity: for setting the angular velocity
    - get_angular_velocity: for getting the angular velocity
    - add_impulse: for applying an impulse (in world axis)
  * Renamed vehicle.get_vehicle_control() to vehicle.get_control() to be consistent with walkers
  * Added new mesh for traffic lights
  * Added new pine tree assets, with their LODs finely tuned for performance
  * Added point transformation functionality for LibCarla and PythonAPI
  * Added "sensor_tick" attribute to sensors (cameras and lidars) to specify the capture rate in seconds
  * Added Export/Import map tools
  * Added "get_forward_vector()" to rotation and transform, retrieves the unit vector on the rotation's X-axis
  * Added support for Deepin in PythonAPI's setup.py
  * Added support for spawning and controlling walkers (pedestrians)
  * Updated BasicAgent to allow setting target_speed and handle US-style traffic lights properly
  * OpenDriveActor has been rewritten using the Waypoint API, this has fixed some bugs
  * Remove crash reporter from packaged build
  * Improved simulator fatal error handling, now uses UE4 fatal error system
  * LibCarla server pipeline now compiles with exceptions disabled for better performance and compatibility with UE4
  * Fixed TCP accept error, too many open files while creating and destroying a lot of sensors
  * Fixed lost error messages in client-side, now when a request fails it reports the reason
  * Fixed global route planner to handle round about turns and made the code consistent with local planner
  * Fixed local planner to avoid premature route pruning at path overlaps
  * Fixed autopilot direction not properly initialized that interfered with the initial raycast direction
  * Fixed crash when an actor was destroyed but not de-registered, e.g. falling out of world bounds

## CARLA 0.9.2

  * Updated ROS bridge for CARLA 0.9.X (moved to its own repository)
  * Added Python API "agents" extension, includes
    - Global route planner based on the Waypoints API (compatible with OpenDrive)
    - BasicAgent: new client agent that can drive to a given coordinate of the map using the waypoint API and PID controllers, attending to other vehicles and traffic lights
    - RoamingAgent: new client agent that can drive at different speeds following waypoints based on PID controllers, attending to other vehicles and traffic lights
    - LocalPlanner functionality to navigate waypoints using PID controllers
    - LateralControl and LongitudinalControl PIDs
  * Added support for manual gear shifting
  * Added "role_name" attribute to actors to easily identify the "hero" vehicle
  * Changed traffic lights in Town03 to American style
  * Added new junction types with only stop signs
  * Updates to documentation and tutorials
  * Simulator now starts by default in windowed mode
  * CMake version required downgraded to 3.5 for better compatibility
  * Fixed waypoints height were all placed at zero height
  * Fixed actors in world.get_actors() missing parent actor
  * Fixed some vehicles losing their wheels after calling set_simulate_physics
  * Fixed bounding box of Lincoln MkZ
  * Several fixes and improvements to OpenDriveActor

## CARLA 0.9.1

  * New town: Town03
    - Created with Vector Zero's RoadRunner (including OpenDrive information of the road layout)
    - Bigger and more diverse
    - More road variety: multiple lanes and lane markings, curves at different angles, roundabout, elevation, tunnel
  * Lots of improvements to the Python API
    - Support for Python 3
    - Support for retrieving and changing lighting and weather conditions
    - Migrated Lidar sensor
    - Migrated image converter methods: Depth, LogarithmicDepth, and CityScapesPalette
    - Migrated IO methods for sensor data, "save_to_disk" available for PNG, JPEG, TIFF, and PLY
    - Added support for requesting the list of all the actors alive in the current world, `world.get_actors()`
    - `world.get_actors()` returns an `ActorList` object with `filter` functionality and lazy initialization of actors
    - Added collision event sensor, "sensor.other.collision", that triggers a callback on each collision to the actor it is attached to
    - Added lane detector sensor, "sensor.other.lane_detector", that detects lane invasion events
    - Added `carla.Map` and `carla.Waypoint` classes for querying info about the road layout
      - Added methods for converting and saving the map as OpenDrive format
      - Added `map.get_spawn_points()` to retrieve the recommended spawn points for vehicles
      - Added `map.get_waypoint(location)` to query the nearest waypoint
      - Added `map.generate_waypoints(distance)` to generate waypoints all over the map at an approximated distance
      - Added `map.get_topology()` for getting a list the tuples of waypoints that define the edges of the road graph
      - Added `waypoint.next(distance)` to retrieve the list of the waypoints at a distance that can be driven from this waypoint
    - Added `parent` attributes to actors, not None if the actor is attached to another actor
    - Added `semantic_tags` to actors containing the list of tags of all of its components
    - Added methods for retrieving velocity and acceleration of actors
    - Added function to enable/disable simulating physics on an actor, `actor.set_simulate_physics(enabled=True)`
    - Added bounding boxes to vehicles, `vehicle.bounding_box` property
    - Exposed last control applied to vehicles, `vehicle.get_vehicle_control()`
    - Added a "tick" message containing info of all the actors in the scene
      - Executed in the background and cached
      - Added `world.wait_for_tick()` for blocking the current thread until a "tick" message is received
      - Added `world.on_tick(callback)` for executing a callback asynchronously each time a "tick" message is received
      - These methods return/pass a `carla.Timestamp` object containing, frame count, delta time of last tick, global simulation time, and OS timestamp
      - Methods retrieving actor's info, e.g. `actor.get_transform()`, don't need to connect with the simulator, which makes these calls quite cheap
    - Allow drawing debug shapes from Python: points, lines, arrows, boxes, and strings (`world.debug.draw_*`)
    - Added id (id of current episode) and map name to `carla.World`
    - Exposed traffic lights and signs as actors. Traffic lights have a specialized actor class that has the traffic light state (red, green, yellow) as property
    - Added methods for accessing and modifying individual items in `carla.Image` (pixels) and `carla.LidarMeasurement` (locations)
    - Added `carla.Vector3D` for (x, y, z) objects that are not a `carla.Location`
    - Removed `client.ping()`, `client.get_server_version()` accomplishes the same
    - Renamed `contains_X()` methods to `has_X()`
    - Changed `client.set_timeout(seconds)` to use seconds (float) instead of milliseconds
    - Allow iterating attributes of an Actor's Blueprint
    - Fixed wildcard filtering issues, now "vehicle.*" or "*bmw*" patterns work too
    - Fixed `actor.set_transform()` broken for attached actors
  * More Python example scripts and improved the present ones
    - Now all the scripts use the list of recommended spawn points for each map
    - Renamed "example.py" to "tutorial.py", and updated it with latest changes in API
    - Added timeout to the examples
    - "manual_control.py" performance has been improved while having more measurements
    - "manual_control.py" now has options to change camera type and position
    - "manual_control.py" now has options to iterate weather presets
    - "manual_control.py" now has a fancier HUD with lots of info, and F1 key binding to remove it
    - Added "dynamic_weather.py" to change the weather in real-time (the one used in the video)
    - Added "spawn_npc.py" to quickly add a lot of NPC vehicles to the simulator
    - Added "spawn_npc.py --safe" to only add non-problematic vehicles
    - "vehicle_gallery.py" also got some small fixes
  * Asset and content improvements
    - New vehicle: Lincoln MKZ 2017
    - Refactored weather system, parametrized to make it easier to use
    - Improved control of bikes and motorbikes, still not perfect but causes less accidents
    - Added building block generator system
    - Misc city assets: New building, tunnel columns, rail-road bridges, new textures, new urban props
    - Adjusted vehicle physics and center of mass
    - Adjusted the maximum distance culling for foliage
    - Adjusted pedestrian animations and scale issues (not yet available with new API though)
    - Improved map building blueprints, spline based asset repeaters, and wall building tools
    - Replaced uses of Unreal's Foliage system with standard static meshes to work around a visual bug in Linux systems
    - Fixed filenames too long when packing the project on Windows
    - Fixed "SplineMeshRepeater" loses its collider mesh from time to time
    - Standardized asset nomenclature
  * New system for road information based on OpenDrive format
    - Added new map classes for querying info about the road layout and topology
    - Added methods for finding closest point on the road
    - Added methods for generating and iterating waypoints based on the road layout
    - Added OpenDrive parser to convert OpenDrive files to our map data structures
  * Other miscellaneous improvements and fixes
    - Fixed single channel Lidar crash (by @cwecht)
    - Fixed command-line argument `-carla-settings` fails to load absolute paths (by @harlowja)
    - Added an option to command-line to change quality level when launching the simulator, `-quality-level=Low`
    - Added ROS bridge odometry message (by @ShepelIlya)
    - New lens distortion shader, sadly not yet integrated with our cameras :(
    - New Docker tutorial
    - Disabled texture streaming to avoid issue of textures not loading in scene captures
    - Adjusted scene capture camera gamma to 2.4
    - Fixed leaking objects in simulation when despawning a vehicle. Now Pawn's controller is destroyed too if necessary when destroying an Actor
    - Fixed overflow on platform time-stamp, now it uses `double`
    - Upgraded @rpclib to fix crash when client exits too fast (rpclib/PR#167)
    - Moved "PythonClient" inside deprecated folder to avoid confusion
    - Refactored sensor related code
      - New plugin system for sensors that simplifies adding sensors, mini-tutorial at #830
      - Compile-time dispatcher for sensors and serializers
  * Improvements to the streaming library
    - Added multi-streams for streaming simultaneously to multiple clients (used by the "tick" message)
    - Messages re-use allocated memory when possible
    - Allows unsubscribing from a stream
    - Fixed client receives interleaved sensor messages, some messages can be discarded if connection is too slow though
    - Fixed streaming client fails to connect in Windows
    - Fixed streaming client keeps trying to reconnect after destroying a sensor
  * Refactored client C++ API
    - Python GIL is released whenever possible to avoid blocking
    - Fixed deadlock when closing the simulator while a client is connected
    - Fixed crash on simulator shutdown if a client has connected at some point
    - Set methods are now sent async which greatly improves performance in the client-side
    - Vehicle control is cached and not sent if haven't changed
    - Suppressed exceptions in destructors
  * Other development improvements
    - Improved Linux Makefile, fine-grained targets to reduce compilation times in development
    - Workaround for "setup.py" to link against "libcarla_client.a" again (Linux only)
    - Added support for ".gtest" file, each line of this file is passed to GTest executables as arguments when running `make check` targets
    - Python eggs are also archived on Jenkins to easily get them without downloading the full package
    - Added uncrustify config file for formatting UE4 C++ code

## CARLA 0.9.0

  * Upgraded to Unreal Engine 4.19
  * Redesign of the networking architecture
    - Allows any number of clients to connect simultaneously
    - Now is possible to add and remove at any time any vehicle or camera
    - Now is possible to control any vehicle or camera
    - Now is possible to place cameras anywhere
    - Reduced to two ports instead of three
    - First port uses an RPC protocol based on [rpclib](http://rpclib.net/)
    - Second port is for the streaming of the sensor data
  * Redesign of the Python API
    - Actors and sensors are now exposed in the API and can be independently controlled
    - The Python module is built in C++, with significant performance gain in some operations
    - Many functionality haven't been ported yet, so expect a lot of things missing
  * Redesign of the build system to accommodate the changes in dependencies
    - Everything can be done now with the Makefile
    - For the moment only Linux is supported, sorry
  * Massive clean up of all unused assets
  * Some aesthetic fixes to the vehicles

## CARLA 0.8.4

  * Community contribution: ROS bridge by @laurent-george
  * New vehicle: Tesla Model 3
  * Added an option to _"CarlaSettings.ini"_ to disable bikes and motorbikes
  * Fixed missing collision of vehicles introduced in 0.8.3
  * Improved stability of bikes and motorbikes
  * Improved autopilot turning behaviour at intersections, now using front wheels positions as reference
  * Temporarily removed Kawasaki Ninja motorbikes because the model was having some stability issues

## CARLA 0.8.3

  * Added two-wheeled vehicles, 3 bicycles and 4 motorbikes
  * Several art optimizations (CARLA is now about 10% faster)
    - Improved the performance of vegetation assets, adjusted LOD and culling distance, set billboards where possible
    - Drastically reduced the number of polygons of the landscape while keeping the original shape
    - Removed some high-cost unnecessary assets
    - Remodelled Mustang and NissanMicra, now with less polygons and materials, better textures and LOD
    - Remodelled building SM_TerracedHouse_01, now with more polygons but less materials and better textures
  * CARLA releases include now a Dockerfile for building docker images
  * Change in HUD: replace "FPS" by "Simulation Step"
  * The current map name is now included in the scene description message sent to the client
  * Adapted "manual_control.py" and "view_start_positions.py" to use the map name sent by the simulator
  * Improved the vehicle spawning algorithm, now it tries to spawn as much cars as possible even if there are not enough spawn points
  * "Setup.sh" is now faster and accepts an argument to run multiple jobs in parallel
  * Fixed foliage distance culling using wrong distance in "Low Mode"
  * Fixed NissanMicra slightly turning left when driving straight

## CARLA 0.8.2

  * Revamped driving benchmark
    - Changed name from benchmark to driving benchmark
    - Fully Redesigned the architecture of the module
    - Added a lot more documentation
    - Now you can stop and resume the benchmarks you run
  * Rolled back vehicle's location to the pivot of the mesh instead of the center of the bounding box
  * Added relative transform of the vehicle's bounding box to the measurements, player and non-players
  * Added "frame number" to each sensor measurement so it is possible to sync all the measurements based on the frame they are produced
  * Improved vehicle spawner to better handle spawning failures
  * Walkers use now a closer angle to detect vehicles, so they don't stop moving if a car passes nearby
  * Fixed lighting artefact causing the road to change its brightness depending on the distance to the camera
  * Fixed captured images overexposed in Low mode
  * Fixed illegal character in asset name
  * Fixed editing sun azimuth angle in CarlaWeadther.ini had no effect
  * Fixed crash when using a non-standard image size in DirectX (Windows)
  * Fixed issue with using multiple "SceneCaptureToDiskCamera"

## CARLA 0.8.1

  * New Python example for visualizing the player start positions
  * Fixed box extent of non-player agents was sent in centimeters instead of meters
  * Fixed speed limits were sent in km/h instead of m/s
  * Fixed issue in Volkswagen T2 wheels causing it to overturn

## CARLA 0.8.0

  * Upgraded to Unreal Engine 4.18
  * Created our own pedestrian 3D models free to use and distribute
  * Removed Epic's Automotive Materials dependencies
  * 360 Lidars support (similar to Velodyne HDL-32E or VLP-16) thanks to Anton Pechenko (Yandex)
    - Ray-cast based
    - Configurable settings
    - Added methods to save points to disk as PLY file
  * Added quality level settings
    - Low: low quality graphics, about 3 times faster with one camera
    - Epic: best quality (as before)
  * Measurements now use SI units
    - Locations:    m
    - Speed:        m/s
    - Acceleration: m/s^2
    - Collisions:   kg*m/s
    - Angles:       degrees
  * Added API methods to convert depth images to a point cloud
    - New method "image_converter.depth_to_local_point_cloud"
    - A supplementary image can be passed to attach colors to the points
    - New client example generates a point cloud in world coordinates
    - Added Transform class to Python API
  * Performance optimizations
    - Significant speed improvements in both Epic and Low modes
    - Fixed materials and improved shaders for roads, architecture, sidewalks, foliage, landscapes, cars, walkers, reflections, water
    - Execution of a set of Project and Engine parameters to improve performance (quality, vsync, AO, occlusion)
    - Generation of the road pieces using static meshes and actors instead of a single actor with instanced meshes
      - Improved performance since now is able to apply occlusion and draw distance
    - Images are captured asynchronously in the render thread
      - In asynchronous mode, images may arrive up to two frames later
      - In synchronous mode, game thread is blocked until images are ready
    - Blueprint code optimizations for vehicles, walkers, and splines
    - Added a way to configure different quality levels with culling distance and materials configuration
  * Refactored sensor related code to ease adding new sensors in the future
  * Added vehicle box extent to player measurements
  * Removed the player from the list of non-player agents
  * Adjusted bounding boxes to vehicles' height
  * Changed vehicles' center to match bounding box
  * Added autopilot mode to manual_control.py
  * Added quality level options to manual_control.py and client_example.py
  * Replaced background landscape and trees by a matte painting
  * Fixed road map generated some meshes twice
  * Small improvements to Windows support
    - Fixed issues with the Makefile
    - Fixed asset names too long or containing special characters

## CARLA 0.7.1

  * New Python API module: Benchmark
    - Defines a set of tasks and conditions to test a certain agent
    - Contains a starting benchmark, CoRL2017
    - Contains Agent Class: Interface for benchmarking AIs
  * New Python API module: Basic Planner (Temporary Hack)
    - Provide routes for the agent
    - Contains AStar module to find the shortest route
  * Other Python API improvements
    - Converter class to convert between Unreal world and map units
    - Metrics module to summarize benchmark results
  * Send vehicle's roll, pitch, and yaw to client (orientation is now deprecated)
  * New RoutePlanner class for assigning fixed routes to autopilot (IntersectionEntrance has been removed)
  * Create a random engine for each vehicle, which greatly improves repeatability
  * Add option to skip content download in Setup.sh
  * Few small fixes to the city assets

## CARLA 0.7.0

  * New Python client API
    - Cleaner and more robust
    - Compatible with Python 2 and 3
    - Improved exception handling
    - Improved examples
    - Included methods for parsing the images
    - Better documentation
    - Protocol: renamed "ai_control" to "autopilot_control"
    - Merged testing client
    - Added the maps for both cities, the client can now access the car position within the lane
  * Make CARLA start without client by default
  * Added wind effect to some trees and plants
  * Improvements to the existing weather presets
  * Build script: skip content download if up-to-date

## CARLA 0.6.0

  * Included Unreal project and reorganised folders
  * Enabled semantic segmentation by default
  * Added Felipe's Python client
  * New build system (Linux only)
  * Few fixes to city assets

## CARLA 0.5.4

  * Added command-line parameter -carla-no-hud
  * Remove override gamma from weather settings
  * Fixed issue road map generation hangs cooking command
  * Organise Python client and make sample script
  * Rename maps
    - CARLA_ORIGIN_0 --> Town02
    - CARLA_ORIGIN_1 --> Town01
  * Fixed Carla-Cola machine falling at begin play

## CARLA 0.5.3

  * Fixed issues with weather
  * Fixed missing building

## CARLA 0.5.2

  * Autopilot mode has been removed, now server sends AI control together with measurements every frame
  * State and position of traffic lights and signs are now included in the measurements too
  * Added a python console client
  * Fixed crash when client sends an invalid player start
  * Fixed some issues with the dynamic weather not looking as it used to do
  * Fixed some collision boxes missing

## CARLA 0.5.1

  * Fixed issue server was destroyed on every reset, closing the connection
  * Fixed issue agent servers connect too late
  * Improvements to the python client
  * Added python client test suite for testing the release
  * Added image converter
  * Fixed missing floor on CARLA_ORIGIN_0
  * Changed sidewalk texture
  * Improvements on the physics of some vehicles
  * More props and decals added to the cities

## CARLA 0.5.0

  * Upgraded to Unreal Engine 4.17
    - Fixes memory leaks
    - Fixes crashes with C++ std classes
  * Redesigned CarlaServer
    - Faster, avoids unnecessary copies
    - Sends images as raw data (no compression)
    - Supports synchronous and asynchronous mode
    - Networking operation have a time-out
    - Synchronous methods have a time-out
    - Pure C interface for better compatibility
    - Unit tests with GoogleTest
  * New server-client protocol
    - Upgraded to proto3
    - Supports repeated fields
    - Optionally send information about all dynamic agents in the scene
    - Now sends transforms instead of locations only
    - Autopilot mode added to control
  * New build system to avoid linkage issues
  * Added autopilot mode
  * Added an on-board camera to the car
  * Added traffic lights and speed limit to player state
  * Added player pawn selection to config file
  * Improved blueprint interface of the C++ classes
  * Some performance improvements to vehicle controllers
  * Fix issues with depth material in Windows
  * Fix issues with random engine not being available for vehicles
  * Fixed issue that compiling a release hang when saving the road map
  * Added more content; 7 vehicles, 30 pedestrians, many decals and props
  * Randomized pedestrian clothing
  * Many improvements and fixes to the city levels and assets
  * Added sub-surface scattering to vegetation
  * Added key binding to change weather during play
  * Added key binding to toggle autopilot mode
  * Added a second camera to the player

## CARLA 0.4.6

  * Add weather presets specific for each level
  * Some map fixes, adjust weather presets specific for each level
  * Fixed regression that some walkers may go at extremely slow and fast speeds

## CARLA 0.4.5

  * Add random seeds to config file
  * Improve logging
  * Removed rotation of map CARLA_ORIGIN_1

## CARLA 0.4.4

  * Fixed regression walkers despawning when stopping after seeing a car
  * Changed, collision is only registered if player moves faster than 1 km/h
  * Fixed issue walkers resume movement after sensing nothing, but the car is still there sometimes
  * Few improvements to the city assets

## CARLA 0.4.3

  * Fixed issue with reward, intersect other lane wasn't sent to the client
  * Improvements to the AI of other vehicles, and how they detect pedestrians
  * Improvements to the AI of the pedestrians, trying to avoid slightly better the cars
  * Made roads collision channel WorldStatic
  * Tune several vehicles' physics and engine
  * Fixed issue with vehicles bouncing back after hitting a pedestrian
  * Add bigger box to pedestrians to avoid accidents
  * Make vehicles spawn in order instead of randomly

## CARLA 0.4.2

  * Fixed issues with the server-client protocol
  * More improvements to the AI of other vehicles, now they barely crash
  * Improved the physics of some vehicles
  * Tweak the city for better AI of other vehicles

## CARLA 0.4.1

  * Improved AI of other vehicles, still needs some adjustment, but now they crash much less
  * Fixed wrong semantic segmentation label of the poles of traffic lights and signs
  * Added randomized vehicle license plates
  * Few improvements to the city assets

## CARLA 0.4.0

  * Made vehicle input more realistic, now reverse and brake use different input
  * Changed server-client protocol
    - CarlaSettings.ini is sent for every new episode
    - Control is extended with brake, reverse and handbrake
  * Set a clearer hierarchy for loading settings files
  * Made camera post-process settings able to change depending on the weather
  * Added basic functionality for NPC vehicles
  * Some improvements to the walker spawner
  * Generate road map metadata on save
  * Added command-line switch -carla-no-networking
  * Improved verbosity control of CarlaServer
  * Fixed issue with server that two threads used 100% CPU
  * Fixed issue with the attachment of the main camera to the player
  * Fixed issues with CarlaServer interface with Unreal, does not use STL containers anymore
  * Fixed issue with server not running below 30 fps at fixed frame rate, added physics sub-stepping
  * Fixed issues with some weather settings
  * Added randomized pedestrians with their AI and animations
  * Added other vehicles with their AI and physics
  * Added traffic lights and signs
  * Tweaked capture image to look similar to main camera
  * Changed car input to match settings in plugin
  * General improvements to levels and assets

## CARLA 0.3.0

  * Added basic dynamic weather functionality
    - Weather and sun light can be changed during game
    - Presets stored in config file CarlaWeather.ini
    - Added some presets for dynamic weather
  * Add basic functionality to spawn pedestrians
  * Split road meshes for intersections and turns for better precission of the road map
  * Better debug for road map
  * Implemented collision count for other cars and pedestrians
  * Command line argument -carla-settings now accepts relative paths
  * Improved performance when semantic segmentation is disabled
  * Improved tagger system
  * Implemented nav-mesh and spawn points for pedestrians
  * Added new cars
  * Added dynamic street lights
  * General improvements to levels and assets
  * Make the car jump

## CARLA 0.2.4

  * Fixed serialization of road map resulting in a huge map size
  * Some optimizations in the vegetation
  * Implemented more LODS

## CARLA 0.2.3

  * Fixed rounding errors in HUD (100% was shown as 99%, 30 FPS as 29 FPS)
  * Fixed crash when player goes out of road map
  * Fixed several issues related to the transform of the road map (wasn't working in CARLA_ORIGIN_1)
  * Make custom depth pass disable by default (semantic segmentation won't work by default)
  * Fixed road width in T-intersections
  * Implement road LOD
  * Fixed missing assets

## CARLA 0.2.2

  * Implemented signals for off-road and opposite lane invasion
  * Fixed linking issues (use Unreal's libpng)
  * Fixed memory leak in PNG compression
  * Added boundaries to the map
  * Several fixes in the map content

## CARLA 0.2.1

  * Fixed the memory leak related to protobuf issues
  * Fixed color shift in semantic segmentation and depth
  * Added in-game timestamp (now sending both OS and in-game)

## CARLA 0.2.0

  * Fixed Depth issues
  * Fixed random crash due to an invalid player start position
  * Added semantic segmentation
  * Changed codification to PNG
  * Camera configuration through config INI file

## CARLA 0.1.1

  * Added build system for Windows and Linux
  * Added more content

## CARLA 0.1.0

  * Added basic functionality<|MERGE_RESOLUTION|>--- conflicted
+++ resolved
@@ -1,9 +1,5 @@
 ## Latest
-<<<<<<< HEAD
-  * Fix the obstacle sensor returned hit distance problem described in #2081 and #1816
-=======
   * Add build variant with AD RSS library integration with RSS sensor and result visualisation
->>>>>>> fe83f1ab
   * Added new sensor: Inertial measurement unit (IMU)
   * Moved GNSS sensor from client to server side
   * Now all the camera-based sensors are provided with an additional parametrized lens distortion shader
@@ -22,6 +18,7 @@
   * Better steering in manual control
   * Added Doxygen documentation online with automatic updates through Jenkins pipeline
   * Fixed client_bounding_boxes.py example script
+  * Fix the obstacle sensor returned hit distance problem described in #2081 and #1816
   * Exposed in the API: camera, exposure, depth of field, tone mapper and color attributes for the RGB sensor
   * Fixed materials and semantic segmentation issues regarding importing assets
   * Added TrafficManager to replace autopilot in managing the NPC vehicles
