--- conflicted
+++ resolved
@@ -12,16 +12,12 @@
   * Added performance benchmarking section to documentation
   * CARLA is compatible with the last RoadRunner nomenclature for road assets
   * Fixed a bug when importing a FBX map with some **_** in the FBX name
-<<<<<<< HEAD
   * When setting a global plan at the LocalPlanner, it is now optional to stop the automatic fill of the waypoint buffer
   * Improved agent's vehicle detection to also take into account the actor bounding boxes
-=======
   * Fix bug in carla.Transform.get_up_vector()
-  * When setting a global plan at the LocalPlanner, it is now optional to stop the automatic fill of the waypoint buffer
   * API extensions:
   - Added `set_wheel_steer_direction()` function to change the bone angle of each wheel of a vehicle
   - Added `get_wheel_steer_angle()` function to get the steer angle of a vehicle whee
->>>>>>> 4233fe93
 
 ## CARLA 0.9.11
 
