--- conflicted
+++ resolved
@@ -3,14 +3,11 @@
   * Added build support for VS2022 and Ninja for LibCarla and osm2odr on Windows
   * Fixed bug causing the TM's unstuck logic to incorrectly remove the vehicles in some situations.
   * Fixed the extra data in Directx textures, so we need to copy row by row on Windows to remove extra bytes on images
-<<<<<<< HEAD
   * Added API functions to enable sensor data publishing for ROS2 without listen to it
     * `Sensor.enable_for_ros()`
     * `Sensor.disable_for_ros()`
     * `Sensor.is_enabled_for_ros()`
-=======
   * Fixed vertices of big meshes (more than 65k vertices) in CarlaExporter
->>>>>>> 7c106b94
   * Fixed sensors to check for the stream to be ready (race condition)
   * Added empty actor
   * The spectator will be used to load tiles and actor in Large Maps when no other actors with the rolename 'ego_vehicle' or 'hero' are present. Added the `spectator_as_ego` to the `carla.WorldSettings()` to allow users to disable this behavior.
