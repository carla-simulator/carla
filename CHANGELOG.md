## Latest Changes
 * Prevent from segfault on failing SignalReference identification when loading OpenDrive files
 * Added vehicle doors to the recorder
 * Added functions to get actor' components transform
 * Added posibility to Digital Twins to work with local files (osm and xodr)
 * Enable proper material merging for Building in Digital Twins
 * Added functions to get actor' bones transforms
 * Added functions to get actor' bones and components names
 * Added functions to get actor' sockets transforms
 * make PythonAPI Windows: Fixed incompatibility issue with Anaconda due `py` command.
<<<<<<< HEAD
 * Added function to get actor' sockets names
=======
 * Fixed bug in python agents when vehicle list was empty causing a check on all vehicles (BasicAgent.py) and detected pedestrians as vehicles if no pedestrains are present (BehaviourAgent.py) 
>>>>>>> 694ad122

## CARLA 0.9.15

  * Added Digital Twins feature version 0.1. Now you can create your own map based on OpenStreetMaps
  * Added compatibility with SymReady Assets, using NVIDIA Omniverse
  * Added new maps: Town13 (is a large map) and Town15
  * The spectator will be used to load tiles and actor in Large Maps when no other actors with the rolename 'ego_vehicle' or 'hero' are present. Added the `spectator_as_ego` to the `carla.WorldSettings()` to allow users to disable this behavior.
  * Add keyword arguments for `carla.TrafficManager` Python API functions
  * Added build support for VS2022 and Ninja for LibCarla and osm2odr on Windows
  * Added empty actor
  * Restored gamma value to 2.2 instead of 2.4
  * CarlaExporter tool now exports the box collider and convex collider of the object if it has one, otherwise the mesh
  * Pedestrians with AI or in replayer are now faster around 10x. They have collisions disabled until they hit a vehicle.
  * Added API function to avoid replaying the spectator
    * `Client.set_replayer_ignore_spectator(bool)`
    * `start_replaying.py` using flag `--move-spectator`
  * Surface non-unity build mode by passing ARGS=--no-unity to make; allows IWYU-type errors to be unmasked and fixed.
  * Added maps, vehicles, pedestrians and props catalogues to the documentation
  * Collisions detected by the CollisionSensor no longer generate more than one event per frame.
  * Added API function to load a map only if it is different from the current one.
  * Fixed a bug in the TrafficManager causing vehicles that reached an ending lane to have abnormal behavior while lane changing.
  * Fixed bug causing the TM's unstuck logic to incorrectly remove the vehicles in some situations.
  * Fixed the extra data in Directx textures, so we need to copy row by row on Windows to remove extra bytes on images
  * Fixed vertices of big meshes (more than 65k vertices) in CarlaExporter
  * Fixed sensors to check for the stream to be ready (race condition)
  * Fixed bug causing the `FPixelReader::SavePixelsToDisk(PixelData, FilePath)` function to crash due to pixel array not set correctly.
  * Fixed segfaults in Python API due to incorrect GIL locking under Python 3.10.
  * Fixed the import script, where could use any other TilesInfo.txt if the destination folder has many

## CARLA 0.9.14

  * Fixed tutorial for adding a sensor to CARLA.
  * Fixed bug in FrictionTrigger causing sometimes server segfault
  * Added attachment type "SpringArmGhost" for cinematic cameras but without doing the collision test.
  * Improved algorithm to move signals out of the road by computing the desired displacement direction.
  * Added `TrafficManager.vehicle_lane_offset(actor, offset)` and `TrafficManager.global_lane_offset(offset)` methods.
  * Some of the warnings shown when building a map will now only be showing when debugging.
  * The ids for semantic segmentation has been modified to be the same as cityscapes (labels, ids and colors)
  * Fixed bug causing traffic signals at the end points of a road to sometimes create malformed waypoints.
  * Fixed pedestrian skeleton frame, where sometimes it was draw displaced from the body
  * Fixed decals when importing maps. It was using other .json files found in other packages.
  * In multi-GPU mode some sensors now are forced to be created on the primary server always (ex. collision sensor)
  * Added the speed limits for 100, 110 and 120 Km/h.
  * Fixing sensor destruction, now the stream and socket is succesfully destroyed.
  * Fixed bug at `Vehicle.get_traffic_light_state()` and `Vehicle.is_at_traffic_light()` causing vehicles to temporarily not lose the information of a traffic light if they moved away from it before it turned green.
  * Changed the height of the automatic spawn points, from 3m to only 0.5m
  * Added pedestrian skeleton to the recorder, as additional data. They will replay with the exact pose.
  * Added multi-GPU feature. Now several servers (with dedicated GPU) can render sensors for the same simulation.
  * Fixed bug causing the `Vehicle.get_traffic_light_state()` function not notify about the green to yellow and yellow to red light state changes.
  * Fixed bug causing the `Vehicle.is_at_traffic_light()` function to return *false* if the traffic light was green.
  * Fixed bug causing the scene lights to return an incorrect location at large maps.
  * Fixed bug causing the `world.ground_projection()` function to return an incorrect location at large maps.
  * Added failure state to vehicles, which can be retrieved by using `Vehicle.get_failure_state()`. Only Rollover failure state is currently supported.
  * Fixed bug causing the TM to block the simulation when a vehicle with no physics was teleported.
  * Fixed bug causing the TM to block the simulation when travelling through a short roads that looped on themselves.
  * Improved the TM's handling of non signalized junctions, resulting in a more fluid overall behavior.
  * Added check to avoid adding procedural trigger boxes inside intersections.
  * Python agents now accept a carla.Map and GlobalRoutePlanner instances as inputs, avoiding the need to recompute them.
  * Python agents now have a function to lane change.
  * Python agents now detect vehicle in adjacent lanes if invaded due to the offset.
  * Python agents now have the offset exposed.
  * Fixed bug causing the python agents to sometimes not detect a blocking actor if there were severral actors around it.
  * Improved Python agents performance for large maps.
  * Fix a bug at `Map.get_topology()`, causing lanes with no successors to not be part of it.
  * Added new ConstantVelocityAgent
  * Added new parameter to the TrafficManager, `set_desired_speed`, to set a vehicle's speed.
  * Added 4 new attributes to all vehicles:
    - `base_type` can be use as a vehicle classification. The possible values are  *car*, *truck*, *van*, *motorcycle* and *bycicle*.
    - `special_type` provides more information about the vehicle. It is currently restricted to *electric*, *emergency* and *taxi*, and not all vehicles have this attribute filled.
    - `has_dynamics_doors` can either be *true* or *false* depending on whether or not the vehicle has doors that can be opened using the API.
    - `has_lights` works in the same way as *has_dynamic_doors*, but differentiates between vehicles with lights, and those that don't.
  * Added native ackermann controller:
    - `apply_ackermann_control`:  to apply an ackermann control command to a vehicle
    - `get_ackermann_controller_settings`: to get the last ackermann controller settings applied
    - `apply_ackermann_controller_settings`: to apply new ackermann controller settings
  * Fixed bug causing the Traffic Manager to not be deterministic when using hybrid mode
  * Added `NormalsSensor`, a new sensor with normals information
  * Added support for N wheeled vehicles
  * Added support for new batch commands ConsoleCommand, ApplyLocation (to actor), SetTrafficLightState
  * Added new API function: `set_day_night_cycle` at the LightManager, to (de)activate the automatic switch of the lights when the simulation changes from day to night mode, and viceversa.
  * Switch to boost::variant2 for rpc::Command as that allows more than 20 RPC commands
  * Added post process effects for rainy and dusty weathers.
  * Switched data type of the dust storm weather parameter from bool to float.
  * Check for the version of the installed Clang compiler during build.
  * Added API function to get direct access to the GBuffer textures of a sensor:
    - `listen_to_gbuffer`: to set a callback for a specific GBuffer texture

## CARLA 0.9.13

  * Added new **instance aware semantic segmentation** sensor `sensor.camera.instance_segmentation`
  * Added new API classes: `MaterialParameter`, `TextureColor` and  `TextureFloatColor` to encode texture data and field (normal map, diffuse, etc)
  * Added new API functions: `apply_color_texture_to_object`, `apply_float_color_texture_to_object` and `apply_textures_to_object` to paint objects in **runtime**
  * Added the option for users to set a **route** using RoadOption elements to a vehicle controlled by the Traffic Manager.
  * **Cache** now has an extra folder with current version of CARLA (so different cache per version)
  * Added **set_percentage_random_left_lanechange** and **set_percentage_random_right_lanechange**.
  * Improved handling of **collisions** in Traffic Manager when driving at **very high speeds**.
  * Added physical simulation to **vehicle doors**, capable of opening and closing
  * Added **open/close doors** feature for vehicles.
  * Added API functions to **3D vectors**: `squared_length`, `length`, `make_unit_vector`, `dot`, `dot_2d`, `distance`, `distance_2d`, `distance_squared`, `distance_squared_2d`, `get_vector_angle`
  * Added API functions to **2D vectors**: `squared_length`, `length`, `make_unit_vector`
  * Added a **seed** for better reproducibility of pedestrians
    - New API function `set_pedestrians_seed`
    - New parameter **--seedw** in generate_traffic.py script
  * Added missing dependency `libomp5` to **Release.Dockerfile**
  * Added API functions to interact with **pedestrian bones**:
    - `get_bones / set_bones`:  to get/set the bones of a pedestrian
    - `blend_pose`:  to blend a custom pose with current animation
    - `show_pose / hide_pose`:  to show or hide the custom pose
    - `get_pose_from_animation`:  to set the custom pose with the animation current frame
  * Added a new script in **PythonAPI/examples/draw_skeleton.py** to draw the bones of a pedestrian from client side
  * Improved **collision** detection of the Python agents
  * Added the new **VehicleLightStage** to the Traffic Manager to dynamically update the vehicle lights.
  * Added two new examples to **PythonAPI/util**: Conversion of OpenStreetMaps to OpenDRIVE maps `osm_to_xodr.py` and Extraction of map spawn points `extract_spawn_points.py`
  * Fixed the **import of props** without any map
  * Fixed **global route planner** crash when being used at maps without lane markings
  * Fixed bug causing the server to **sigsegv** when a vehicle collides an environment object in recording mode.
  * Fixed **RSSSensor**: made client side calculations threaded
  * Fixed **keep_right_rule** parameter.

## CARLA 0.9.12

  * Changed the resolution of the cached map in Traffic Manager from 0.1 to 5 meters
  * Fixed import sumo_integration module from other scripts
  * CARLA now is built with Visual Studio 2019 in Windows
  * Fixed bug causing the RoadOptions at the BehaviorAgent to not work as intended
  * Upgrading to Unreal Engine 4.26
  * Added generation attribute to vehicles and pedestrians
  * Added Lincoln 2020 vehicle dimensions for CarSim integration
  * Enabling the **no_delay** option to RPC and stream sockets
  * The special nomenclature to define roads (ROAD_ROAD), sidewalks (ROAD_SIDEWALK)... can be at any position of the asset name
  * Improved performance bencharmark script: sync, map and sensor selection, ...
  * Improved performance, destroyed PhysX state for vehicles when physics are disable
  * Improved parallelism of raycast sensors in system with large number of cores
  * Added 'visualize_multiple_sensors' example
  * Added 'check_lidar_bb' util script
  * Added optional flag to `client.replay_file()` `replay_sensors` to enable or disable the replaying the sensors
  * Improved manual_control: now cameras are set in relation with car size
  * Client required files are sent from the server to a local cache (OpenDRIVE, Traffic Manager...)
  * Added CHRONO library for vehicle dynamics simulation (https://projectchrono.org/)
    - Supported JSON vehicle definition
    - Unsupported collision dynamics
  * Added performance benchmarking section to documentation
  * Added API functions to traffic light actor `get_effect_waypoints()`, `get_light_boxes()` and `get_opendrive_id()`
  * Added API functions to world `get_traffic_lights_from_waypoint()`, `get_traffic_lights_in_junction` and `get_traffic_light_from_opendrive_id`
  * Added API parameters to `WorldSettings`: `tile_stream_distance` and `actor_active_distance`
  * Added API parameters and functions to `Osm2OdrSettings`: `proj_string`, `center_map`, `generate_traffic_lights`, `all_junctions_with_traffic_lights`, `set_osm_way_types`, and `set_traffic_light_excluded_way_types`
  * Added API function to enable car telemetry
  * CARLA is compatible with the last RoadRunner nomenclature for road assets
  * Fixed a bug when importing a FBX map with some **_** in the FBX name
  * Extended make import process for applying road painter materials (carla art tool)
  * Added Large Map feature to CARLA, alowing to import large maps divided in square tiles (at most 2kmx2km per tile). Only section of a Large Map can be loaded at a time which introduces a sleep state for actors that are far away from the hero vehicle
  * Added creation of custom JSON file for applying decals to imported roads
  * Added ApplyVehiclePhysicsControl to commands
  * Added flush in the sublevel loading to increase carla's determinism in Opt maps
  * Fix bug in carla.Transform.get_up_vector()
  * Fix bug in lidar channel point count
  * Fix imu: some weird cases were given nan values
  * Fix bugs in apply_physics_control and friction trigger
  * Exposed tire parameters for longitudinal and lateral stiffness in the PhysicsControl.
  * When setting a global plan at the LocalPlanner, it is now optional to stop the automatic fill of the waypoint buffer
  * Improved agent's vehicle detection to also take into account the actor bounding boxes
  * Added Optical Flow camera
  * API extensions:
  - Added `set_wheel_steer_direction()` function to change the bone angle of each wheel of a vehicle
  - Added `get_wheel_steer_angle()` function to get the steer angle of a vehicle wheel
  - Added `scattering_intensity` , `mie_scattering_scale` , `rayleigh_scattering_scale` to PythonAPI for changing weather attributes
  - Improved the python agents API. Old behaviors have been improved and new ones have also been added, improving the functionalities of the agents. Several bugs have also been fixed

## CARLA 0.9.11

  * Improved the documentation for use with pandoc tool by converting html tags to their markdown equivalent
  * Refactored FAQ section of docs to use minimal html and fix broken layout
  * Extended the local planner with a lateral `offset`
  * Upgraded to DirectX 12 on Windows
  * Added the new core pipeline for the simulator
  * Added parameter to carla settings to control culling
  * Added fully deterministic option for Traffic Manager, sorting vehicles by ID and avoiding race conditions
  * Added the option to sweep the wheel shape for collision. This requires to patch the engine
  * Added the possibility of changing physics substepping options from client
  * Added 'noise_seed' to sensors to initialize the random generators
  * API extensions:
    - Added `actor.set_enable_gravity()` function to enable/disable the gravity affecting the actor
    - Added `load_map_layer` and `unload_map_layer` to control map layers on new maps that support subleveling
    - Added `get_environment_objects`call to get all the placed objects in the level
    - Added `enable_environment_objects`call to enable/disable objects of the level
    - Added `horizontal_fov` parameter to lidar sensor to allow for restriction of its field of view
    - Added `WorldSettings.deterministic_ragdolls` to enable deterministic or physically based ragdolls
  * Fixed RSSSensor python3 build and import of open drive maps by updating to ad-rss v4.2.0 and ad-map-access v2.3.0. Python import of dependent 'ad' python modules reflects now the namespaces of the C++ interface and follow doxygen documentation
  * Fixed sensor transformations and sensor data transformations mismatch in IMU and camera-based sensors
  * Fixed random dead-lock on synchronous mode at high frame rate
  * Fixed bug on Windows causing sun reflection artifacts
  * Fixed bug in `waypoint.get_landmarks()` causing some landmarks to be missed when s = 0
  * Fixed the `actor.set_simulate_physics()` for pedestrians and vehicles
  * Fixed bug causing camera-based sensors to stop sending data
  * Fixed the lack of determinism on the output of raycast sensors
  * Fixed missing `laneChange` record in converted OSM maps
  * Fixed bug in the actor's id returned by the semantic lidar
  * Fixed error when using `--config` parameter in `make package`
  * Fixed dependency of library **Xerces-c** on package
  * Fixed minor typo in the simulation data section of the documentation
  * Fixed the `config.py` to read the `.osm ` files in proper `utf-8` encoding

## CARLA 0.9.10

  * Added retrieval of bounding boxes for all the elements of the level
  * Added deterministic mode for Traffic Manager
  * Added support in Traffic Manager for dead-end roads
  * Upgraded CARLA Docker image to Ubuntu 18.04
  * Upgraded to AD RSS v4.1.0 supporting unstructured scenes and pedestrians, and fixed spdlog to v1.7.0
  * Changed frozen behavior for traffic lights. It now affects to all traffic lights at the same time
  * Added new pedestrian models
  * API changes:
    - Renamed `actor.set_velocity()` to `actor.set_target_velocity()`
    - Renamed `actor.set_angular_velocity()` to `actor.set_target_velocity()`
    - RGB cameras `exposure_mode` is now set to `histogram` by default
  * API extensions:
    - Added `carla.Osm2Odr.convert()` function and `carla.Osm2OdrSettings` class to support Open Street Maps to OpenDRIVE conversion
    - Added `world.freeze_all_traffic_lights()` and `traffic_light.reset_group()`
    - Added `client.stop_replayer()` to stop the replayer
    - Added `world.get_vehicles_light_states()` to get all the car light states at once
    - Added constant velocity mode (`actor.enable_constant_velocity()` / `actor.disable_constant_velocity()`)
    - Added function `actor.add_angular_impulse()` to add angular impulse to any actor
    - Added `actor.add_force()` and `actor.add_torque()`
    - Added functions `transform.get_right_vector()` and `transform.get_up_vector()`
    - Added command to set multiple car light states at once
    - Added 4-matrix form of transformations
  * Added new semantic segmentation tags: `RailTrack`, `GuardRail`, `TrafficLight`, `Static`, `Dynamic`, `Water` and `Terrain`
  * Added fixed ids for street and building lights
  * Added vehicle light and street light data to the recorder
  * Improved the colliders and physics for all vehicles
  * All sensors are now multi-stream, the same sensor can be listened from different clients
  * New semantic LiDAR sensor (`lidar.ray_cast_semantic`)
  * Added `open3D_lidar.py`, a more friendly LiDAR visualizer
  * Added make command to download contributions as plugins (`make plugins`)
  * Added a warning when using SpringArm exactly in the 'z' axis of the attached actor
  * Improved performance of raycast-based sensors through parallelization
  * Added an approximation of the intensity of each point of the cloud in the LiDAR sensor
  * Added Dynamic Vision Sensor (DVS) camera based on ESIM simulation http://rpg.ifi.uzh.ch/esim.html
  * Improved LiDAR and radar to better match the shape of the vehicles
  * Added support for additional TraCI clients in Sumo co-simulation
  * Added script example to synchronize the gathering of sensor data in client
  * Added default values and a warning message for lanes missing the width parameter in OpenDRIVE
  * Added parameter to enable/disable pedestrian navigation in standalone mode
  * Improved mesh partition in standalone mode
  * Added Renderdoc plugin to the Unreal project
  * Added configurable noise to LiDAR sensor
  * Replace deprecated `platform.dist()` with recommended `distro.linux_distribution()`
  * Improved the performance of capture sensors
  * Fixed the center of mass for vehicles
  * Fixed a number of OpenDRIVE parsing bugs
  * Fixed vehicles' bounding boxes, now they are automatic
  * Fixed a map change error when Traffic Manager is in synchronous mode
  * Fixes add entry issue for applying parameters more than once in Traffic Manager
  * Fixes std::numeric_limits<float>::epsilon error in Traffic Manager
  * Fixed memory leak on `manual_control.py` scripts (sensor listening was not stopped before destroying)
  * Fixed a bug in `spawn_npc_sumo.py` script computing not allowed routes for a given vehicle class
  * Fixed a bug where `get_traffic_light()` would always return `None`
  * Fixed recorder determinism problems
  * Fixed several untagged and mistagged objects
  * Fixed rain drop spawn issues when spawning camera sensors
  * Fixed semantic tags in the asset import pipeline
  * Fixed `Update.sh` from failing when the root folder contains a space on it
  * Fixed dynamic meshes not moving to the initial position when replaying
  * Fixed colors of lane markings when importing a map, they were reversed (white and yellow)
  * Fixed missing include directive in file `WheelPhysicsControl.h`
  * Fixed gravity measurement bug from IMU sensor
  * Fixed LiDAR’s point cloud reference frame
  * Fixed light intensity and camera parameters to match
  * Fixed and improved auto-exposure camera (`histogram` exposure mode)
  * Fixed delay in the TCP communication from server to the client in synchronous mode for Linux
  * Fixed large RAM usage when loading polynomial geometry from OpenDRIVE
  * Fixed collision issues when `debug.draw_line()` is called
  * Fixed gyroscope sensor to properly give angular velocity readings in the local frame
  * Fixed minor typo in the introduction section of the documentation
  * Fixed a bug at the local planner when changing the route, causing it to maintain the first part of the previous one. This was only relevant when using very large buffer sizes

## CARLA 0.9.9

  * Introduced hybrid mode for Traffic Manager
  * Upgraded to Unreal Engine 4.24
  * Fixed autonomous agents' incorrect detection of red traffic lights affecting them
  * Improved manual_control by adding realistic throttle and brake
  * Added walkable pedestrian crosswalks in OpenDRIVE standalone mode
  * Improved mesh generation with a chunk system for better performance and bigger maps in the future
  * Added security features to the standalone OpenDRIVE mode aiming to prevent cars from falling down from the road
  * Added junction smoothing algorithm to prevent roads from blocking other roads with level differences
  * Added new Behavior agent
  * Added automatic generation of traffic lights, stop signal and yield signal from OpenDRIVE file
  * Upgraded to AD RSS v3.0.0 supporting complex road layouts and i.e. intersections
  * Added examples of sumo co-simulation for Town01, Town04 and Town05
  * Added ptv vissim and carla co-simulation
  * Fixed `GetLeftLaneMarking()` from a possible runtime error
  * API extensions:
    - Added new methods to `Map`: `get_all_landmarks`, `get_all_landmarks_from_id` and `get_all_landmarks_of_type`
  * Added synchronization of traffic lights in sumo co-simulation
  * Added light manager to control the lights of the map

## CARLA 0.9.8

  * Added beta version sumo-carla co-simulation
  * Traffic Manager:
    - Added benchmark
    - Added synchronous mode
    - Fixed change map error
    - Added multiclient architecture
    - Added multi Traffic Manager architecture
    - Fixed linkage between waypoints
    - Implemented intersection anticipation
    - Implemented vehicle destruction when stuck
    - Implemented tunable parameters
    - Revamped lane changes
  * Added landmark class for signal-related queries
  * Added support to parse OpenDRIVE signals
  * Added junction class as queryable object from waypoint
  * Added timeout to World Tick
  * Added simple physical map generation from standalone OpenDRIVE data
  * Added support for generating walker navigation on server-side
  * Added support for new geometry: `spiral`, `poly3`, and `paramPoly3`
  * Improved `get_waypoint(location)` performance
  * New weather system: night time, fog, rain ripples, and now wind affects vegetation and rain (not car physics)
  * Fixed Low/Epic quality settings transition
  * Enabled Mesh distance fields
  * API extensions:
    - Added new methods to `BoundingBox`: `contains()`, `get_local_vertices()` and `get_world_vertices(transform)`
    - Added new function to get a waypoint specifying parameters from the OpenDRIVE: `map.get_waypoint_xodr(road_id, lane_id, s)`
    - Added 3 new parameters for the `carla.Weather`: `fog_density`, `fog_distance`, and (ground) `wetness`
    - Added `carla.client.generate_opendrive_world(opendrive)` that loads a map with custom OpenDRIVE basic physical topology
  * New python clients:
    - `weather.py`: allows weather changes using the new weather parameters
  * Fixed docker build of `.BIN` for pedestrian navigation
  * Fixed `local_planner.py`: agent will now stop when it reaches the desired destination
  * Fixed crash when missing elevation profile and lane offset in OpenDRIVE
  * Fixed typos
  * Fixed agent failures due to API changes in `is_within_distance_ahead()`
  * Fixed assertion bug when using LibCarla
  * Fixed incorrect doppler velocity for RADAR sensor
  * Fixed documentation links
  * Upgraded Boost to 1.72.0
  * Recorder feature:
    - Added an option `-i` to `start_replaying.py` to replay a session ignoreing the hero vehicles
  * Fixed import pipeline bugs:
    - Crash when no pedestrian navmesh is present
    - Automatically imported static meshes not properly tagged
  * Fixed PID controller's sensitivity to time discretization

## CARLA 0.9.7

  * Upgraded parameters of Unreal/CarlaUE4/Config/DefaultInput.ini to prevent mouse freeze
  * Add build variant with AD RSS library integration with RSS sensor and result visualisation
  * Support for OpenGL and Vulkan in docker + headless mode
  * Added new sensor: Inertial measurement unit (IMU)
  * Added new sensor: Radar
  * Exposed rgb camera attributes: exposure, depth of field, tonemapper, color correction, and chromatic aberration
  * Now all the camera-based sensors are provided with an additional parametrized lens distortion shader
  * Added Traffic Manager to replace autopilot in managing the NPC vehicles
  * Improved pedestrians navigation
  * API changes:
    - Lidar: `range` is now set in meters, not in centimeters
    - Lidar: `horizontal_angle` is now received in radians, not in degrees
    - GNSS: `carla.GnssEvent` renamed to `carla.GnssMeasurement`
  * API extensions:
    - Added `carla.IMUMeasurement`
    - Added `carla.RadarMeasurement` and `carla.RadarDetection`
    - GNSS data can now be obtained with noise
    - IMU data can now be obtained with noise
  * Moved GNSS sensor from client to server side
  * Added exporter plugin for UE4 to allow export meshes ready for Recast calculation
  * The 'make import' process now rename the assets accordingly and set complex collision as simple
  * New Python API function added (map.get_crosswalks()) that returns a list with all points that define the crosswalk zones from OpenDRIVE file
  * Updated `manual_control.py` with a lens disortion effect example
  * Updated `manual_control.py` with IMU and Radar realtime visualization
  * Fixed pylint for python3 in travis
  * Fixed PointCloudIO `cout` that interfiered with other python modules
  * Better steering in manual control
  * Added Doxygen documentation online with automatic updates through Jenkins pipeline
  * Fixed an error in `automatic_control.py` failing because the `Num Lock` key
  * Fixed client_bounding_boxes.py example script
  * Fixed materials and semantic segmentation issues regarding importing assets
  * Fixed ObstacleSensor to return HitDistance instead of HitRadius

## CARLA 0.9.6

  * Upgraded to Unreal Engine 4.22
  * Added Vulkan support, if installed, CARLA will use Vulkan, use `-opengl` flag to launch with OpenGL
  * The simulator is now compiled in "Shipping" mode, faster but it accepts less command-line arguments
  * Pedestrians are back:
    - Spawn pedestrians that will roam randomly on sidewalks
    - The script 'spawn_npc.py' spawns now pedestrians, adjust the number with the flag `-w`
    - Added navigation meshes for each maps for pedestrian navigation
  * Allow adding custom props (FBX) to CARLA Blueprint library so they are spawnable
  * Simplified pipeline for importing and packaging maps and custom props
  * Vehicle physics:
    - Added access to vehicle transmission details
    - Added access to vehicle physics brake values
    - Added tire friction trigger boxes for simulating slippery surfaces
  * Added camera gamma correction as command-line argument to manual_control.py
  * Added ability to set motion blur settings for RGB camera in sensor python blueprint
  * Added C++ client example using LibCarla
  * Added PythonAPI documentation generator, we documented in detail all the Python reference
  * Added a new Python script config.py that allows the user to configure the simulator from the command-line
  * New recorder features:
    - Documented recorded system and binary file
    - Added optional parameter to show more details about a recorder file (related to `show_recorder_file_info.py`)
    - Added playback speed (slow/fast motion) to the replayer
    - Allow custom paths for saving the recorded files
    - More data is now recorded to replay animations:
      + Wheels of vehicles are animated (steering, throttle, handbrake), also bikes and motorbikes
      + Walker animations are simulated (through speed of walker)
  * New high quality pedestrians: female, girl and boy; improved meshes and textures
  * More color and texture variations for each pedestrian
  * New vehicle Audi Etron: 25.000 tris and LODs
  * New material for Mustang, new system that will allow us to improve all the vehicle materials
  * Improved vehicle Tesla
  * New high-quality "Default" weather tailor-made for each map
  * Improved the rest of weather profiles too
  * RGB camera improvements:
    - Enabled temporal antialiasing and motion blur
    - Added gamma value and motion blur as a blueprint attributes
    - Enabled texture streaming for scene captures
  * API changes:
    - Renamed `frame_count` and `frame_number` as `frame`, old members are kept as deprecated
    - `world.wait_for_tick()` now returns a `carla.WorldSnapshot`
    - The callback of `world.on_tick(callback)` now receives a `carla.WorldSnapshot`
    - Deprecated waypoint's `is_intersection`, use `is_junction` instead
  * API extensions:
    - Added attachment type "SpringArm" for cinematic cameras
    - Added waypoint's `junction_id` that returns de OpenDrive identifier of the current junction
    - Added `world.get_actor(id)` to find a single actor by id
    - Added `carla.WeatherParameters.Default` for the default (tailor-made for each town) weather profile
    - Added `WorldSnapshot` that contains a list of `ActorSnapshot`, allows capturings a "still image" of the world at a single frame
    - Added `world.tick()` now synchronizes with the simulator and returns the id of the newly started frame
    - Added `world.apply_settings(settings)` now synchronizes with the simulator and returns the id of the frame when the settings took effect
    - Added `world.remove_on_tick(id)` to allow removing on tick callbacks
    - Added allow setting fixed frame-rate from client-side, now is part of `carla.WorldSettings`
    - Added `is_invincible` to walkers
  * Several optimizations to the RPC server, now supports a bigger load of async messages
  * Updated DebugHelper to render on Shipping packages, it has also better performance
  * Updated OpenDriveActor to use the new Waypoint API
  * Removed deprecated code and content
  * Exposed waypoints and OpenDrive map to UE4 Blueprints
  * Change the weight of cars. All cars have been compared with the real to have a feedback more real
  * Recorder fixes:
    - When a recorded session finish replaying, all vehicles will continue in autopilot, and all pedestrians will stop
    - Fixed a possible crash if an actor is respawned before the episode is ready when a new map is loaded automatically
    - Actors at start of playback could interpolate positions from its current position instead than the recorded position
    - Camera following in playback was not working if a new map was needed to load
    - API function 'show_recorder_file_info' was showing the wrong parent id
    - Script 'start_recording.py' now properly saves destruction of actors at stop
    - Problem when vehicles enable autopilot after a replayer, now it works better
  * Fixed dead-lock when loading a new map in synchronous mode
  * Fixed get_actors may produce actors without parent
  * Fixed std::bad_cast when importing other libraries, like tensorflow, before carla
  * Fixed latitude in WGS84 reprojection code such that Latitudes increase as one move north in CARLA worlds
  * Fixed walking animations, the animations now go at the same speed as the game
  * Fixed loading and reloading world not using the timeout
  * Fixed XODR files can be found now anywhere in content
  * Fixed bug related with Pygame error of surface too large, added sidewalks and improved lane markings in `no_rendering_mode.py`
  * Fixed Lidar effectiveness bug in manual_control.py
  * Fixed wrong units in VehiclePhysicsControl's center of mass
  * Fixed semantic segmentation of bike riders
  * Fixed inconsistent streetlights in Town03
  * Fixed incorrect vehicle bounds

## CARLA 0.9.5

  * Added `client_bounding_boxes.py` to show bounding boxes client-side
  * New Town07, rural environment with narrow roads
  * Reworked OpenDRIVE parser and waypoints API
    - Fixed several situations in which the XODR was incorrectly parsed
    - Exposed more information: lane marking, lane type, lane section id, s
    - API change: waypoint's `lane_type` is now an enum, `carla.LaneType`
    - API change: `carla.LaneMarking` is not an enum anymore, extended with color, type, lane change, and width
    - API extension: `map.get_waypoint` accepts an extra optional flag argument `lane_type` for filtering lane types
    - API extension: `carla.Map` can be constructed off-line out of XODR files, `carla.Map(town_name, xodr_content)`
    - API extension: `id` property to waypoints, uniquely identifying waypoints up to half centimetre precision
  * API change: Renamed "lane_invasion" to "lane_detector", added too its server-side sensor to be visible to other clients
  * API extension: new carla.command.SpawnActor to spawn actors in batch
  * API extension: `map.transform_to_geolocation` to transform Location to GNSS GeoLocation
  * API extension: added timestamp (elapsed simulation seconds) to SensorData
  * API extension: method `client.apply_batch_sync` that sends commands in batch and waits for server response
  * API extension: optional argument "actor_ids" to world.get_actors to request only the actors with the ids provided
  * Migrated Content to AWS
  * Updated `spawn_npc.py` to spawn vehicles in batch
  * Added --rolename to "manual_control.py"
  * Added options to "no_rendering_mode.py" to draw extra road information
  * Added "scene_layout.py" to retrieve the whole information in the scene as Python dict
  * Basic agent integrated with global router
  * Allow usage of hostname for carla::Client and resolve them to IP addresses
  * Added new pack of assets
    - Windmill, different farm houses, silo
    - Plants corn, dandelion, poppy, and grass
    - Yield traffic sign
  * Added modular buildings New York style
  * Added marking lanes in Town03
  * Added command-line arguments to simulator to disable rendering and set the server timeout
  * Improved performance in Town01 and Town02
  * Changed yellow marking lane from Town01 and Town02 to dashed yellow marking lane
  * Improved lane cross detection to use the new Waypoint API
  * Enhanced stop triggers options
  * Fixed semantic segmentation tags in Town04, Town05, Town06
  * Fixed tree collision in Town01
  * Fixed VehicleSpawnPoint out of the road in Town01
  * Fixed geo-reference of Town01 and Town07
  * Fixed floating pillars in Town04
  * Fixed floating building in Town03
  * Fixed vehicles missing the route if autopilot enabled too late
  * Fixed division by zero in is_within_distance_ahead()
  * Fixed local planner to avoid premature route pruning at path overlaps
  * Fixed global router behavior to be consistent with new Waypoint API
  * Fixed clean up of local_planner when used by other modules
  * Fixed python client DLL error on Windows
  * Fixed wrong type returned by `ActorList.Filter(...)`
  * Fixed wheel's tire friction affecting all vehicles from physics control parameters
  * Fixed obstacle detector not working
  * Fixed small float bug in misc.py


## CARLA 0.9.4

  * Added recording and playback functionality
  * Added synchronous mode, simulator waits until a client sends a "tick" cue, `client.tick()`
  * Allow changing map from client-side, added `client.load_world(name)`, `client.reload_world()`, and `client.get_available_maps()`
  * Added scripts and tools to import maps directly from .fbx and .xodr files into the simulator
  * Exposed minimum physics control parameters for vehicles' engine and wheels
  * Allow controlling multiple actors in "batch mode"
  * New Town06, featuring a "Michigan left" intersection including:
    - Connection ramp between two highways
    - Incorporation to a highway requiring changing several lanes to take another exit
    - Junctions supporting different scenarios
  * New traffic signs assets: one-way, no-turn, more speed limits, do not enter, arrow floors, Michigan left, and lane end
  * New pedestrian texture to add more variations
  * New road PBR material
  * Extended the waypoint API with `lane_change`, `lane_type`, `get_right_lane()` and `get_left_lane()`
  * Added world settings for changing no-rendering mode and synchronous mode at run-time
  * Added methods to acquire a traffic light's pole index and all traffic lights in it's group
  * Added performance benchmark script to measure the simulator's rendering performance
  * Added `manual_control_steeringwheel.py` to control agents using Logitech G29 steering wheels (and maybe others)
  * Added movable props present in the map (e.g. chairs and tables) as actors so they can be controlled from Python
  * Added recording and playback bindings to `manual_control.py` script
  * Removed `world.map_name` from API, use `world.get_map().name` instead
  * Refactored `no_rendering_mode.py` to improve performance and interface
  * Several improvements to the build system for Windows
  * Expose traffic sign's trigger volumes on Python API
  * Improved export/import map tools
  * Simplify Dockerfile halving Carla Docker image size
  * Episodes have now a random unique id to avoid collisions between runs
  * Reduced overhead of many RPC calls by sending only actor IDs (instead of serializing all the actor attributes every time)
  * Added priority system for vehicle control input (internal, not exposed in API)
  * Removed "Example.CarlaSettings.ini", you can still use it, but it's no longer necessary
  * Improved time-out related error messages
  * Fixed Town01 placed 38 meters above the zero
  * Fixed parsing of OpenDrive geo-reference exported by RoadRunner
  * Fixed issue of retrieving an empty list when calling `world.get_actors()` right after creating the world
  * Fixed a few synchronization issues related to changing the world at runtime
  * Fixed traffic light when it gets illuminated by the hero vehicle in `no_rendering_mode.py`
  * Fixed `manual_control.py` and `no_rendering_mode.py` to prevent crashes when used in "no rendering mode"
  * Fixed traffic signs having the trigger box rotated
  * Fixed female walk animation
  * Fixed BP_MultipleFloor, tweaked offset in BaseFloor to adjust meshes between them
  * Fixed static objects present in the map were marked as "movable"

## CARLA 0.9.3

  * Upgraded to Unreal Engine 4.21
  * Upgraded Boost to 1.69.0
  * New Town04 (biggest so far), includes a freeway, new bridge and road barrier, a nicer landscape based on height-map, and new street props
  * New Town05, adding more variety of intersections for the scenario runner
  * Redesigned pedestrian models and animations (walk and idle) for male and female characters
  * Added sensor for detecting obstacles (ray-cast based)
  * Added sensor GNSS (GPS)
  * Basic agent integrated with global router
  * Added a few methods to manage an actor:
    - set_velocity: for setting the linear velocity
    - set_angular_velocity: for setting the angular velocity
    - get_angular_velocity: for getting the angular velocity
    - add_impulse: for applying an impulse (in world axis)
  * Renamed vehicle.get_vehicle_control() to vehicle.get_control() to be consistent with walkers
  * Added new mesh for traffic lights
  * Added new pine tree assets, with their LODs finely tuned for performance
  * Added point transformation functionality for LibCarla and PythonAPI
  * Added "sensor_tick" attribute to sensors (cameras and lidars) to specify the capture rate in seconds
  * Added Export/Import map tools
  * Added "get_forward_vector()" to rotation and transform, retrieves the unit vector on the rotation's X-axis
  * Added support for Deepin in PythonAPI's setup.py
  * Added support for spawning and controlling walkers (pedestrians)
  * Updated BasicAgent to allow setting target_speed and handle US-style traffic lights properly
  * OpenDriveActor has been rewritten using the Waypoint API, this has fixed some bugs
  * Remove crash reporter from packaged build
  * Improved simulator fatal error handling, now uses UE4 fatal error system
  * LibCarla server pipeline now compiles with exceptions disabled for better performance and compatibility with UE4
  * Fixed TCP accept error, too many open files while creating and destroying a lot of sensors
  * Fixed lost error messages in client-side, now when a request fails it reports the reason
  * Fixed global route planner to handle round about turns and made the code consistent with local planner
  * Fixed local planner to avoid premature route pruning at path overlaps
  * Fixed autopilot direction not properly initialized that interfered with the initial raycast direction
  * Fixed crash when an actor was destroyed but not de-registered, e.g. falling out of world bounds

## CARLA 0.9.2

  * Updated ROS bridge for CARLA 0.9.X (moved to its own repository)
  * Added Python API "agents" extension, includes
    - Global route planner based on the Waypoints API (compatible with OpenDrive)
    - BasicAgent: new client agent that can drive to a given coordinate of the map using the waypoint API and PID controllers, attending to other vehicles and traffic lights
    - RoamingAgent: new client agent that can drive at different speeds following waypoints based on PID controllers, attending to other vehicles and traffic lights
    - LocalPlanner functionality to navigate waypoints using PID controllers
    - LateralControl and LongitudinalControl PIDs
  * Added support for manual gear shifting
  * Added "role_name" attribute to actors to easily identify the "hero" vehicle
  * Changed traffic lights in Town03 to American style
  * Added new junction types with only stop signs
  * Updates to documentation and tutorials
  * Simulator now starts by default in windowed mode
  * CMake version required downgraded to 3.5 for better compatibility
  * Fixed waypoints height were all placed at zero height
  * Fixed actors in world.get_actors() missing parent actor
  * Fixed some vehicles losing their wheels after calling set_simulate_physics
  * Fixed bounding box of Lincoln MkZ
  * Several fixes and improvements to OpenDriveActor

## CARLA 0.9.1

  * New town: Town03
    - Created with Vector Zero's RoadRunner (including OpenDrive information of the road layout)
    - Bigger and more diverse
    - More road variety: multiple lanes and lane markings, curves at different angles, roundabout, elevation, tunnel
  * Lots of improvements to the Python API
    - Support for Python 3
    - Support for retrieving and changing lighting and weather conditions
    - Migrated Lidar sensor
    - Migrated image converter methods: Depth, LogarithmicDepth, and CityScapesPalette
    - Migrated IO methods for sensor data, "save_to_disk" available for PNG, JPEG, TIFF, and PLY
    - Added support for requesting the list of all the actors alive in the current world, `world.get_actors()`
    - `world.get_actors()` returns an `ActorList` object with `filter` functionality and lazy initialization of actors
    - Added collision event sensor, "sensor.other.collision", that triggers a callback on each collision to the actor it is attached to
    - Added lane detector sensor, "sensor.other.lane_detector", that detects lane invasion events
    - Added `carla.Map` and `carla.Waypoint` classes for querying info about the road layout
      - Added methods for converting and saving the map as OpenDrive format
      - Added `map.get_spawn_points()` to retrieve the recommended spawn points for vehicles
      - Added `map.get_waypoint(location)` to query the nearest waypoint
      - Added `map.generate_waypoints(distance)` to generate waypoints all over the map at an approximated distance
      - Added `map.get_topology()` for getting a list the tuples of waypoints that define the edges of the road graph
      - Added `waypoint.next(distance)` to retrieve the list of the waypoints at a distance that can be driven from this waypoint
    - Added `parent` attributes to actors, not None if the actor is attached to another actor
    - Added `semantic_tags` to actors containing the list of tags of all of its components
    - Added methods for retrieving velocity and acceleration of actors
    - Added function to enable/disable simulating physics on an actor, `actor.set_simulate_physics(enabled=True)`
    - Added bounding boxes to vehicles, `vehicle.bounding_box` property
    - Exposed last control applied to vehicles, `vehicle.get_vehicle_control()`
    - Added a "tick" message containing info of all the actors in the scene
      - Executed in the background and cached
      - Added `world.wait_for_tick()` for blocking the current thread until a "tick" message is received
      - Added `world.on_tick(callback)` for executing a callback asynchronously each time a "tick" message is received
      - These methods return/pass a `carla.Timestamp` object containing, frame count, delta time of last tick, global simulation time, and OS timestamp
      - Methods retrieving actor's info, e.g. `actor.get_transform()`, don't need to connect with the simulator, which makes these calls quite cheap
    - Allow drawing debug shapes from Python: points, lines, arrows, boxes, and strings (`world.debug.draw_*`)
    - Added id (id of current episode) and map name to `carla.World`
    - Exposed traffic lights and signs as actors. Traffic lights have a specialized actor class that has the traffic light state (red, green, yellow) as property
    - Added methods for accessing and modifying individual items in `carla.Image` (pixels) and `carla.LidarMeasurement` (locations)
    - Added `carla.Vector3D` for (x, y, z) objects that are not a `carla.Location`
    - Removed `client.ping()`, `client.get_server_version()` accomplishes the same
    - Renamed `contains_X()` methods to `has_X()`
    - Changed `client.set_timeout(seconds)` to use seconds (float) instead of milliseconds
    - Allow iterating attributes of an Actor's Blueprint
    - Fixed wildcard filtering issues, now "vehicle.*" or "*bmw*" patterns work too
    - Fixed `actor.set_transform()` broken for attached actors
  * More Python example scripts and improved the present ones
    - Now all the scripts use the list of recommended spawn points for each map
    - Renamed "example.py" to "tutorial.py", and updated it with latest changes in API
    - Added timeout to the examples
    - "manual_control.py" performance has been improved while having more measurements
    - "manual_control.py" now has options to change camera type and position
    - "manual_control.py" now has options to iterate weather presets
    - "manual_control.py" now has a fancier HUD with lots of info, and F1 key binding to remove it
    - Added "dynamic_weather.py" to change the weather in real-time (the one used in the video)
    - Added "spawn_npc.py" to quickly add a lot of NPC vehicles to the simulator
    - Added "spawn_npc.py --safe" to only add non-problematic vehicles
    - "vehicle_gallery.py" also got some small fixes
  * Asset and content improvements
    - New vehicle: Lincoln MKZ 2017
    - Refactored weather system, parametrized to make it easier to use
    - Improved control of bikes and motorbikes, still not perfect but causes less accidents
    - Added building block generator system
    - Misc city assets: New building, tunnel columns, rail-road bridges, new textures, new urban props
    - Adjusted vehicle physics and center of mass
    - Adjusted the maximum distance culling for foliage
    - Adjusted pedestrian animations and scale issues (not yet available with new API though)
    - Improved map building blueprints, spline based asset repeaters, and wall building tools
    - Replaced uses of Unreal's Foliage system with standard static meshes to work around a visual bug in Linux systems
    - Fixed filenames too long when packing the project on Windows
    - Fixed "SplineMeshRepeater" loses its collider mesh from time to time
    - Standardized asset nomenclature
  * New system for road information based on OpenDrive format
    - Added new map classes for querying info about the road layout and topology
    - Added methods for finding closest point on the road
    - Added methods for generating and iterating waypoints based on the road layout
    - Added OpenDrive parser to convert OpenDrive files to our map data structures
  * Other miscellaneous improvements and fixes
    - Fixed single channel Lidar crash (by @cwecht)
    - Fixed command-line argument `-carla-settings` fails to load absolute paths (by @harlowja)
    - Added an option to command-line to change quality level when launching the simulator, `-quality-level=Low`
    - Added ROS bridge odometry message (by @ShepelIlya)
    - New lens distortion shader, sadly not yet integrated with our cameras :(
    - New Docker tutorial
    - Disabled texture streaming to avoid issue of textures not loading in scene captures
    - Adjusted scene capture camera gamma to 2.4
    - Fixed leaking objects in simulation when despawning a vehicle. Now Pawn's controller is destroyed too if necessary when destroying an Actor
    - Fixed overflow on platform time-stamp, now it uses `double`
    - Upgraded @rpclib to fix crash when client exits too fast (rpclib/PR#167)
    - Moved "PythonClient" inside deprecated folder to avoid confusion
    - Refactored sensor related code
      - New plugin system for sensors that simplifies adding sensors, mini-tutorial at #830
      - Compile-time dispatcher for sensors and serializers
  * Improvements to the streaming library
    - Added multi-streams for streaming simultaneously to multiple clients (used by the "tick" message)
    - Messages re-use allocated memory when possible
    - Allows unsubscribing from a stream
    - Fixed client receives interleaved sensor messages, some messages can be discarded if connection is too slow though
    - Fixed streaming client fails to connect in Windows
    - Fixed streaming client keeps trying to reconnect after destroying a sensor
  * Refactored client C++ API
    - Python GIL is released whenever possible to avoid blocking
    - Fixed deadlock when closing the simulator while a client is connected
    - Fixed crash on simulator shutdown if a client has connected at some point
    - Set methods are now sent async which greatly improves performance in the client-side
    - Vehicle control is cached and not sent if haven't changed
    - Suppressed exceptions in destructors
  * Other development improvements
    - Improved Linux Makefile, fine-grained targets to reduce compilation times in development
    - Workaround for "setup.py" to link against "libcarla_client.a" again (Linux only)
    - Added support for ".gtest" file, each line of this file is passed to GTest executables as arguments when running `make check` targets
    - Python eggs are also archived on Jenkins to easily get them without downloading the full package
    - Added uncrustify config file for formatting UE4 C++ code

## CARLA 0.9.0

  * Upgraded to Unreal Engine 4.19
  * Redesign of the networking architecture
    - Allows any number of clients to connect simultaneously
    - Now is possible to add and remove at any time any vehicle or camera
    - Now is possible to control any vehicle or camera
    - Now is possible to place cameras anywhere
    - Reduced to two ports instead of three
    - First port uses an RPC protocol based on [rpclib](http://rpclib.net/)
    - Second port is for the streaming of the sensor data
  * Redesign of the Python API
    - Actors and sensors are now exposed in the API and can be independently controlled
    - The Python module is built in C++, with significant performance gain in some operations
    - Many functionality haven't been ported yet, so expect a lot of things missing
  * Redesign of the build system to accommodate the changes in dependencies
    - Everything can be done now with the Makefile
    - For the moment only Linux is supported, sorry
  * Massive clean up of all unused assets
  * Some aesthetic fixes to the vehicles

## CARLA 0.8.4

  * Community contribution: ROS bridge by @laurent-george
  * New vehicle: Tesla Model 3
  * Added an option to _"CarlaSettings.ini"_ to disable bikes and motorbikes
  * Fixed missing collision of vehicles introduced in 0.8.3
  * Improved stability of bikes and motorbikes
  * Improved autopilot turning behaviour at intersections, now using front wheels positions as reference
  * Temporarily removed Kawasaki Ninja motorbikes because the model was having some stability issues

## CARLA 0.8.3

  * Added two-wheeled vehicles, 3 bicycles and 4 motorbikes
  * Several art optimizations (CARLA is now about 10% faster)
    - Improved the performance of vegetation assets, adjusted LOD and culling distance, set billboards where possible
    - Drastically reduced the number of polygons of the landscape while keeping the original shape
    - Removed some high-cost unnecessary assets
    - Remodelled Mustang and NissanMicra, now with less polygons and materials, better textures and LOD
    - Remodelled building SM_TerracedHouse_01, now with more polygons but less materials and better textures
  * CARLA releases include now a Dockerfile for building docker images
  * Change in HUD: replace "FPS" by "Simulation Step"
  * The current map name is now included in the scene description message sent to the client
  * Adapted "manual_control.py" and "view_start_positions.py" to use the map name sent by the simulator
  * Improved the vehicle spawning algorithm, now it tries to spawn as much cars as possible even if there are not enough spawn points
  * "Setup.sh" is now faster and accepts an argument to run multiple jobs in parallel
  * Fixed foliage distance culling using wrong distance in "Low Mode"
  * Fixed NissanMicra slightly turning left when driving straight

## CARLA 0.8.2

  * Revamped driving benchmark
    - Changed name from benchmark to driving benchmark
    - Fully Redesigned the architecture of the module
    - Added a lot more documentation
    - Now you can stop and resume the benchmarks you run
  * Rolled back vehicle's location to the pivot of the mesh instead of the center of the bounding box
  * Added relative transform of the vehicle's bounding box to the measurements, player and non-players
  * Added "frame number" to each sensor measurement so it is possible to sync all the measurements based on the frame they are produced
  * Improved vehicle spawner to better handle spawning failures
  * Walkers use now a closer angle to detect vehicles, so they don't stop moving if a car passes nearby
  * Fixed lighting artefact causing the road to change its brightness depending on the distance to the camera
  * Fixed captured images overexposed in Low mode
  * Fixed illegal character in asset name
  * Fixed editing sun azimuth angle in CarlaWeadther.ini had no effect
  * Fixed crash when using a non-standard image size in DirectX (Windows)
  * Fixed issue with using multiple "SceneCaptureToDiskCamera"

## CARLA 0.8.1

  * New Python example for visualizing the player start positions
  * Fixed box extent of non-player agents was sent in centimeters instead of meters
  * Fixed speed limits were sent in km/h instead of m/s
  * Fixed issue in Volkswagen T2 wheels causing it to overturn

## CARLA 0.8.0

  * Upgraded to Unreal Engine 4.18
  * Created our own pedestrian 3D models free to use and distribute
  * Removed Epic's Automotive Materials dependencies
  * 360 Lidars support (similar to Velodyne HDL-32E or VLP-16) thanks to Anton Pechenko (Yandex)
    - Ray-cast based
    - Configurable settings
    - Added methods to save points to disk as PLY file
  * Added quality level settings
    - Low: low quality graphics, about 3 times faster with one camera
    - Epic: best quality (as before)
  * Measurements now use SI units
    - Locations:    m
    - Speed:        m/s
    - Acceleration: m/s^2
    - Collisions:   kg*m/s
    - Angles:       degrees
  * Added API methods to convert depth images to a point cloud
    - New method "image_converter.depth_to_local_point_cloud"
    - A supplementary image can be passed to attach colors to the points
    - New client example generates a point cloud in world coordinates
    - Added Transform class to Python API
  * Performance optimizations
    - Significant speed improvements in both Epic and Low modes
    - Fixed materials and improved shaders for roads, architecture, sidewalks, foliage, landscapes, cars, walkers, reflections, water
    - Execution of a set of Project and Engine parameters to improve performance (quality, vsync, AO, occlusion)
    - Generation of the road pieces using static meshes and actors instead of a single actor with instanced meshes
      - Improved performance since now is able to apply occlusion and draw distance
    - Images are captured asynchronously in the render thread
      - In asynchronous mode, images may arrive up to two frames later
      - In synchronous mode, game thread is blocked until images are ready
    - Blueprint code optimizations for vehicles, walkers, and splines
    - Added a way to configure different quality levels with culling distance and materials configuration
  * Refactored sensor related code to ease adding new sensors in the future
  * Added vehicle box extent to player measurements
  * Removed the player from the list of non-player agents
  * Adjusted bounding boxes to vehicles' height
  * Changed vehicles' center to match bounding box
  * Added autopilot mode to manual_control.py
  * Added quality level options to manual_control.py and client_example.py
  * Replaced background landscape and trees by a matte painting
  * Fixed road map generated some meshes twice
  * Small improvements to Windows support
    - Fixed issues with the Makefile
    - Fixed asset names too long or containing special characters

## CARLA 0.7.1

  * New Python API module: Benchmark
    - Defines a set of tasks and conditions to test a certain agent
    - Contains a starting benchmark, CoRL2017
    - Contains Agent Class: Interface for benchmarking AIs
  * New Python API module: Basic Planner (Temporary Hack)
    - Provide routes for the agent
    - Contains AStar module to find the shortest route
  * Other Python API improvements
    - Converter class to convert between Unreal world and map units
    - Metrics module to summarize benchmark results
  * Send vehicle's roll, pitch, and yaw to client (orientation is now deprecated)
  * New RoutePlanner class for assigning fixed routes to autopilot (IntersectionEntrance has been removed)
  * Create a random engine for each vehicle, which greatly improves repeatability
  * Add option to skip content download in Setup.sh
  * Few small fixes to the city assets

## CARLA 0.7.0

  * New Python client API
    - Cleaner and more robust
    - Compatible with Python 2 and 3
    - Improved exception handling
    - Improved examples
    - Included methods for parsing the images
    - Better documentation
    - Protocol: renamed "ai_control" to "autopilot_control"
    - Merged testing client
    - Added the maps for both cities, the client can now access the car position within the lane
  * Make CARLA start without client by default
  * Added wind effect to some trees and plants
  * Improvements to the existing weather presets
  * Build script: skip content download if up-to-date

## CARLA 0.6.0

  * Included Unreal project and reorganised folders
  * Enabled semantic segmentation by default
  * Added Felipe's Python client
  * New build system (Linux only)
  * Few fixes to city assets

## CARLA 0.5.4

  * Added command-line parameter -carla-no-hud
  * Remove override gamma from weather settings
  * Fixed issue road map generation hangs cooking command
  * Organise Python client and make sample script
  * Rename maps
    - CARLA_ORIGIN_0 --> Town02
    - CARLA_ORIGIN_1 --> Town01
  * Fixed Carla-Cola machine falling at begin play

## CARLA 0.5.3

  * Fixed issues with weather
  * Fixed missing building

## CARLA 0.5.2

  * Autopilot mode has been removed, now server sends AI control together with measurements every frame
  * State and position of traffic lights and signs are now included in the measurements too
  * Added a python console client
  * Fixed crash when client sends an invalid player start
  * Fixed some issues with the dynamic weather not looking as it used to do
  * Fixed some collision boxes missing

## CARLA 0.5.1

  * Fixed issue server was destroyed on every reset, closing the connection
  * Fixed issue agent servers connect too late
  * Improvements to the python client
  * Added python client test suite for testing the release
  * Added image converter
  * Fixed missing floor on CARLA_ORIGIN_0
  * Changed sidewalk texture
  * Improvements on the physics of some vehicles
  * More props and decals added to the cities

## CARLA 0.5.0

  * Upgraded to Unreal Engine 4.17
    - Fixes memory leaks
    - Fixes crashes with C++ std classes
  * Redesigned CarlaServer
    - Faster, avoids unnecessary copies
    - Sends images as raw data (no compression)
    - Supports synchronous and asynchronous mode
    - Networking operation have a time-out
    - Synchronous methods have a time-out
    - Pure C interface for better compatibility
    - Unit tests with GoogleTest
  * New server-client protocol
    - Upgraded to proto3
    - Supports repeated fields
    - Optionally send information about all dynamic agents in the scene
    - Now sends transforms instead of locations only
    - Autopilot mode added to control
  * New build system to avoid linkage issues
  * Added autopilot mode
  * Added an on-board camera to the car
  * Added traffic lights and speed limit to player state
  * Added player pawn selection to config file
  * Improved blueprint interface of the C++ classes
  * Some performance improvements to vehicle controllers
  * Fix issues with depth material in Windows
  * Fix issues with random engine not being available for vehicles
  * Fixed issue that compiling a release hang when saving the road map
  * Added more content; 7 vehicles, 30 pedestrians, many decals and props
  * Randomized pedestrian clothing
  * Many improvements and fixes to the city levels and assets
  * Added sub-surface scattering to vegetation
  * Added key binding to change weather during play
  * Added key binding to toggle autopilot mode
  * Added a second camera to the player

## CARLA 0.4.6

  * Add weather presets specific for each level
  * Some map fixes, adjust weather presets specific for each level
  * Fixed regression that some walkers may go at extremely slow and fast speeds

## CARLA 0.4.5

  * Add random seeds to config file
  * Improve logging
  * Removed rotation of map CARLA_ORIGIN_1

## CARLA 0.4.4

  * Fixed regression walkers despawning when stopping after seeing a car
  * Changed, collision is only registered if player moves faster than 1 km/h
  * Fixed issue walkers resume movement after sensing nothing, but the car is still there sometimes
  * Few improvements to the city assets

## CARLA 0.4.3

  * Fixed issue with reward, intersect other lane wasn't sent to the client
  * Improvements to the AI of other vehicles, and how they detect pedestrians
  * Improvements to the AI of the pedestrians, trying to avoid slightly better the cars
  * Made roads collision channel WorldStatic
  * Tune several vehicles' physics and engine
  * Fixed issue with vehicles bouncing back after hitting a pedestrian
  * Add bigger box to pedestrians to avoid accidents
  * Make vehicles spawn in order instead of randomly

## CARLA 0.4.2

  * Fixed issues with the server-client protocol
  * More improvements to the AI of other vehicles, now they barely crash
  * Improved the physics of some vehicles
  * Tweak the city for better AI of other vehicles

## CARLA 0.4.1

  * Improved AI of other vehicles, still needs some adjustment, but now they crash much less
  * Fixed wrong semantic segmentation label of the poles of traffic lights and signs
  * Added randomized vehicle license plates
  * Few improvements to the city assets

## CARLA 0.4.0

  * Made vehicle input more realistic, now reverse and brake use different input
  * Changed server-client protocol
    - CarlaSettings.ini is sent for every new episode
    - Control is extended with brake, reverse and handbrake
  * Set a clearer hierarchy for loading settings files
  * Made camera post-process settings able to change depending on the weather
  * Added basic functionality for NPC vehicles
  * Some improvements to the walker spawner
  * Generate road map metadata on save
  * Added command-line switch -carla-no-networking
  * Improved verbosity control of CarlaServer
  * Fixed issue with server that two threads used 100% CPU
  * Fixed issue with the attachment of the main camera to the player
  * Fixed issues with CarlaServer interface with Unreal, does not use STL containers anymore
  * Fixed issue with server not running below 30 fps at fixed frame rate, added physics sub-stepping
  * Fixed issues with some weather settings
  * Added randomized pedestrians with their AI and animations
  * Added other vehicles with their AI and physics
  * Added traffic lights and signs
  * Tweaked capture image to look similar to main camera
  * Changed car input to match settings in plugin
  * General improvements to levels and assets

## CARLA 0.3.0

  * Added basic dynamic weather functionality
    - Weather and sun light can be changed during game
    - Presets stored in config file CarlaWeather.ini
    - Added some presets for dynamic weather
  * Add basic functionality to spawn pedestrians
  * Split road meshes for intersections and turns for better precission of the road map
  * Better debug for road map
  * Implemented collision count for other cars and pedestrians
  * Command line argument -carla-settings now accepts relative paths
  * Improved performance when semantic segmentation is disabled
  * Improved tagger system
  * Implemented nav-mesh and spawn points for pedestrians
  * Added new cars
  * Added dynamic street lights
  * General improvements to levels and assets
  * Make the car jump

## CARLA 0.2.4

  * Fixed serialization of road map resulting in a huge map size
  * Some optimizations in the vegetation
  * Implemented more LODS

## CARLA 0.2.3

  * Fixed rounding errors in HUD (100% was shown as 99%, 30 FPS as 29 FPS)
  * Fixed crash when player goes out of road map
  * Fixed several issues related to the transform of the road map (wasn't working in CARLA_ORIGIN_1)
  * Make custom depth pass disable by default (semantic segmentation won't work by default)
  * Fixed road width in T-intersections
  * Implement road LOD
  * Fixed missing assets

## CARLA 0.2.2

  * Implemented signals for off-road and opposite lane invasion
  * Fixed linking issues (use Unreal's libpng)
  * Fixed memory leak in PNG compression
  * Added boundaries to the map
  * Several fixes in the map content

## CARLA 0.2.1

  * Fixed the memory leak related to protobuf issues
  * Fixed color shift in semantic segmentation and depth
  * Added in-game timestamp (now sending both OS and in-game)

## CARLA 0.2.0

  * Fixed Depth issues
  * Fixed random crash due to an invalid player start position
  * Added semantic segmentation
  * Changed codification to PNG
  * Camera configuration through config INI file

## CARLA 0.1.1

  * Added build system for Windows and Linux
  * Added more content

## CARLA 0.1.0

  * Added basic functionality<|MERGE_RESOLUTION|>--- conflicted
+++ resolved
@@ -8,11 +8,8 @@
  * Added functions to get actor' bones and components names
  * Added functions to get actor' sockets transforms
  * make PythonAPI Windows: Fixed incompatibility issue with Anaconda due `py` command.
-<<<<<<< HEAD
  * Added function to get actor' sockets names
-=======
  * Fixed bug in python agents when vehicle list was empty causing a check on all vehicles (BasicAgent.py) and detected pedestrians as vehicles if no pedestrains are present (BehaviourAgent.py) 
->>>>>>> 694ad122
 
 ## CARLA 0.9.15
 
