--- conflicted
+++ resolved
@@ -6,11 +6,8 @@
   * Added API function to avoid replaying the spectator
     * `Client.set_replayer_ignore_spectator(bool)`
     * `start_replaying.py` using flag `--move-spectator`
-<<<<<<< HEAD
+  * Added maps, vehicles, pedestrians and props catalogues to the documentation
   * Fixed bug causing the `FPixelReader::SavePixelsToDisk(PixelData, FilePath)` function to crash due to pixel array not set correctly.
-=======
-  * Added maps, vehicles, pedestrians and props catalogues to the documentation
->>>>>>> 3b86f58e
 
 ## CARLA 0.9.14
 
