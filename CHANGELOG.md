## Latest Changes
 * Prevent from segfault on failing SignalReference identification when loading OpenDrive files
 * Added vehicle doors to the recorder
 * Added functions to get actor' components transform
 * Added posibility to Digital Twins to work with local files (osm and xodr)
 * Enable proper material merging for Building in Digital Twins
 * Added functions to get actor' bones transforms
 * Added functions to get actor' bones and components names
 * Added functions to get actor' sockets transforms
 * make PythonAPI Windows: Fixed incompatibility issue with Anaconda due `py` command.
 * Added function to get actor' sockets names
 * Fixed bug in python agents when vehicle list was empty causing a check on all vehicles (BasicAgent.py) and detected pedestrians as vehicles if no pedestrains are present (BehaviourAgent.py) 
 * Added possibility to change gravity variable in imui sensor for the accelerometer
<<<<<<< HEAD
 * Integrated ROS2 native support
=======
 * Fixed ROS2 native extension build error when ROS2 is installed in the system.
>>>>>>> 3fdd2c2e

## CARLA 0.9.15

  * Added Digital Twins feature version 0.1. Now you can create your own map based on OpenStreetMaps
  * Added compatibility with SymReady Assets, using NVIDIA Omniverse
  * Added new maps: Town13 (is a large map) and Town15
  * The spectator will be used to load tiles and actor in Large Maps when no other actors with the rolename 'ego_vehicle' or 'hero' are present. Added the `spectator_as_ego` to the `carla.WorldSettings()` to allow users to disable this behavior.
  * Add keyword arguments for `carla.TrafficManager` Python API functions
  * Added build support for VS2022 and Ninja for LibCarla and osm2odr on Windows
  * Added empty actor
  * Restored gamma value to 2.2 instead of 2.4
  * CarlaExporter tool now exports the box collider and convex collider of the object if it has one, otherwise the mesh
  * Pedestrians with AI or in replayer are now faster around 10x. They have collisions disabled until they hit a vehicle.
  * Added API function to avoid replaying the spectator
    * `Client.set_replayer_ignore_spectator(bool)`
    * `start_replaying.py` using flag `--move-spectator`
  * Surface non-unity build mode by passing ARGS=--no-unity to make; allows IWYU-type errors to be unmasked and fixed.
  * Added maps, vehicles, pedestrians and props catalogues to the documentation
  * Collisions detected by the CollisionSensor no longer generate more than one event per frame.
  * Added API function to load a map only if it is different from the current one.
  * Fixed a bug in the TrafficManager causing vehicles that reached an ending lane to have abnormal behavior while lane changing.
  * Fixed bug causing the TM's unstuck logic to incorrectly remove the vehicles in some situations.
  * Fixed the extra data in Directx textures, so we need to copy row by row on Windows to remove extra bytes on images
  * Fixed vertices of big meshes (more than 65k vertices) in CarlaExporter
  * Fixed sensors to check for the stream to be ready (race condition)
  * Fixed bug causing the `FPixelReader::SavePixelsToDisk(PixelData, FilePath)` function to crash due to pixel array not set correctly.
  * Fixed segfaults in Python API due to incorrect GIL locking under Python 3.10.
  * Fixed the import script, where could use any other TilesInfo.txt if the destination folder has many
  * Fixed PythonAPI not installing on Debian due to deprecated function of distro in setup.py. Less ambiguous error for other posix platforms.


## CARLA 0.9.14

  * Fixed tutorial for adding a sensor to CARLA.
  * Fixed bug in FrictionTrigger causing sometimes server segfault
  * Added attachment type "SpringArmGhost" for cinematic cameras but without doing the collision test.
  * Improved algorithm to move signals out of the road by computing the desired displacement direction.
  * Added `TrafficManager.vehicle_lane_offset(actor, offset)` and `TrafficManager.global_lane_offset(offset)` methods.
  * Some of the warnings shown when building a map will now only be showing when debugging.
  * The ids for semantic segmentation has been modified to be the same as cityscapes (labels, ids and colors)
  * Fixed bug causing traffic signals at the end points of a road to sometimes create malformed waypoints.
  * Fixed pedestrian skeleton frame, where sometimes it was draw displaced from the body
  * Fixed decals when importing maps. It was using other .json files found in other packages.
  * In multi-GPU mode some sensors now are forced to be created on the primary server always (ex. collision sensor)
  * Added the speed limits for 100, 110 and 120 Km/h.
  * Fixing sensor destruction, now the stream and socket is succesfully destroyed.
  * Fixed bug at `Vehicle.get_traffic_light_state()` and `Vehicle.is_at_traffic_light()` causing vehicles to temporarily not lose the information of a traffic light if they moved away from it before it turned green.
  * Changed the height of the automatic spawn points, from 3m to only 0.5m
  * Added pedestrian skeleton to the recorder, as additional data. They will replay with the exact pose.
  * Added multi-GPU feature. Now several servers (with dedicated GPU) can render sensors for the same simulation.
  * Fixed bug causing the `Vehicle.get_traffic_light_state()` function not notify about the green to yellow and yellow to red light state changes.
  * Fixed bug causing the `Vehicle.is_at_traffic_light()` function to return *false* if the traffic light was green.
  * Fixed bug causing the scene lights to return an incorrect location at large maps.
  * Fixed bug causing the `world.ground_projection()` function to return an incorrect location at large maps.
  * Added failure state to vehicles, which can be retrieved by using `Vehicle.get_failure_state()`. Only Rollover failure state is currently supported.
  * Fixed bug causing the TM to block the simulation when a vehicle with no physics was teleported.
  * Fixed bug causing the TM to block the simulation when travelling through a short roads that looped on themselves.
  * Improved the TM's handling of non signalized junctions, resulting in a more fluid overall behavior.
  * Added check to avoid adding procedural trigger boxes inside intersections.
  * Python agents now accept a carla.Map and GlobalRoutePlanner instances as inputs, avoiding the need to recompute them.
  * Python agents now have a function to lane change.
  * Python agents now detect vehicle in adjacent lanes if invaded due to the offset.
  * Python agents now have the offset exposed.
  * Fixed bug causing the python agents to sometimes not detect a blocking actor if there were severral actors around it.
  * Improved Python agents performance for large maps.
  * Fix a bug at `Map.get_topology()`, causing lanes with no successors to not be part of it.
  * Added new ConstantVelocityAgent
  * Added new parameter to the TrafficManager, `set_desired_speed`, to set a vehicle's speed.
  * Added 4 new attributes to all vehicles:
    - `base_type` can be use as a vehicle classification. The possible values are  *car*, *truck*, *van*, *motorcycle* and *bycicle*.
    - `special_type` provides more information about the vehicle. It is currently restricted to *electric*, *emergency* and *taxi*, and not all vehicles have this attribute filled.
    - `has_dynamics_doors` can either be *true* or *false* depending on whether or not the vehicle has doors that can be opened using the API.
    - `has_lights` works in the same way as *has_dynamic_doors*, but differentiates between vehicles with lights, and those that don't.
  * Added native ackermann controller:
    - `apply_ackermann_control`:  to apply an ackermann control command to a vehicle
    - `get_ackermann_controller_settings`: to get the last ackermann controller settings applied
    - `apply_ackermann_controller_settings`: to apply new ackermann controller settings
  * Fixed bug causing the Traffic Manager to not be deterministic when using hybrid mode
  * Added `NormalsSensor`, a new sensor with normals information
  * Added support for N wheeled vehicles
  * Added support for new batch commands ConsoleCommand, ApplyLocation (to actor), SetTrafficLightState
  * Added new API function: `set_day_night_cycle` at the LightManager, to (de)activate the automatic switch of the lights when the simulation changes from day to night mode, and viceversa.
  * Switch to boost::variant2 for rpc::Command as that allows more than 20 RPC commands
  * Added post process effects for rainy and dusty weathers.
  * Switched data type of the dust storm weather parameter from bool to float.
  * Check for the version of the installed Clang compiler during build.
  * Added API function to get direct access to the GBuffer textures of a sensor:
    - `listen_to_gbuffer`: to set a callback for a specific GBuffer texture

## CARLA 0.9.13

  * Added new **instance aware semantic segmentation** sensor `sensor.camera.instance_segmentation`
  * Added new API classes: `MaterialParameter`, `TextureColor` and  `TextureFloatColor` to encode texture data and field (normal map, diffuse, etc)
  * Added new API functions: `apply_color_texture_to_object`, `apply_float_color_texture_to_object` and `apply_textures_to_object` to paint objects in **runtime**
  * Added the option for users to set a **route** using RoadOption elements to a vehicle controlled by the Traffic Manager.
  * **Cache** now has an extra folder with current version of CARLA (so different cache per version)
  * Added **set_percentage_random_left_lanechange** and **set_percentage_random_right_lanechange**.
  * Improved handling of **collisions** in Traffic Manager when driving at **very high speeds**.
  * Added physical simulation to **vehicle doors**, capable of opening and closing
  * Added **open/close doors** feature for vehicles.
  * Added API functions to **3D vectors**: `squared_length`, `length`, `make_unit_vector`, `dot`, `dot_2d`, `distance`, `distance_2d`, `distance_squared`, `distance_squared_2d`, `get_vector_angle`
  * Added API functions to **2D vectors**: `squared_length`, `length`, `make_unit_vector`
  * Added a **seed** for better reproducibility of pedestrians
    - New API function `set_pedestrians_seed`
    - New parameter **--seedw** in generate_traffic.py script
  * Added missing dependency `libomp5` to **Release.Dockerfile**
  * Added API functions to interact with **pedestrian bones**:
    - `get_bones / set_bones`:  to get/set the bones of a pedestrian
    - `blend_pose`:  to blend a custom pose with current animation
    - `show_pose / hide_pose`:  to show or hide the custom pose
    - `get_pose_from_animation`:  to set the custom pose with the animation current frame
  * Added a new script in **PythonAPI/examples/draw_skeleton.py** to draw the bones of a pedestrian from client side
  * Improved **collision** detection of the Python agents
  * Added the new **VehicleLightStage** to the Traffic Manager to dynamically update the vehicle lights.
  * Added two new examples to **PythonAPI/util**: Conversion of OpenStreetMaps to OpenDRIVE maps `osm_to_xodr.py` and Extraction of map spawn points `extract_spawn_points.py`
  * Fixed the **import of props** without any map
  * Fixed **global route planner** crash when being used at maps without lane markings
  * Fixed bug causing the server to **sigsegv** when a vehicle collides an environment object in recording mode.
  * Fixed **RSSSensor**: made client side calculations threaded
  * Fixed **keep_right_rule** parameter.

## CARLA 0.9.12

  * Changed the resolution of the cached map in Traffic Manager from 0.1 to 5 meters
  * Fixed import sumo_integration module from other scripts
  * CARLA now is built with Visual Studio 2019 in Windows
  * Fixed bug causing the RoadOptions at the BehaviorAgent to not work as intended
  * Upgrading to Unreal Engine 4.26
  * Added generation attribute to vehicles and pedestrians
  * Added Lincoln 2020 vehicle dimensions for CarSim integration
  * Enabling the **no_delay** option to RPC and stream sockets
  * The special nomenclature to define roads (ROAD_ROAD), sidewalks (ROAD_SIDEWALK)... can be at any position of the asset name
  * Improved performance bencharmark script: sync, map and sensor selection, ...
  * Improved performance, destroyed PhysX state for vehicles when physics are disable
  * Improved parallelism of raycast sensors in system with large number of cores
  * Added 'visualize_multiple_sensors' example
  * Added 'check_lidar_bb' util script
  * Added optional flag to `client.replay_file()` `replay_sensors` to enable or disable the replaying the sensors
  * Improved manual_control: now cameras are set in relation with car size
  * Client required files are sent from the server to a local cache (OpenDRIVE, Traffic Manager...)
  * Added CHRONO library for vehicle dynamics simulation (https://projectchrono.org/)
    - Supported JSON vehicle definition
    - Unsupported collision dynamics
  * Added performance benchmarking section to documentation
  * Added API functions to traffic light actor `get_effect_waypoints()`, `get_light_boxes()` and `get_opendrive_id()`
  * Added API functions to world `get_traffic_lights_from_waypoint()`, `get_traffic_lights_in_junction` and `get_traffic_light_from_opendrive_id`
  * Added API parameters to `WorldSettings`: `tile_stream_distance` and `actor_active_distance`
  * Added API parameters and functions to `Osm2OdrSettings`: `proj_string`, `center_map`, `generate_traffic_lights`, `all_junctions_with_traffic_lights`, `set_osm_way_types`, and `set_traffic_light_excluded_way_types`
  * Added API function to enable car telemetry
  * CARLA is compatible with the last RoadRunner nomenclature for road assets
  * Fixed a bug when importing a FBX map with some **_** in the FBX name
  * Extended make import process for applying road painter materials (carla art tool)
  * Added Large Map feature to CARLA, alowing to import large maps divided in square tiles (at most 2kmx2km per tile). Only section of a Large Map can be loaded at a time which introduces a sleep state for actors that are far away from the hero vehicle
  * Added creation of custom JSON file for applying decals to imported roads
  * Added ApplyVehiclePhysicsControl to commands
  * Added flush in the sublevel loading to increase carla's determinism in Opt maps
  * Fix bug in carla.Transform.get_up_vector()
  * Fix bug in lidar channel point count
  * Fix imu: some weird cases were given nan values
  * Fix bugs in apply_physics_control and friction trigger
  * Exposed tire parameters for longitudinal and lateral stiffness in the PhysicsControl.
  * When setting a global plan at the LocalPlanner, it is now optional to stop the automatic fill of the waypoint buffer
  * Improved agent's vehicle detection to also take into account the actor bounding boxes
  * Added Optical Flow camera
  * API extensions:
  - Added `set_wheel_steer_direction()` function to change the bone angle of each wheel of a vehicle
  - Added `get_wheel_steer_angle()` function to get the steer angle of a vehicle wheel
  - Added `scattering_intensity` , `mie_scattering_scale` , `rayleigh_scattering_scale` to PythonAPI for changing weather attributes
  - Improved the python agents API. Old behaviors have been improved and new ones have also been added, improving the functionalities of the agents. Several bugs have also been fixed

## CARLA 0.9.11

  * Improved the documentation for use with pandoc tool by converting html tags to their markdown equivalent
  * Refactored FAQ section of docs to use minimal html and fix broken layout
  * Extended the local planner with a lateral `offset`
  * Upgraded to DirectX 12 on Windows
  * Added the new core pipeline for the simulator
  * Added parameter to carla settings to control culling
  * Added fully deterministic option for Traffic Manager, sorting vehicles by ID and avoiding race conditions
  * Added the option to sweep the wheel shape for collision. This requires to patch the engine
  * Added the possibility of changing physics substepping options from client
  * Added 'noise_seed' to sensors to initialize the random generators
  * API extensions:
    - Added `actor.set_enable_gravity()` function to enable/disable the gravity affecting the actor
    - Added `load_map_layer` and `unload_map_layer` to control map layers on new maps that support subleveling
    - Added `get_environment_objects`call to get all the placed objects in the level
    - Added `enable_environment_objects`call to enable/disable objects of the level
    - Added `horizontal_fov` parameter to lidar sensor to allow for restriction of its field of view
    - Added `WorldSettings.deterministic_ragdolls` to enable deterministic or physically based ragdolls
  * Fixed RSSSensor python3 build and import of open drive maps by updating to ad-rss v4.2.0 and ad-map-access v2.3.0. Python import of dependent 'ad' python modules reflects now the namespaces of the C++ interface and follow doxygen documentation
  * Fixed sensor transformations and sensor data transformations mismatch in IMU and camera-based sensors
  * Fixed random dead-lock on synchronous mode at high frame rate
  * Fixed bug on Windows causing sun reflection artifacts
  * Fixed bug in `waypoint.get_landmarks()` causing some landmarks to be missed when s = 0
  * Fixed the `actor.set_simulate_physics()` for pedestrians and vehicles
  * Fixed bug causing camera-based sensors to stop sending data
  * Fixed the lack of determinism on the output of raycast sensors
  * Fixed missing `laneChange` record in converted OSM maps
  * Fixed bug in the actor's id returned by the semantic lidar
  * Fixed error when using `--config` parameter in `make package`
  * Fixed dependency of library **Xerces-c** on package
  * Fixed minor typo in the simulation data section of the documentation
  * Fixed the `config.py` to read the `.osm ` files in proper `utf-8` encoding

## CARLA 0.9.10

  * Added retrieval of bounding boxes for all the elements of the level
  * Added deterministic mode for Traffic Manager
  * Added support in Traffic Manager for dead-end roads
  * Upgraded CARLA Docker image to Ubuntu 18.04
  * Upgraded to AD RSS v4.1.0 supporting unstructured scenes and pedestrians, and fixed spdlog to v1.7.0
  * Changed frozen behavior for traffic lights. It now affects to all traffic lights at the same time
  * Added new pedestrian models
  * API changes:
    - Renamed `actor.set_velocity()` to `actor.set_target_velocity()`
    - Renamed `actor.set_angular_velocity()` to `actor.set_target_velocity()`
    - RGB cameras `exposure_mode` is now set to `histogram` by default
  * API extensions:
    - Added `carla.Osm2Odr.convert()` function and `carla.Osm2OdrSettings` class to support Open Street Maps to OpenDRIVE conversion
    - Added `world.freeze_all_traffic_lights()` and `traffic_light.reset_group()`
    - Added `client.stop_replayer()` to stop the replayer
    - Added `world.get_vehicles_light_states()` to get all the car light states at once
    - Added constant velocity mode (`actor.enable_constant_velocity()` / `actor.disable_constant_velocity()`)
    - Added function `actor.add_angular_impulse()` to add angular impulse to any actor
    - Added `actor.add_force()` and `actor.add_torque()`
    - Added functions `transform.get_right_vector()` and `transform.get_up_vector()`
    - Added command to set multiple car light states at once
    - Added 4-matrix form of transformations
  * Added new semantic segmentation tags: `RailTrack`, `GuardRail`, `TrafficLight`, `Static`, `Dynamic`, `Water` and `Terrain`
  * Added fixed ids for street and building lights
  * Added vehicle light and street light data to the recorder
  * Improved the colliders and physics for all vehicles
  * All sensors are now multi-stream, the same sensor can be listened from different clients
  * New semantic LiDAR sensor (`lidar.ray_cast_semantic`)
  * Added `open3D_lidar.py`, a more friendly LiDAR visualizer
  * Added make command to download contributions as plugins (`make plugins`)
  * Added a warning when using SpringArm exactly in the 'z' axis of the attached actor
  * Improved performance of raycast-based sensors through parallelization
  * Added an approximation of the intensity of each point of the cloud in the LiDAR sensor
  * Added Dynamic Vision Sensor (DVS) camera based on ESIM simulation http://rpg.ifi.uzh.ch/esim.html
  * Improved LiDAR and radar to better match the shape of the vehicles
  * Added support for additional TraCI clients in Sumo co-simulation
  * Added script example to synchronize the gathering of sensor data in client
  * Added default values and a warning message for lanes missing the width parameter in OpenDRIVE
  * Added parameter to enable/disable pedestrian navigation in standalone mode
  * Improved mesh partition in standalone mode
  * Added Renderdoc plugin to the Unreal project
  * Added configurable noise to LiDAR sensor
  * Replace deprecated `platform.dist()` with recommended `distro.linux_distribution()`
  * Improved the performance of capture sensors
  * Fixed the center of mass for vehicles
  * Fixed a number of OpenDRIVE parsing bugs
  * Fixed vehicles' bounding boxes, now they are automatic
  * Fixed a map change error when Traffic Manager is in synchronous mode
  * Fixes add entry issue for applying parameters more than once in Traffic Manager
  * Fixes std::numeric_limits<float>::epsilon error in Traffic Manager
  * Fixed memory leak on `manual_control.py` scripts (sensor listening was not stopped before destroying)
  * Fixed a bug in `spawn_npc_sumo.py` script computing not allowed routes for a given vehicle class
  * Fixed a bug where `get_traffic_light()` would always return `None`
  * Fixed recorder determinism problems
  * Fixed several untagged and mistagged objects
  * Fixed rain drop spawn issues when spawning camera sensors
  * Fixed semantic tags in the asset import pipeline
  * Fixed `Update.sh` from failing when the root folder contains a space on it
  * Fixed dynamic meshes not moving to the initial position when replaying
  * Fixed colors of lane markings when importing a map, they were reversed (white and yellow)
  * Fixed missing include directive in file `WheelPhysicsControl.h`
  * Fixed gravity measurement bug from IMU sensor
  * Fixed LiDAR’s point cloud reference frame
  * Fixed light intensity and camera parameters to match
  * Fixed and improved auto-exposure camera (`histogram` exposure mode)
  * Fixed delay in the TCP communication from server to the client in synchronous mode for Linux
  * Fixed large RAM usage when loading polynomial geometry from OpenDRIVE
  * Fixed collision issues when `debug.draw_line()` is called
  * Fixed gyroscope sensor to properly give angular velocity readings in the local frame
  * Fixed minor typo in the introduction section of the documentation
  * Fixed a bug at the local planner when changing the route, causing it to maintain the first part of the previous one. This was only relevant when using very large buffer sizes

## CARLA 0.9.9

  * Introduced hybrid mode for Traffic Manager
  * Upgraded to Unreal Engine 4.24
  * Fixed autonomous agents' incorrect detection of red traffic lights affecting them
  * Improved manual_control by adding realistic throttle and brake
  * Added walkable pedestrian crosswalks in OpenDRIVE standalone mode
  * Improved mesh generation with a chunk system for better performance and bigger maps in the future
  * Added security features to the standalone OpenDRIVE mode aiming to prevent cars from falling down from the road
  * Added junction smoothing algorithm to prevent roads from blocking other roads with level differences
  * Added new Behavior agent
  * Added automatic generation of traffic lights, stop signal and yield signal from OpenDRIVE file
  * Upgraded to AD RSS v3.0.0 supporting complex road layouts and i.e. intersections
  * Added examples of sumo co-simulation for Town01, Town04 and Town05
  * Added ptv vissim and carla co-simulation
  * Fixed `GetLeftLaneMarking()` from a possible runtime error
  * API extensions:
    - Added new methods to `Map`: `get_all_landmarks`, `get_all_landmarks_from_id` and `get_all_landmarks_of_type`
  * Added synchronization of traffic lights in sumo co-simulation
  * Added light manager to control the lights of the map

## CARLA 0.9.8

  * Added beta version sumo-carla co-simulation
  * Traffic Manager:
    - Added benchmark
    - Added synchronous mode
    - Fixed change map error
    - Added multiclient architecture
    - Added multi Traffic Manager architecture
    - Fixed linkage between waypoints
    - Implemented intersection anticipation
    - Implemented vehicle destruction when stuck
    - Implemented tunable parameters
    - Revamped lane changes
  * Added landmark class for signal-related queries
  * Added support to parse OpenDRIVE signals
  * Added junction class as queryable object from waypoint
  * Added timeout to World Tick
  * Added simple physical map generation from standalone OpenDRIVE data
  * Added support for generating walker navigation on server-side
  * Added support for new geometry: `spiral`, `poly3`, and `paramPoly3`
  * Improved `get_waypoint(location)` performance
  * New weather system: night time, fog, rain ripples, and now wind affects vegetation and rain (not car physics)
  * Fixed Low/Epic quality settings transition
  * Enabled Mesh distance fields
  * API extensions:
    - Added new methods to `BoundingBox`: `contains()`, `get_local_vertices()` and `get_world_vertices(transform)`
    - Added new function to get a waypoint specifying parameters from the OpenDRIVE: `map.get_waypoint_xodr(road_id, lane_id, s)`
    - Added 3 new parameters for the `carla.Weather`: `fog_density`, `fog_distance`, and (ground) `wetness`
    - Added `carla.client.generate_opendrive_world(opendrive)` that loads a map with custom OpenDRIVE basic physical topology
  * New python clients:
    - `weather.py`: allows weather changes using the new weather parameters
  * Fixed docker build of `.BIN` for pedestrian navigation
  * Fixed `local_planner.py`: agent will now stop when it reaches the desired destination
  * Fixed crash when missing elevation profile and lane offset in OpenDRIVE
  * Fixed typos
  * Fixed agent failures due to API changes in `is_within_distance_ahead()`
  * Fixed assertion bug when using LibCarla
  * Fixed incorrect doppler velocity for RADAR sensor
  * Fixed documentation links
  * Upgraded Boost to 1.72.0
  * Recorder feature:
    - Added an option `-i` to `start_replaying.py` to replay a session ignoreing the hero vehicles
  * Fixed import pipeline bugs:
    - Crash when no pedestrian navmesh is present
    - Automatically imported static meshes not properly tagged
  * Fixed PID controller's sensitivity to time discretization

## CARLA 0.9.7

  * Upgraded parameters of Unreal/CarlaUE4/Config/DefaultInput.ini to prevent mouse freeze
  * Add build variant with AD RSS library integration with RSS sensor and result visualisation
  * Support for OpenGL and Vulkan in docker + headless mode
  * Added new sensor: Inertial measurement unit (IMU)
  * Added new sensor: Radar
  * Exposed rgb camera attributes: exposure, depth of field, tonemapper, color correction, and chromatic aberration
  * Now all the camera-based sensors are provided with an additional parametrized lens distortion shader
  * Added Traffic Manager to replace autopilot in managing the NPC vehicles
  * Improved pedestrians navigation
  * API changes:
    - Lidar: `range` is now set in meters, not in centimeters
    - Lidar: `horizontal_angle` is now received in radians, not in degrees
    - GNSS: `carla.GnssEvent` renamed to `carla.GnssMeasurement`
  * API extensions:
    - Added `carla.IMUMeasurement`
    - Added `carla.RadarMeasurement` and `carla.RadarDetection`
    - GNSS data can now be obtained with noise
    - IMU data can now be obtained with noise
  * Moved GNSS sensor from client to server side
  * Added exporter plugin for UE4 to allow export meshes ready for Recast calculation
  * The 'make import' process now rename the assets accordingly and set complex collision as simple
  * New Python API function added (map.get_crosswalks()) that returns a list with all points that define the crosswalk zones from OpenDRIVE file
  * Updated `manual_control.py` with a lens disortion effect example
  * Updated `manual_control.py` with IMU and Radar realtime visualization
  * Fixed pylint for python3 in travis
  * Fixed PointCloudIO `cout` that interfiered with other python modules
  * Better steering in manual control
  * Added Doxygen documentation online with automatic updates through Jenkins pipeline
  * Fixed an error in `automatic_control.py` failing because the `Num Lock` key
  * Fixed client_bounding_boxes.py example script
  * Fixed materials and semantic segmentation issues regarding importing assets
  * Fixed ObstacleSensor to return HitDistance instead of HitRadius

## CARLA 0.9.6

  * Upgraded to Unreal Engine 4.22
  * Added Vulkan support, if installed, CARLA will use Vulkan, use `-opengl` flag to launch with OpenGL
  * The simulator is now compiled in "Shipping" mode, faster but it accepts less command-line arguments
  * Pedestrians are back:
    - Spawn pedestrians that will roam randomly on sidewalks
    - The script 'spawn_npc.py' spawns now pedestrians, adjust the number with the flag `-w`
    - Added navigation meshes for each maps for pedestrian navigation
  * Allow adding custom props (FBX) to CARLA Blueprint library so they are spawnable
  * Simplified pipeline for importing and packaging maps and custom props
  * Vehicle physics:
    - Added access to vehicle transmission details
    - Added access to vehicle physics brake values
    - Added tire friction trigger boxes for simulating slippery surfaces
  * Added camera gamma correction as command-line argument to manual_control.py
  * Added ability to set motion blur settings for RGB camera in sensor python blueprint
  * Added C++ client example using LibCarla
  * Added PythonAPI documentation generator, we documented in detail all the Python reference
  * Added a new Python script config.py that allows the user to configure the simulator from the command-line
  * New recorder features:
    - Documented recorded system and binary file
    - Added optional parameter to show more details about a recorder file (related to `show_recorder_file_info.py`)
    - Added playback speed (slow/fast motion) to the replayer
    - Allow custom paths for saving the recorded files
    - More data is now recorded to replay animations:
      + Wheels of vehicles are animated (steering, throttle, handbrake), also bikes and motorbikes
      + Walker animations are simulated (through speed of walker)
  * New high quality pedestrians: female, girl and boy; improved meshes and textures
  * More color and texture variations for each pedestrian
  * New vehicle Audi Etron: 25.000 tris and LODs
  * New material for Mustang, new system that will allow us to improve all the vehicle materials
  * Improved vehicle Tesla
  * New high-quality "Default" weather tailor-made for each map
  * Improved the rest of weather profiles too
  * RGB camera improvements:
    - Enabled temporal antialiasing and motion blur
    - Added gamma value and motion blur as a blueprint attributes
    - Enabled texture streaming for scene captures
  * API changes:
    - Renamed `frame_count` and `frame_number` as `frame`, old members are kept as deprecated
    - `world.wait_for_tick()` now returns a `carla.WorldSnapshot`
    - The callback of `world.on_tick(callback)` now receives a `carla.WorldSnapshot`
    - Deprecated waypoint's `is_intersection`, use `is_junction` instead
  * API extensions:
    - Added attachment type "SpringArm" for cinematic cameras
    - Added waypoint's `junction_id` that returns de OpenDrive identifier of the current junction
    - Added `world.get_actor(id)` to find a single actor by id
    - Added `carla.WeatherParameters.Default` for the default (tailor-made for each town) weather profile
    - Added `WorldSnapshot` that contains a list of `ActorSnapshot`, allows capturings a "still image" of the world at a single frame
    - Added `world.tick()` now synchronizes with the simulator and returns the id of the newly started frame
    - Added `world.apply_settings(settings)` now synchronizes with the simulator and returns the id of the frame when the settings took effect
    - Added `world.remove_on_tick(id)` to allow removing on tick callbacks
    - Added allow setting fixed frame-rate from client-side, now is part of `carla.WorldSettings`
    - Added `is_invincible` to walkers
  * Several optimizations to the RPC server, now supports a bigger load of async messages
  * Updated DebugHelper to render on Shipping packages, it has also better performance
  * Updated OpenDriveActor to use the new Waypoint API
  * Removed deprecated code and content
  * Exposed waypoints and OpenDrive map to UE4 Blueprints
  * Change the weight of cars. All cars have been compared with the real to have a feedback more real
  * Recorder fixes:
    - When a recorded session finish replaying, all vehicles will continue in autopilot, and all pedestrians will stop
    - Fixed a possible crash if an actor is respawned before the episode is ready when a new map is loaded automatically
    - Actors at start of playback could interpolate positions from its current position instead than the recorded position
    - Camera following in playback was not working if a new map was needed to load
    - API function 'show_recorder_file_info' was showing the wrong parent id
    - Script 'start_recording.py' now properly saves destruction of actors at stop
    - Problem when vehicles enable autopilot after a replayer, now it works better
  * Fixed dead-lock when loading a new map in synchronous mode
  * Fixed get_actors may produce actors without parent
  * Fixed std::bad_cast when importing other libraries, like tensorflow, before carla
  * Fixed latitude in WGS84 reprojection code such that Latitudes increase as one move north in CARLA worlds
  * Fixed walking animations, the animations now go at the same speed as the game
  * Fixed loading and reloading world not using the timeout
  * Fixed XODR files can be found now anywhere in content
  * Fixed bug related with Pygame error of surface too large, added sidewalks and improved lane markings in `no_rendering_mode.py`
  * Fixed Lidar effectiveness bug in manual_control.py
  * Fixed wrong units in VehiclePhysicsControl's center of mass
  * Fixed semantic segmentation of bike riders
  * Fixed inconsistent streetlights in Town03
  * Fixed incorrect vehicle bounds

## CARLA 0.9.5

  * Added `client_bounding_boxes.py` to show bounding boxes client-side
  * New Town07, rural environment with narrow roads
  * Reworked OpenDRIVE parser and waypoints API
    - Fixed several situations in which the XODR was incorrectly parsed
    - Exposed more information: lane marking, lane type, lane section id, s
    - API change: waypoint's `lane_type` is now an enum, `carla.LaneType`
    - API change: `carla.LaneMarking` is not an enum anymore, extended with color, type, lane change, and width
    - API extension: `map.get_waypoint` accepts an extra optional flag argument `lane_type` for filtering lane types
    - API extension: `carla.Map` can be constructed off-line out of XODR files, `carla.Map(town_name, xodr_content)`
    - API extension: `id` property to waypoints, uniquely identifying waypoints up to half centimetre precision
  * API change: Renamed "lane_invasion" to "lane_detector", added too its server-side sensor to be visible to other clients
  * API extension: new carla.command.SpawnActor to spawn actors in batch
  * API extension: `map.transform_to_geolocation` to transform Location to GNSS GeoLocation
  * API extension: added timestamp (elapsed simulation seconds) to SensorData
  * API extension: method `client.apply_batch_sync` that sends commands in batch and waits for server response
  * API extension: optional argument "actor_ids" to world.get_actors to request only the actors with the ids provided
  * Migrated Content to AWS
  * Updated `spawn_npc.py` to spawn vehicles in batch
  * Added --rolename to "manual_control.py"
  * Added options to "no_rendering_mode.py" to draw extra road information
  * Added "scene_layout.py" to retrieve the whole information in the scene as Python dict
  * Basic agent integrated with global router
  * Allow usage of hostname for carla::Client and resolve them to IP addresses
  * Added new pack of assets
    - Windmill, different farm houses, silo
    - Plants corn, dandelion, poppy, and grass
    - Yield traffic sign
  * Added modular buildings New York style
  * Added marking lanes in Town03
  * Added command-line arguments to simulator to disable rendering and set the server timeout
  * Improved performance in Town01 and Town02
  * Changed yellow marking lane from Town01 and Town02 to dashed yellow marking lane
  * Improved lane cross detection to use the new Waypoint API
  * Enhanced stop triggers options
  * Fixed semantic segmentation tags in Town04, Town05, Town06
  * Fixed tree collision in Town01
  * Fixed VehicleSpawnPoint out of the road in Town01
  * Fixed geo-reference of Town01 and Town07
  * Fixed floating pillars in Town04
  * Fixed floating building in Town03
  * Fixed vehicles missing the route if autopilot enabled too late
  * Fixed division by zero in is_within_distance_ahead()
  * Fixed local planner to avoid premature route pruning at path overlaps
  * Fixed global router behavior to be consistent with new Waypoint API
  * Fixed clean up of local_planner when used by other modules
  * Fixed python client DLL error on Windows
  * Fixed wrong type returned by `ActorList.Filter(...)`
  * Fixed wheel's tire friction affecting all vehicles from physics control parameters
  * Fixed obstacle detector not working
  * Fixed small float bug in misc.py


## CARLA 0.9.4

  * Added recording and playback functionality
  * Added synchronous mode, simulator waits until a client sends a "tick" cue, `client.tick()`
  * Allow changing map from client-side, added `client.load_world(name)`, `client.reload_world()`, and `client.get_available_maps()`
  * Added scripts and tools to import maps directly from .fbx and .xodr files into the simulator
  * Exposed minimum physics control parameters for vehicles' engine and wheels
  * Allow controlling multiple actors in "batch mode"
  * New Town06, featuring a "Michigan left" intersection including:
    - Connection ramp between two highways
    - Incorporation to a highway requiring changing several lanes to take another exit
    - Junctions supporting different scenarios
  * New traffic signs assets: one-way, no-turn, more speed limits, do not enter, arrow floors, Michigan left, and lane end
  * New pedestrian texture to add more variations
  * New road PBR material
  * Extended the waypoint API with `lane_change`, `lane_type`, `get_right_lane()` and `get_left_lane()`
  * Added world settings for changing no-rendering mode and synchronous mode at run-time
  * Added methods to acquire a traffic light's pole index and all traffic lights in it's group
  * Added performance benchmark script to measure the simulator's rendering performance
  * Added `manual_control_steeringwheel.py` to control agents using Logitech G29 steering wheels (and maybe others)
  * Added movable props present in the map (e.g. chairs and tables) as actors so they can be controlled from Python
  * Added recording and playback bindings to `manual_control.py` script
  * Removed `world.map_name` from API, use `world.get_map().name` instead
  * Refactored `no_rendering_mode.py` to improve performance and interface
  * Several improvements to the build system for Windows
  * Expose traffic sign's trigger volumes on Python API
  * Improved export/import map tools
  * Simplify Dockerfile halving Carla Docker image size
  * Episodes have now a random unique id to avoid collisions between runs
  * Reduced overhead of many RPC calls by sending only actor IDs (instead of serializing all the actor attributes every time)
  * Added priority system for vehicle control input (internal, not exposed in API)
  * Removed "Example.CarlaSettings.ini", you can still use it, but it's no longer necessary
  * Improved time-out related error messages
  * Fixed Town01 placed 38 meters above the zero
  * Fixed parsing of OpenDrive geo-reference exported by RoadRunner
  * Fixed issue of retrieving an empty list when calling `world.get_actors()` right after creating the world
  * Fixed a few synchronization issues related to changing the world at runtime
  * Fixed traffic light when it gets illuminated by the hero vehicle in `no_rendering_mode.py`
  * Fixed `manual_control.py` and `no_rendering_mode.py` to prevent crashes when used in "no rendering mode"
  * Fixed traffic signs having the trigger box rotated
  * Fixed female walk animation
  * Fixed BP_MultipleFloor, tweaked offset in BaseFloor to adjust meshes between them
  * Fixed static objects present in the map were marked as "movable"

## CARLA 0.9.3

  * Upgraded to Unreal Engine 4.21
  * Upgraded Boost to 1.69.0
  * New Town04 (biggest so far), includes a freeway, new bridge and road barrier, a nicer landscape based on height-map, and new street props
  * New Town05, adding more variety of intersections for the scenario runner
  * Redesigned pedestrian models and animations (walk and idle) for male and female characters
  * Added sensor for detecting obstacles (ray-cast based)
  * Added sensor GNSS (GPS)
  * Basic agent integrated with global router
  * Added a few methods to manage an actor:
    - set_velocity: for setting the linear velocity
    - set_angular_velocity: for setting the angular velocity
    - get_angular_velocity: for getting the angular velocity
    - add_impulse: for applying an impulse (in world axis)
  * Renamed vehicle.get_vehicle_control() to vehicle.get_control() to be consistent with walkers
  * Added new mesh for traffic lights
  * Added new pine tree assets, with their LODs finely tuned for performance
  * Added point transformation functionality for LibCarla and PythonAPI
  * Added "sensor_tick" attribute to sensors (cameras and lidars) to specify the capture rate in seconds
  * Added Export/Import map tools
  * Added "get_forward_vector()" to rotation and transform, retrieves the unit vector on the rotation's X-axis
  * Added support for Deepin in PythonAPI's setup.py
  * Added support for spawning and controlling walkers (pedestrians)
  * Updated BasicAgent to allow setting target_speed and handle US-style traffic lights properly
  * OpenDriveActor has been rewritten using the Waypoint API, this has fixed some bugs
  * Remove crash reporter from packaged build
  * Improved simulator fatal error handling, now uses UE4 fatal error system
  * LibCarla server pipeline now compiles with exceptions disabled for better performance and compatibility with UE4
  * Fixed TCP accept error, too many open files while creating and destroying a lot of sensors
  * Fixed lost error messages in client-side, now when a request fails it reports the reason
  * Fixed global route planner to handle round about turns and made the code consistent with local planner
  * Fixed local planner to avoid premature route pruning at path overlaps
  * Fixed autopilot direction not properly initialized that interfered with the initial raycast direction
  * Fixed crash when an actor was destroyed but not de-registered, e.g. falling out of world bounds

## CARLA 0.9.2

  * Updated ROS bridge for CARLA 0.9.X (moved to its own repository)
  * Added Python API "agents" extension, includes
    - Global route planner based on the Waypoints API (compatible with OpenDrive)
    - BasicAgent: new client agent that can drive to a given coordinate of the map using the waypoint API and PID controllers, attending to other vehicles and traffic lights
    - RoamingAgent: new client agent that can drive at different speeds following waypoints based on PID controllers, attending to other vehicles and traffic lights
    - LocalPlanner functionality to navigate waypoints using PID controllers
    - LateralControl and LongitudinalControl PIDs
  * Added support for manual gear shifting
  * Added "role_name" attribute to actors to easily identify the "hero" vehicle
  * Changed traffic lights in Town03 to American style
  * Added new junction types with only stop signs
  * Updates to documentation and tutorials
  * Simulator now starts by default in windowed mode
  * CMake version required downgraded to 3.5 for better compatibility
  * Fixed waypoints height were all placed at zero height
  * Fixed actors in world.get_actors() missing parent actor
  * Fixed some vehicles losing their wheels after calling set_simulate_physics
  * Fixed bounding box of Lincoln MkZ
  * Several fixes and improvements to OpenDriveActor

## CARLA 0.9.1

  * New town: Town03
    - Created with Vector Zero's RoadRunner (including OpenDrive information of the road layout)
    - Bigger and more diverse
    - More road variety: multiple lanes and lane markings, curves at different angles, roundabout, elevation, tunnel
  * Lots of improvements to the Python API
    - Support for Python 3
    - Support for retrieving and changing lighting and weather conditions
    - Migrated Lidar sensor
    - Migrated image converter methods: Depth, LogarithmicDepth, and CityScapesPalette
    - Migrated IO methods for sensor data, "save_to_disk" available for PNG, JPEG, TIFF, and PLY
    - Added support for requesting the list of all the actors alive in the current world, `world.get_actors()`
    - `world.get_actors()` returns an `ActorList` object with `filter` functionality and lazy initialization of actors
    - Added collision event sensor, "sensor.other.collision", that triggers a callback on each collision to the actor it is attached to
    - Added lane detector sensor, "sensor.other.lane_detector", that detects lane invasion events
    - Added `carla.Map` and `carla.Waypoint` classes for querying info about the road layout
      - Added methods for converting and saving the map as OpenDrive format
      - Added `map.get_spawn_points()` to retrieve the recommended spawn points for vehicles
      - Added `map.get_waypoint(location)` to query the nearest waypoint
      - Added `map.generate_waypoints(distance)` to generate waypoints all over the map at an approximated distance
      - Added `map.get_topology()` for getting a list the tuples of waypoints that define the edges of the road graph
      - Added `waypoint.next(distance)` to retrieve the list of the waypoints at a distance that can be driven from this waypoint
    - Added `parent` attributes to actors, not None if the actor is attached to another actor
    - Added `semantic_tags` to actors containing the list of tags of all of its components
    - Added methods for retrieving velocity and acceleration of actors
    - Added function to enable/disable simulating physics on an actor, `actor.set_simulate_physics(enabled=True)`
    - Added bounding boxes to vehicles, `vehicle.bounding_box` property
    - Exposed last control applied to vehicles, `vehicle.get_vehicle_control()`
    - Added a "tick" message containing info of all the actors in the scene
      - Executed in the background and cached
      - Added `world.wait_for_tick()` for blocking the current thread until a "tick" message is received
      - Added `world.on_tick(callback)` for executing a callback asynchronously each time a "tick" message is received
      - These methods return/pass a `carla.Timestamp` object containing, frame count, delta time of last tick, global simulation time, and OS timestamp
      - Methods retrieving actor's info, e.g. `actor.get_transform()`, don't need to connect with the simulator, which makes these calls quite cheap
    - Allow drawing debug shapes from Python: points, lines, arrows, boxes, and strings (`world.debug.draw_*`)
    - Added id (id of current episode) and map name to `carla.World`
    - Exposed traffic lights and signs as actors. Traffic lights have a specialized actor class that has the traffic light state (red, green, yellow) as property
    - Added methods for accessing and modifying individual items in `carla.Image` (pixels) and `carla.LidarMeasurement` (locations)
    - Added `carla.Vector3D` for (x, y, z) objects that are not a `carla.Location`
    - Removed `client.ping()`, `client.get_server_version()` accomplishes the same
    - Renamed `contains_X()` methods to `has_X()`
    - Changed `client.set_timeout(seconds)` to use seconds (float) instead of milliseconds
    - Allow iterating attributes of an Actor's Blueprint
    - Fixed wildcard filtering issues, now "vehicle.*" or "*bmw*" patterns work too
    - Fixed `actor.set_transform()` broken for attached actors
  * More Python example scripts and improved the present ones
    - Now all the scripts use the list of recommended spawn points for each map
    - Renamed "example.py" to "tutorial.py", and updated it with latest changes in API
    - Added timeout to the examples
    - "manual_control.py" performance has been improved while having more measurements
    - "manual_control.py" now has options to change camera type and position
    - "manual_control.py" now has options to iterate weather presets
    - "manual_control.py" now has a fancier HUD with lots of info, and F1 key binding to remove it
    - Added "dynamic_weather.py" to change the weather in real-time (the one used in the video)
    - Added "spawn_npc.py" to quickly add a lot of NPC vehicles to the simulator
    - Added "spawn_npc.py --safe" to only add non-problematic vehicles
    - "vehicle_gallery.py" also got some small fixes
  * Asset and content improvements
    - New vehicle: Lincoln MKZ 2017
    - Refactored weather system, parametrized to make it easier to use
    - Improved control of bikes and motorbikes, still not perfect but causes less accidents
    - Added building block generator system
    - Misc city assets: New building, tunnel columns, rail-road bridges, new textures, new urban props
    - Adjusted vehicle physics and center of mass
    - Adjusted the maximum distance culling for foliage
    - Adjusted pedestrian animations and scale issues (not yet available with new API though)
    - Improved map building blueprints, spline based asset repeaters, and wall building tools
    - Replaced uses of Unreal's Foliage system with standard static meshes to work around a visual bug in Linux systems
    - Fixed filenames too long when packing the project on Windows
    - Fixed "SplineMeshRepeater" loses its collider mesh from time to time
    - Standardized asset nomenclature
  * New system for road information based on OpenDrive format
    - Added new map classes for querying info about the road layout and topology
    - Added methods for finding closest point on the road
    - Added methods for generating and iterating waypoints based on the road layout
    - Added OpenDrive parser to convert OpenDrive files to our map data structures
  * Other miscellaneous improvements and fixes
    - Fixed single channel Lidar crash (by @cwecht)
    - Fixed command-line argument `-carla-settings` fails to load absolute paths (by @harlowja)
    - Added an option to command-line to change quality level when launching the simulator, `-quality-level=Low`
    - Added ROS bridge odometry message (by @ShepelIlya)
    - New lens distortion shader, sadly not yet integrated with our cameras :(
    - New Docker tutorial
    - Disabled texture streaming to avoid issue of textures not loading in scene captures
    - Adjusted scene capture camera gamma to 2.4
    - Fixed leaking objects in simulation when despawning a vehicle. Now Pawn's controller is destroyed too if necessary when destroying an Actor
    - Fixed overflow on platform time-stamp, now it uses `double`
    - Upgraded @rpclib to fix crash when client exits too fast (rpclib/PR#167)
    - Moved "PythonClient" inside deprecated folder to avoid confusion
    - Refactored sensor related code
      - New plugin system for sensors that simplifies adding sensors, mini-tutorial at #830
      - Compile-time dispatcher for sensors and serializers
  * Improvements to the streaming library
    - Added multi-streams for streaming simultaneously to multiple clients (used by the "tick" message)
    - Messages re-use allocated memory when possible
    - Allows unsubscribing from a stream
    - Fixed client receives interleaved sensor messages, some messages can be discarded if connection is too slow though
    - Fixed streaming client fails to connect in Windows
    - Fixed streaming client keeps trying to reconnect after destroying a sensor
  * Refactored client C++ API
    - Python GIL is released whenever possible to avoid blocking
    - Fixed deadlock when closing the simulator while a client is connected
    - Fixed crash on simulator shutdown if a client has connected at some point
    - Set methods are now sent async which greatly improves performance in the client-side
    - Vehicle control is cached and not sent if haven't changed
    - Suppressed exceptions in destructors
  * Other development improvements
    - Improved Linux Makefile, fine-grained targets to reduce compilation times in development
    - Workaround for "setup.py" to link against "libcarla_client.a" again (Linux only)
    - Added support for ".gtest" file, each line of this file is passed to GTest executables as arguments when running `make check` targets
    - Python eggs are also archived on Jenkins to easily get them without downloading the full package
    - Added uncrustify config file for formatting UE4 C++ code

## CARLA 0.9.0

  * Upgraded to Unreal Engine 4.19
  * Redesign of the networking architecture
    - Allows any number of clients to connect simultaneously
    - Now is possible to add and remove at any time any vehicle or camera
    - Now is possible to control any vehicle or camera
    - Now is possible to place cameras anywhere
    - Reduced to two ports instead of three
    - First port uses an RPC protocol based on [rpclib](http://rpclib.net/)
    - Second port is for the streaming of the sensor data
  * Redesign of the Python API
    - Actors and sensors are now exposed in the API and can be independently controlled
    - The Python module is built in C++, with significant performance gain in some operations
    - Many functionality haven't been ported yet, so expect a lot of things missing
  * Redesign of the build system to accommodate the changes in dependencies
    - Everything can be done now with the Makefile
    - For the moment only Linux is supported, sorry
  * Massive clean up of all unused assets
  * Some aesthetic fixes to the vehicles

## CARLA 0.8.4

  * Community contribution: ROS bridge by @laurent-george
  * New vehicle: Tesla Model 3
  * Added an option to _"CarlaSettings.ini"_ to disable bikes and motorbikes
  * Fixed missing collision of vehicles introduced in 0.8.3
  * Improved stability of bikes and motorbikes
  * Improved autopilot turning behaviour at intersections, now using front wheels positions as reference
  * Temporarily removed Kawasaki Ninja motorbikes because the model was having some stability issues

## CARLA 0.8.3

  * Added two-wheeled vehicles, 3 bicycles and 4 motorbikes
  * Several art optimizations (CARLA is now about 10% faster)
    - Improved the performance of vegetation assets, adjusted LOD and culling distance, set billboards where possible
    - Drastically reduced the number of polygons of the landscape while keeping the original shape
    - Removed some high-cost unnecessary assets
    - Remodelled Mustang and NissanMicra, now with less polygons and materials, better textures and LOD
    - Remodelled building SM_TerracedHouse_01, now with more polygons but less materials and better textures
  * CARLA releases include now a Dockerfile for building docker images
  * Change in HUD: replace "FPS" by "Simulation Step"
  * The current map name is now included in the scene description message sent to the client
  * Adapted "manual_control.py" and "view_start_positions.py" to use the map name sent by the simulator
  * Improved the vehicle spawning algorithm, now it tries to spawn as much cars as possible even if there are not enough spawn points
  * "Setup.sh" is now faster and accepts an argument to run multiple jobs in parallel
  * Fixed foliage distance culling using wrong distance in "Low Mode"
  * Fixed NissanMicra slightly turning left when driving straight

## CARLA 0.8.2

  * Revamped driving benchmark
    - Changed name from benchmark to driving benchmark
    - Fully Redesigned the architecture of the module
    - Added a lot more documentation
    - Now you can stop and resume the benchmarks you run
  * Rolled back vehicle's location to the pivot of the mesh instead of the center of the bounding box
  * Added relative transform of the vehicle's bounding box to the measurements, player and non-players
  * Added "frame number" to each sensor measurement so it is possible to sync all the measurements based on the frame they are produced
  * Improved vehicle spawner to better handle spawning failures
  * Walkers use now a closer angle to detect vehicles, so they don't stop moving if a car passes nearby
  * Fixed lighting artefact causing the road to change its brightness depending on the distance to the camera
  * Fixed captured images overexposed in Low mode
  * Fixed illegal character in asset name
  * Fixed editing sun azimuth angle in CarlaWeadther.ini had no effect
  * Fixed crash when using a non-standard image size in DirectX (Windows)
  * Fixed issue with using multiple "SceneCaptureToDiskCamera"

## CARLA 0.8.1

  * New Python example for visualizing the player start positions
  * Fixed box extent of non-player agents was sent in centimeters instead of meters
  * Fixed speed limits were sent in km/h instead of m/s
  * Fixed issue in Volkswagen T2 wheels causing it to overturn

## CARLA 0.8.0

  * Upgraded to Unreal Engine 4.18
  * Created our own pedestrian 3D models free to use and distribute
  * Removed Epic's Automotive Materials dependencies
  * 360 Lidars support (similar to Velodyne HDL-32E or VLP-16) thanks to Anton Pechenko (Yandex)
    - Ray-cast based
    - Configurable settings
    - Added methods to save points to disk as PLY file
  * Added quality level settings
    - Low: low quality graphics, about 3 times faster with one camera
    - Epic: best quality (as before)
  * Measurements now use SI units
    - Locations:    m
    - Speed:        m/s
    - Acceleration: m/s^2
    - Collisions:   kg*m/s
    - Angles:       degrees
  * Added API methods to convert depth images to a point cloud
    - New method "image_converter.depth_to_local_point_cloud"
    - A supplementary image can be passed to attach colors to the points
    - New client example generates a point cloud in world coordinates
    - Added Transform class to Python API
  * Performance optimizations
    - Significant speed improvements in both Epic and Low modes
    - Fixed materials and improved shaders for roads, architecture, sidewalks, foliage, landscapes, cars, walkers, reflections, water
    - Execution of a set of Project and Engine parameters to improve performance (quality, vsync, AO, occlusion)
    - Generation of the road pieces using static meshes and actors instead of a single actor with instanced meshes
      - Improved performance since now is able to apply occlusion and draw distance
    - Images are captured asynchronously in the render thread
      - In asynchronous mode, images may arrive up to two frames later
      - In synchronous mode, game thread is blocked until images are ready
    - Blueprint code optimizations for vehicles, walkers, and splines
    - Added a way to configure different quality levels with culling distance and materials configuration
  * Refactored sensor related code to ease adding new sensors in the future
  * Added vehicle box extent to player measurements
  * Removed the player from the list of non-player agents
  * Adjusted bounding boxes to vehicles' height
  * Changed vehicles' center to match bounding box
  * Added autopilot mode to manual_control.py
  * Added quality level options to manual_control.py and client_example.py
  * Replaced background landscape and trees by a matte painting
  * Fixed road map generated some meshes twice
  * Small improvements to Windows support
    - Fixed issues with the Makefile
    - Fixed asset names too long or containing special characters

## CARLA 0.7.1

  * New Python API module: Benchmark
    - Defines a set of tasks and conditions to test a certain agent
    - Contains a starting benchmark, CoRL2017
    - Contains Agent Class: Interface for benchmarking AIs
  * New Python API module: Basic Planner (Temporary Hack)
    - Provide routes for the agent
    - Contains AStar module to find the shortest route
  * Other Python API improvements
    - Converter class to convert between Unreal world and map units
    - Metrics module to summarize benchmark results
  * Send vehicle's roll, pitch, and yaw to client (orientation is now deprecated)
  * New RoutePlanner class for assigning fixed routes to autopilot (IntersectionEntrance has been removed)
  * Create a random engine for each vehicle, which greatly improves repeatability
  * Add option to skip content download in Setup.sh
  * Few small fixes to the city assets

## CARLA 0.7.0

  * New Python client API
    - Cleaner and more robust
    - Compatible with Python 2 and 3
    - Improved exception handling
    - Improved examples
    - Included methods for parsing the images
    - Better documentation
    - Protocol: renamed "ai_control" to "autopilot_control"
    - Merged testing client
    - Added the maps for both cities, the client can now access the car position within the lane
  * Make CARLA start without client by default
  * Added wind effect to some trees and plants
  * Improvements to the existing weather presets
  * Build script: skip content download if up-to-date

## CARLA 0.6.0

  * Included Unreal project and reorganised folders
  * Enabled semantic segmentation by default
  * Added Felipe's Python client
  * New build system (Linux only)
  * Few fixes to city assets

## CARLA 0.5.4

  * Added command-line parameter -carla-no-hud
  * Remove override gamma from weather settings
  * Fixed issue road map generation hangs cooking command
  * Organise Python client and make sample script
  * Rename maps
    - CARLA_ORIGIN_0 --> Town02
    - CARLA_ORIGIN_1 --> Town01
  * Fixed Carla-Cola machine falling at begin play

## CARLA 0.5.3

  * Fixed issues with weather
  * Fixed missing building

## CARLA 0.5.2

  * Autopilot mode has been removed, now server sends AI control together with measurements every frame
  * State and position of traffic lights and signs are now included in the measurements too
  * Added a python console client
  * Fixed crash when client sends an invalid player start
  * Fixed some issues with the dynamic weather not looking as it used to do
  * Fixed some collision boxes missing

## CARLA 0.5.1

  * Fixed issue server was destroyed on every reset, closing the connection
  * Fixed issue agent servers connect too late
  * Improvements to the python client
  * Added python client test suite for testing the release
  * Added image converter
  * Fixed missing floor on CARLA_ORIGIN_0
  * Changed sidewalk texture
  * Improvements on the physics of some vehicles
  * More props and decals added to the cities

## CARLA 0.5.0

  * Upgraded to Unreal Engine 4.17
    - Fixes memory leaks
    - Fixes crashes with C++ std classes
  * Redesigned CarlaServer
    - Faster, avoids unnecessary copies
    - Sends images as raw data (no compression)
    - Supports synchronous and asynchronous mode
    - Networking operation have a time-out
    - Synchronous methods have a time-out
    - Pure C interface for better compatibility
    - Unit tests with GoogleTest
  * New server-client protocol
    - Upgraded to proto3
    - Supports repeated fields
    - Optionally send information about all dynamic agents in the scene
    - Now sends transforms instead of locations only
    - Autopilot mode added to control
  * New build system to avoid linkage issues
  * Added autopilot mode
  * Added an on-board camera to the car
  * Added traffic lights and speed limit to player state
  * Added player pawn selection to config file
  * Improved blueprint interface of the C++ classes
  * Some performance improvements to vehicle controllers
  * Fix issues with depth material in Windows
  * Fix issues with random engine not being available for vehicles
  * Fixed issue that compiling a release hang when saving the road map
  * Added more content; 7 vehicles, 30 pedestrians, many decals and props
  * Randomized pedestrian clothing
  * Many improvements and fixes to the city levels and assets
  * Added sub-surface scattering to vegetation
  * Added key binding to change weather during play
  * Added key binding to toggle autopilot mode
  * Added a second camera to the player

## CARLA 0.4.6

  * Add weather presets specific for each level
  * Some map fixes, adjust weather presets specific for each level
  * Fixed regression that some walkers may go at extremely slow and fast speeds

## CARLA 0.4.5

  * Add random seeds to config file
  * Improve logging
  * Removed rotation of map CARLA_ORIGIN_1

## CARLA 0.4.4

  * Fixed regression walkers despawning when stopping after seeing a car
  * Changed, collision is only registered if player moves faster than 1 km/h
  * Fixed issue walkers resume movement after sensing nothing, but the car is still there sometimes
  * Few improvements to the city assets

## CARLA 0.4.3

  * Fixed issue with reward, intersect other lane wasn't sent to the client
  * Improvements to the AI of other vehicles, and how they detect pedestrians
  * Improvements to the AI of the pedestrians, trying to avoid slightly better the cars
  * Made roads collision channel WorldStatic
  * Tune several vehicles' physics and engine
  * Fixed issue with vehicles bouncing back after hitting a pedestrian
  * Add bigger box to pedestrians to avoid accidents
  * Make vehicles spawn in order instead of randomly

## CARLA 0.4.2

  * Fixed issues with the server-client protocol
  * More improvements to the AI of other vehicles, now they barely crash
  * Improved the physics of some vehicles
  * Tweak the city for better AI of other vehicles

## CARLA 0.4.1

  * Improved AI of other vehicles, still needs some adjustment, but now they crash much less
  * Fixed wrong semantic segmentation label of the poles of traffic lights and signs
  * Added randomized vehicle license plates
  * Few improvements to the city assets

## CARLA 0.4.0

  * Made vehicle input more realistic, now reverse and brake use different input
  * Changed server-client protocol
    - CarlaSettings.ini is sent for every new episode
    - Control is extended with brake, reverse and handbrake
  * Set a clearer hierarchy for loading settings files
  * Made camera post-process settings able to change depending on the weather
  * Added basic functionality for NPC vehicles
  * Some improvements to the walker spawner
  * Generate road map metadata on save
  * Added command-line switch -carla-no-networking
  * Improved verbosity control of CarlaServer
  * Fixed issue with server that two threads used 100% CPU
  * Fixed issue with the attachment of the main camera to the player
  * Fixed issues with CarlaServer interface with Unreal, does not use STL containers anymore
  * Fixed issue with server not running below 30 fps at fixed frame rate, added physics sub-stepping
  * Fixed issues with some weather settings
  * Added randomized pedestrians with their AI and animations
  * Added other vehicles with their AI and physics
  * Added traffic lights and signs
  * Tweaked capture image to look similar to main camera
  * Changed car input to match settings in plugin
  * General improvements to levels and assets

## CARLA 0.3.0

  * Added basic dynamic weather functionality
    - Weather and sun light can be changed during game
    - Presets stored in config file CarlaWeather.ini
    - Added some presets for dynamic weather
  * Add basic functionality to spawn pedestrians
  * Split road meshes for intersections and turns for better precission of the road map
  * Better debug for road map
  * Implemented collision count for other cars and pedestrians
  * Command line argument -carla-settings now accepts relative paths
  * Improved performance when semantic segmentation is disabled
  * Improved tagger system
  * Implemented nav-mesh and spawn points for pedestrians
  * Added new cars
  * Added dynamic street lights
  * General improvements to levels and assets
  * Make the car jump

## CARLA 0.2.4

  * Fixed serialization of road map resulting in a huge map size
  * Some optimizations in the vegetation
  * Implemented more LODS

## CARLA 0.2.3

  * Fixed rounding errors in HUD (100% was shown as 99%, 30 FPS as 29 FPS)
  * Fixed crash when player goes out of road map
  * Fixed several issues related to the transform of the road map (wasn't working in CARLA_ORIGIN_1)
  * Make custom depth pass disable by default (semantic segmentation won't work by default)
  * Fixed road width in T-intersections
  * Implement road LOD
  * Fixed missing assets

## CARLA 0.2.2

  * Implemented signals for off-road and opposite lane invasion
  * Fixed linking issues (use Unreal's libpng)
  * Fixed memory leak in PNG compression
  * Added boundaries to the map
  * Several fixes in the map content

## CARLA 0.2.1

  * Fixed the memory leak related to protobuf issues
  * Fixed color shift in semantic segmentation and depth
  * Added in-game timestamp (now sending both OS and in-game)

## CARLA 0.2.0

  * Fixed Depth issues
  * Fixed random crash due to an invalid player start position
  * Added semantic segmentation
  * Changed codification to PNG
  * Camera configuration through config INI file

## CARLA 0.1.1

  * Added build system for Windows and Linux
  * Added more content

## CARLA 0.1.0

  * Added basic functionality<|MERGE_RESOLUTION|>--- conflicted
+++ resolved
@@ -11,11 +11,8 @@
  * Added function to get actor' sockets names
  * Fixed bug in python agents when vehicle list was empty causing a check on all vehicles (BasicAgent.py) and detected pedestrians as vehicles if no pedestrains are present (BehaviourAgent.py) 
  * Added possibility to change gravity variable in imui sensor for the accelerometer
-<<<<<<< HEAD
- * Integrated ROS2 native support
-=======
  * Fixed ROS2 native extension build error when ROS2 is installed in the system.
->>>>>>> 3fdd2c2e
+ * Integrated ROS2 native extension
 
 ## CARLA 0.9.15
 
