## Latest

  * Changed the resolution of the cached map in Traffic Manager from 0.1 to 5 meters
  * Fixed import sumo_integration module from other scripts
  * Fixed bug causing the RoadOptions at the BehaviorAgent to not work as intended
  * Upgrading to Unreal Engine 4.26
  * Added Lincoln 2020 vehicle dimensions for CarSim integration
  * Enabling the **no_delay** option to RPC and stream sockets
  * The special nomenclature to define roads (ROAD_ROAD), sidewalks (ROAD_SIDEWALK)... can be at any position of the asset name
  * Improved performance bencharmark script: sync, map and sensor selection, ...
  * Improved performance, destroyed PhysX state for vehicles when physics are disable
  * Improved parallelism of raycast sensors in system with large number of cores
  * Added 'visualize_multiple_sensors' example
  * Added 'check_lidar_bb' util script
  * Added optional flag to `client.replay_file()` `replay_sensors` to enable or disable the replaying the sensors
  * Improved manual_control: now cameras are set in relation with car size
  * Added CHRONO library for vehicle dynamics simulation (https://projectchrono.org/)
    - Supported JSON vehicle definition
    - Unsupported collision dynamics
  * Added performance benchmarking section to documentation
  * CARLA is compatible with the last RoadRunner nomenclature for road assets
  * Fixed a bug when importing a FBX map with some **_** in the FBX name
  * Extended make import process for applying road painter materials (carla art tool)
  * Added creation of custom JSON file for applying decals to imported roads
  * Fix bug in carla.Transform.get_up_vector()
  * Fix bug in lidar channel point count
  * Fix imu: some weird cases were given nan values
  * Fix bugs in apply_physics_control and friction trigger
  * Exposed tire parameters for longitudinal and lateral stiffness in the PhysicsControl. 
  * When setting a global plan at the LocalPlanner, it is now optional to stop the automatic fill of the waypoint buffer
  * Improved agent's vehicle detection to also take into account the actor bounding boxes
  * Added Optical Flow camera
  * API extensions:
  - Added `set_wheel_steer_direction()` function to change the bone angle of each wheel of a vehicle
<<<<<<< HEAD
  - Added `get_wheel_steer_angle()` function to get the steer angle of a vehicle whee
  * Added docker deployment automation with make docker.
  * Added check for local packages in the linux setup script.
=======
  - Added `get_wheel_steer_angle()` function to get the steer angle of a vehicle wheel
  - Added `scattering_intensity` , `mie_scattering_scale` , `rayleigh_scattering_scale` to PythonAPI for changing weather attributes
>>>>>>> fdec2c89

## CARLA 0.9.11

  * Improved the documentation for use with pandoc tool by converting html tags to their markdown equivalent
  * Refactored FAQ section of docs to use minimal html and fix broken layout
  * Extended the local planner with a lateral `offset`
  * Upgraded to DirectX 12 on Windows
  * Added the new core pipeline for the simulator
  * Added parameter to carla settings to control culling
  * Added fully deterministic option for Traffic Manager, sorting vehicles by ID and avoiding race conditions
  * Added the option to sweep the wheel shape for collision. This requires to patch the engine
  * Added the possibility of changing physics substepping options from client
  * Added 'noise_seed' to sensors to initialize the random generators
  * API extensions:
    - Added `actor.set_enable_gravity()` function to enable/disable the gravity affecting the actor
    - Added `load_map_layer` and `unload_map_layer` to control map layers on new maps that support subleveling
    - Added `get_environment_objects`call to get all the placed objects in the level
    - Added `enable_environment_objects`call to enable/disable objects of the level
    - Added `horizontal_fov` parameter to lidar sensor to allow for restriction of its field of view
    - Added `WorldSettings.deterministic_ragdolls` to enable deterministic or physically based ragdolls
  * Fixed RSSSensor python3 build and import of open drive maps by updating to ad-rss v4.2.0 and ad-map-access v2.3.0. Python import of dependent 'ad' python modules reflects now the namespaces of the C++ interface and follow doxygen documentation
  * Fixed sensor transformations and sensor data transformations mismatch in IMU and camera-based sensors
  * Fixed random dead-lock on synchronous mode at high frame rate
  * Fixed bug on Windows causing sun reflection artifacts
  * Fixed bug in `waypoint.get_landmarks()` causing some landmarks to be missed when s = 0
  * Fixed the `actor.set_simulate_physics()` for pedestrians and vehicles
  * Fixed bug causing camera-based sensors to stop sending data
  * Fixed the lack of determinism on the output of raycast sensors
  * Fixed missing `laneChange` record in converted OSM maps
  * Fixed bug in the actor's id returned by the semantic lidar
  * Fixed error when using `--config` parameter in `make package`
  * Fixed dependency of library **Xerces-c** on package
  * Fixed minor typo in the simulation data section of the documentation
  * Fixed the `config.py` to read the `.osm ` files in proper `utf-8` encoding

## CARLA 0.9.10

  * Added retrieval of bounding boxes for all the elements of the level
  * Added deterministic mode for Traffic Manager
  * Added support in Traffic Manager for dead-end roads
  * Upgraded CARLA Docker image to Ubuntu 18.04
  * Upgraded to AD RSS v4.1.0 supporting unstructured scenes and pedestrians, and fixed spdlog to v1.7.0
  * Changed frozen behavior for traffic lights. It now affects to all traffic lights at the same time
  * Added new pedestrian models
  * API changes:
    - Renamed `actor.set_velocity()` to `actor.set_target_velocity()`
    - Renamed `actor.set_angular_velocity()` to `actor.set_target_velocity()`
    - RGB cameras `exposure_mode` is now set to `histogram` by default
  * API extensions:
    - Added `carla.Osm2Odr.convert()` function and `carla.Osm2OdrSettings` class to support Open Street Maps to OpenDRIVE conversion
    - Added `world.freeze_all_traffic_lights()` and `traffic_light.reset_group()`
    - Added `client.stop_replayer()` to stop the replayer
    - Added `world.get_vehicles_light_states()` to get all the car light states at once
    - Added constant velocity mode (`actor.enable_constant_velocity()` / `actor.disable_constant_velocity()`)
    - Added function `actor.add_angular_impulse()` to add angular impulse to any actor
    - Added `actor.add_force()` and `actor.add_torque()`
    - Added functions `transform.get_right_vector()` and `transform.get_up_vector()`
    - Added command to set multiple car light states at once
    - Added 4-matrix form of transformations
  * Added new semantic segmentation tags: `RailTrack`, `GuardRail`, `TrafficLight`, `Static`, `Dynamic`, `Water` and `Terrain`
  * Added fixed ids for street and building lights
  * Added vehicle light and street light data to the recorder
  * Improved the colliders and physics for all vehicles
  * All sensors are now multi-stream, the same sensor can be listened from different clients
  * New semantic LiDAR sensor (`lidar.ray_cast_semantic`)
  * Added `open3D_lidar.py`, a more friendly LiDAR visualizer
  * Added make command to download contributions as plugins (`make plugins`)
  * Added a warning when using SpringArm exactly in the 'z' axis of the attached actor
  * Improved performance of raycast-based sensors through parallelization
  * Added an approximation of the intensity of each point of the cloud in the LiDAR sensor
  * Added Dynamic Vision Sensor (DVS) camera based on ESIM simulation http://rpg.ifi.uzh.ch/esim.html
  * Improved LiDAR and radar to better match the shape of the vehicles
  * Added support for additional TraCI clients in Sumo co-simulation
  * Added script example to synchronize the gathering of sensor data in client
  * Added default values and a warning message for lanes missing the width parameter in OpenDRIVE
  * Added parameter to enable/disable pedestrian navigation in standalone mode
  * Improved mesh partition in standalone mode
  * Added Renderdoc plugin to the Unreal project
  * Added configurable noise to LiDAR sensor
  * Replace deprecated `platform.dist()` with recommended `distro.linux_distribution()`
  * Improved the performance of capture sensors
  * Fixed the center of mass for vehicles
  * Fixed a number of OpenDRIVE parsing bugs
  * Fixed vehicles' bounding boxes, now they are automatic
  * Fixed a map change error when Traffic Manager is in synchronous mode
  * Fixes add entry issue for applying parameters more than once in Traffic Manager
  * Fixes std::numeric_limits<float>::epsilon error in Traffic Manager
  * Fixed memory leak on `manual_control.py` scripts (sensor listening was not stopped before destroying)
  * Fixed a bug in `spawn_npc_sumo.py` script computing not allowed routes for a given vehicle class
  * Fixed a bug where `get_traffic_light()` would always return `None`
  * Fixed recorder determinism problems
  * Fixed several untagged and mistagged objects
  * Fixed rain drop spawn issues when spawning camera sensors
  * Fixed semantic tags in the asset import pipeline
  * Fixed `Update.sh` from failing when the root folder contains a space on it
  * Fixed dynamic meshes not moving to the initial position when replaying
  * Fixed colors of lane markings when importing a map, they were reversed (white and yellow)
  * Fixed missing include directive in file `WheelPhysicsControl.h`
  * Fixed gravity measurement bug from IMU sensor
  * Fixed LiDAR’s point cloud reference frame
  * Fixed light intensity and camera parameters to match
  * Fixed and improved auto-exposure camera (`histogram` exposure mode)
  * Fixed delay in the TCP communication from server to the client in synchronous mode for Linux
  * Fixed large RAM usage when loading polynomial geometry from OpenDRIVE
  * Fixed collision issues when `debug.draw_line()` is called
  * Fixed gyroscope sensor to properly give angular velocity readings in the local frame
  * Fixed minor typo in the introduction section of the documentation
  * Fixed a bug at the local planner when changing the route, causing it to maintain the first part of the previous one. This was only relevant when using very large buffer sizes

## CARLA 0.9.9

  * Introduced hybrid mode for Traffic Manager
  * Upgraded to Unreal Engine 4.24
  * Fixed autonomous agents' incorrect detection of red traffic lights affecting them
  * Improved manual_control by adding realistic throttle and brake
  * Added walkable pedestrian crosswalks in OpenDRIVE standalone mode
  * Improved mesh generation with a chunk system for better performance and bigger maps in the future
  * Added security features to the standalone OpenDRIVE mode aiming to prevent cars from falling down from the road
  * Added junction smoothing algorithm to prevent roads from blocking other roads with level differences
  * Added new Behavior agent
  * Added automatic generation of traffic lights, stop signal and yield signal from OpenDRIVE file
  * Upgraded to AD RSS v3.0.0 supporting complex road layouts and i.e. intersections
  * Added examples of sumo co-simulation for Town01, Town04 and Town05
  * Added ptv vissim and carla co-simulation
  * Fixed `GetLeftLaneMarking()` from a possible runtime error
  * API extensions:
    - Added new methods to `Map`: `get_all_landmarks`, `get_all_landmarks_from_id` and `get_all_landmarks_of_type`
  * Added synchronization of traffic lights in sumo co-simulation
  * Added light manager to control the lights of the map

## CARLA 0.9.8

  * Added beta version sumo-carla co-simulation
  * Traffic Manager:
    - Added benchmark
    - Added synchronous mode
    - Fixed change map error
    - Added multiclient architecture
    - Added multi Traffic Manager architecture
    - Fixed linkage between waypoints
    - Implemented intersection anticipation
    - Implemented vehicle destruction when stuck
    - Implemented tunable parameters
    - Revamped lane changes
  * Added landmark class for signal-related queries
  * Added support to parse OpenDRIVE signals
  * Added junction class as queryable object from waypoint
  * Added timeout to World Tick
  * Added simple physical map generation from standalone OpenDRIVE data
  * Added support for generating walker navigation on server-side
  * Added support for new geometry: `spiral`, `poly3`, and `paramPoly3`
  * Improved `get_waypoint(location)` performance
  * New weather system: night time, fog, rain ripples, and now wind affects vegetation and rain (not car physics)
  * Fixed Low/Epic quality settings transition
  * Enabled Mesh distance fields
  * API extensions:
    - Added new methods to `BoundingBox`: `contains()`, `get_local_vertices()` and `get_world_vertices(transform)`
    - Added new function to get a waypoint specifying parameters from the OpenDRIVE: `map.get_waypoint_xodr(road_id, lane_id, s)`
    - Added 3 new parameters for the `carla.Weather`: `fog_density`, `fog_distance`, and (ground) `wetness`
    - Added `carla.client.generate_opendrive_world(opendrive)` that loads a map with custom OpenDRIVE basic physical topology
  * New python clients:
    - `weather.py`: allows weather changes using the new weather parameters
  * Fixed docker build of `.BIN` for pedestrian navigation
  * Fixed `local_planner.py`: agent will now stop when it reaches the desired destination
  * Fixed crash when missing elevation profile and lane offset in OpenDRIVE
  * Fixed typos
  * Fixed agent failures due to API changes in `is_within_distance_ahead()`
  * Fixed assertion bug when using LibCarla
  * Fixed incorrect doppler velocity for RADAR sensor
  * Fixed documentation links
  * Upgraded Boost to 1.72.0
  * Recorder feature:
    - Added an option `-i` to `start_replaying.py` to replay a session ignoreing the hero vehicles
  * Fixed import pipeline bugs:
    - Crash when no pedestrian navmesh is present
    - Automatically imported static meshes not properly tagged
  * Fixed PID controller's sensitivity to time discretization

## CARLA 0.9.7

  * Upgraded parameters of Unreal/CarlaUE4/Config/DefaultInput.ini to prevent mouse freeze
  * Add build variant with AD RSS library integration with RSS sensor and result visualisation
  * Support for OpenGL and Vulkan in docker + headless mode
  * Added new sensor: Inertial measurement unit (IMU)
  * Added new sensor: Radar
  * Exposed rgb camera attributes: exposure, depth of field, tonemapper, color correction, and chromatic aberration
  * Now all the camera-based sensors are provided with an additional parametrized lens distortion shader
  * Added Traffic Manager to replace autopilot in managing the NPC vehicles
  * Improved pedestrians navigation
  * API changes:
    - Lidar: `range` is now set in meters, not in centimeters
    - Lidar: `horizontal_angle` is now received in radians, not in degrees
    - GNSS: `carla.GnssEvent` renamed to `carla.GnssMeasurement`
  * API extensions:
    - Added `carla.IMUMeasurement`
    - Added `carla.RadarMeasurement` and `carla.RadarDetection`
    - GNSS data can now be obtained with noise
    - IMU data can now be obtained with noise
  * Moved GNSS sensor from client to server side
  * Added exporter plugin for UE4 to allow export meshes ready for Recast calculation
  * The 'make import' process now rename the assets accordingly and set complex collision as simple
  * New Python API function added (map.get_crosswalks()) that returns a list with all points that define the crosswalk zones from OpenDRIVE file
  * Updated `manual_control.py` with a lens disortion effect example
  * Updated `manual_control.py` with IMU and Radar realtime visualization
  * Fixed pylint for python3 in travis
  * Fixed PointCloudIO `cout` that interfiered with other python modules
  * Better steering in manual control
  * Added Doxygen documentation online with automatic updates through Jenkins pipeline
  * Fixed an error in `automatic_control.py` failing because the `Num Lock` key
  * Fixed client_bounding_boxes.py example script
  * Fixed materials and semantic segmentation issues regarding importing assets
  * Fixed ObstacleSensor to return HitDistance instead of HitRadius

## CARLA 0.9.6

  * Upgraded to Unreal Engine 4.22
  * Added Vulkan support, if installed, CARLA will use Vulkan, use `-opengl` flag to launch with OpenGL
  * The simulator is now compiled in "Shipping" mode, faster but it accepts less command-line arguments
  * Pedestrians are back:
    - Spawn pedestrians that will roam randomly on sidewalks
    - The script 'spawn_npc.py' spawns now pedestrians, adjust the number with the flag `-w`
    - Added navigation meshes for each maps for pedestrian navigation
  * Allow adding custom props (FBX) to CARLA Blueprint library so they are spawnable
  * Simplified pipeline for importing and packaging maps and custom props
  * Vehicle physics:
    - Added access to vehicle transmission details
    - Added access to vehicle physics brake values
    - Added tire friction trigger boxes for simulating slippery surfaces
  * Added camera gamma correction as command-line argument to manual_control.py
  * Added ability to set motion blur settings for RGB camera in sensor python blueprint
  * Added C++ client example using LibCarla
  * Added PythonAPI documentation generator, we documented in detail all the Python reference
  * Added a new Python script config.py that allows the user to configure the simulator from the command-line
  * New recorder features:
    - Documented recorded system and binary file
    - Added optional parameter to show more details about a recorder file (related to `show_recorder_file_info.py`)
    - Added playback speed (slow/fast motion) to the replayer
    - Allow custom paths for saving the recorded files
    - More data is now recorded to replay animations:
      + Wheels of vehicles are animated (steering, throttle, handbrake), also bikes and motorbikes
      + Walker animations are simulated (through speed of walker)
  * New high quality pedestrians: female, girl and boy; improved meshes and textures
  * More color and texture variations for each pedestrian
  * New vehicle Audi Etron: 25.000 tris and LODs
  * New material for Mustang, new system that will allow us to improve all the vehicle materials
  * Improved vehicle Tesla
  * New high-quality "Default" weather tailor-made for each map
  * Improved the rest of weather profiles too
  * RGB camera improvements:
    - Enabled temporal antialiasing and motion blur
    - Added gamma value and motion blur as a blueprint attributes
    - Enabled texture streaming for scene captures
  * API changes:
    - Renamed `frame_count` and `frame_number` as `frame`, old members are kept as deprecated
    - `world.wait_for_tick()` now returns a `carla.WorldSnapshot`
    - The callback of `world.on_tick(callback)` now receives a `carla.WorldSnapshot`
    - Deprecated waypoint's `is_intersection`, use `is_junction` instead
  * API extensions:
    - Added attachment type "SpringArm" for cinematic cameras
    - Added waypoint's `junction_id` that returns de OpenDrive identifier of the current junction
    - Added `world.get_actor(id)` to find a single actor by id
    - Added `carla.WeatherParameters.Default` for the default (tailor-made for each town) weather profile
    - Added `WorldSnapshot` that contains a list of `ActorSnapshot`, allows capturings a "still image" of the world at a single frame
    - Added `world.tick()` now synchronizes with the simulator and returns the id of the newly started frame
    - Added `world.apply_settings(settings)` now synchronizes with the simulator and returns the id of the frame when the settings took effect
    - Added `world.remove_on_tick(id)` to allow removing on tick callbacks
    - Added allow setting fixed frame-rate from client-side, now is part of `carla.WorldSettings`
    - Added `is_invincible` to walkers
  * Several optimizations to the RPC server, now supports a bigger load of async messages
  * Updated DebugHelper to render on Shipping packages, it has also better performance
  * Updated OpenDriveActor to use the new Waypoint API
  * Removed deprecated code and content
  * Exposed waypoints and OpenDrive map to UE4 Blueprints
  * Change the weight of cars. All cars have been compared with the real to have a feedback more real
  * Recorder fixes:
    - When a recorded session finish replaying, all vehicles will continue in autopilot, and all pedestrians will stop
    - Fixed a possible crash if an actor is respawned before the episode is ready when a new map is loaded automatically
    - Actors at start of playback could interpolate positions from its current position instead than the recorded position
    - Camera following in playback was not working if a new map was needed to load
    - API function 'show_recorder_file_info' was showing the wrong parent id
    - Script 'start_recording.py' now properly saves destruction of actors at stop
    - Problem when vehicles enable autopilot after a replayer, now it works better
  * Fixed dead-lock when loading a new map in synchronous mode
  * Fixed get_actors may produce actors without parent
  * Fixed std::bad_cast when importing other libraries, like tensorflow, before carla
  * Fixed latitude in WGS84 reprojection code such that Latitudes increase as one move north in CARLA worlds
  * Fixed walking animations, the animations now go at the same speed as the game
  * Fixed loading and reloading world not using the timeout
  * Fixed XODR files can be found now anywhere in content
  * Fixed bug related with Pygame error of surface too large, added sidewalks and improved lane markings in `no_rendering_mode.py`
  * Fixed Lidar effectiveness bug in manual_control.py
  * Fixed wrong units in VehiclePhysicsControl's center of mass
  * Fixed semantic segmentation of bike riders
  * Fixed inconsistent streetlights in Town03
  * Fixed incorrect vehicle bounds

## CARLA 0.9.5

  * Added `client_bounding_boxes.py` to show bounding boxes client-side
  * New Town07, rural environment with narrow roads
  * Reworked OpenDRIVE parser and waypoints API
    - Fixed several situations in which the XODR was incorrectly parsed
    - Exposed more information: lane marking, lane type, lane section id, s
    - API change: waypoint's `lane_type` is now an enum, `carla.LaneType`
    - API change: `carla.LaneMarking` is not an enum anymore, extended with color, type, lane change, and width
    - API extension: `map.get_waypoint` accepts an extra optional flag argument `lane_type` for filtering lane types
    - API extension: `carla.Map` can be constructed off-line out of XODR files, `carla.Map(town_name, xodr_content)`
    - API extension: `id` property to waypoints, uniquely identifying waypoints up to half centimetre precision
  * API change: Renamed "lane_invasion" to "lane_detector", added too its server-side sensor to be visible to other clients
  * API extension: new carla.command.SpawnActor to spawn actors in batch
  * API extension: `map.transform_to_geolocation` to transform Location to GNSS GeoLocation
  * API extension: added timestamp (elapsed simulation seconds) to SensorData
  * API extension: method `client.apply_batch_sync` that sends commands in batch and waits for server response
  * API extension: optional argument "actor_ids" to world.get_actors to request only the actors with the ids provided
  * Migrated Content to AWS
  * Updated `spawn_npc.py` to spawn vehicles in batch
  * Added --rolename to "manual_control.py"
  * Added options to "no_rendering_mode.py" to draw extra road information
  * Added "scene_layout.py" to retrieve the whole information in the scene as Python dict
  * Basic agent integrated with global router
  * Allow usage of hostname for carla::Client and resolve them to IP addresses
  * Added new pack of assets
    - Windmill, different farm houses, silo
    - Plants corn, dandelion, poppy, and grass
    - Yield traffic sign
  * Added modular buildings New York style
  * Added marking lanes in Town03
  * Added command-line arguments to simulator to disable rendering and set the server timeout
  * Improved performance in Town01 and Town02
  * Changed yellow marking lane from Town01 and Town02 to dashed yellow marking lane
  * Improved lane cross detection to use the new Waypoint API
  * Enhanced stop triggers options
  * Fixed semantic segmentation tags in Town04, Town05, Town06
  * Fixed tree collision in Town01
  * Fixed VehicleSpawnPoint out of the road in Town01
  * Fixed geo-reference of Town01 and Town07
  * Fixed floating pillars in Town04
  * Fixed floating building in Town03
  * Fixed vehicles missing the route if autopilot enabled too late
  * Fixed division by zero in is_within_distance_ahead()
  * Fixed local planner to avoid premature route pruning at path overlaps
  * Fixed global router behavior to be consistent with new Waypoint API
  * Fixed clean up of local_planner when used by other modules
  * Fixed python client DLL error on Windows
  * Fixed wrong type returned by `ActorList.Filter(...)`
  * Fixed wheel's tire friction affecting all vehicles from physics control parameters
  * Fixed obstacle detector not working
  * Fixed small float bug in misc.py


## CARLA 0.9.4

  * Added recording and playback functionality
  * Added synchronous mode, simulator waits until a client sends a "tick" cue, `client.tick()`
  * Allow changing map from client-side, added `client.load_world(name)`, `client.reload_world()`, and `client.get_available_maps()`
  * Added scripts and tools to import maps directly from .fbx and .xodr files into the simulator
  * Exposed minimum physics control parameters for vehicles' engine and wheels
  * Allow controlling multiple actors in "batch mode"
  * New Town06, featuring a "Michigan left" intersection including:
    - Connection ramp between two highways
    - Incorporation to a highway requiring changing several lanes to take another exit
    - Junctions supporting different scenarios
  * New traffic signs assets: one-way, no-turn, more speed limits, do not enter, arrow floors, Michigan left, and lane end
  * New pedestrian texture to add more variations
  * New road PBR material
  * Extended the waypoint API with `lane_change`, `lane_type`, `get_right_lane()` and `get_left_lane()`
  * Added world settings for changing no-rendering mode and synchronous mode at run-time
  * Added methods to acquire a traffic light's pole index and all traffic lights in it's group
  * Added performance benchmark script to measure the simulator's rendering performance
  * Added `manual_control_steeringwheel.py` to control agents using Logitech G29 steering wheels (and maybe others)
  * Added movable props present in the map (e.g. chairs and tables) as actors so they can be controlled from Python
  * Added recording and playback bindings to `manual_control.py` script
  * Removed `world.map_name` from API, use `world.get_map().name` instead
  * Refactored `no_rendering_mode.py` to improve performance and interface
  * Several improvements to the build system for Windows
  * Expose traffic sign's trigger volumes on Python API
  * Improved export/import map tools
  * Simplify Dockerfile halving Carla Docker image size
  * Episodes have now a random unique id to avoid collisions between runs
  * Reduced overhead of many RPC calls by sending only actor IDs (instead of serializing all the actor attributes every time)
  * Added priority system for vehicle control input (internal, not exposed in API)
  * Removed "Example.CarlaSettings.ini", you can still use it, but it's no longer necessary
  * Improved time-out related error messages
  * Fixed Town01 placed 38 meters above the zero
  * Fixed parsing of OpenDrive geo-reference exported by RoadRunner
  * Fixed issue of retrieving an empty list when calling `world.get_actors()` right after creating the world
  * Fixed a few synchronization issues related to changing the world at runtime
  * Fixed traffic light when it gets illuminated by the hero vehicle in `no_rendering_mode.py`
  * Fixed `manual_control.py` and `no_rendering_mode.py` to prevent crashes when used in "no rendering mode"
  * Fixed traffic signs having the trigger box rotated
  * Fixed female walk animation
  * Fixed BP_MultipleFloor, tweaked offset in BaseFloor to adjust meshes between them
  * Fixed static objects present in the map were marked as "movable"

## CARLA 0.9.3

  * Upgraded to Unreal Engine 4.21
  * Upgraded Boost to 1.69.0
  * New Town04 (biggest so far), includes a freeway, new bridge and road barrier, a nicer landscape based on height-map, and new street props
  * New Town05, adding more variety of intersections for the scenario runner
  * Redesigned pedestrian models and animations (walk and idle) for male and female characters
  * Added sensor for detecting obstacles (ray-cast based)
  * Added sensor GNSS (GPS)
  * Basic agent integrated with global router
  * Added a few methods to manage an actor:
    - set_velocity: for setting the linear velocity
    - set_angular_velocity: for setting the angular velocity
    - get_angular_velocity: for getting the angular velocity
    - add_impulse: for applying an impulse (in world axis)
  * Renamed vehicle.get_vehicle_control() to vehicle.get_control() to be consistent with walkers
  * Added new mesh for traffic lights
  * Added new pine tree assets, with their LODs finely tuned for performance
  * Added point transformation functionality for LibCarla and PythonAPI
  * Added "sensor_tick" attribute to sensors (cameras and lidars) to specify the capture rate in seconds
  * Added Export/Import map tools
  * Added "get_forward_vector()" to rotation and transform, retrieves the unit vector on the rotation's X-axis
  * Added support for Deepin in PythonAPI's setup.py
  * Added support for spawning and controlling walkers (pedestrians)
  * Updated BasicAgent to allow setting target_speed and handle US-style traffic lights properly
  * OpenDriveActor has been rewritten using the Waypoint API, this has fixed some bugs
  * Remove crash reporter from packaged build
  * Improved simulator fatal error handling, now uses UE4 fatal error system
  * LibCarla server pipeline now compiles with exceptions disabled for better performance and compatibility with UE4
  * Fixed TCP accept error, too many open files while creating and destroying a lot of sensors
  * Fixed lost error messages in client-side, now when a request fails it reports the reason
  * Fixed global route planner to handle round about turns and made the code consistent with local planner
  * Fixed local planner to avoid premature route pruning at path overlaps
  * Fixed autopilot direction not properly initialized that interfered with the initial raycast direction
  * Fixed crash when an actor was destroyed but not de-registered, e.g. falling out of world bounds

## CARLA 0.9.2

  * Updated ROS bridge for CARLA 0.9.X (moved to its own repository)
  * Added Python API "agents" extension, includes
    - Global route planner based on the Waypoints API (compatible with OpenDrive)
    - BasicAgent: new client agent that can drive to a given coordinate of the map using the waypoint API and PID controllers, attending to other vehicles and traffic lights
    - RoamingAgent: new client agent that can drive at different speeds following waypoints based on PID controllers, attending to other vehicles and traffic lights
    - LocalPlanner functionality to navigate waypoints using PID controllers
    - LateralControl and LongitudinalControl PIDs
  * Added support for manual gear shifting
  * Added "role_name" attribute to actors to easily identify the "hero" vehicle
  * Changed traffic lights in Town03 to American style
  * Added new junction types with only stop signs
  * Updates to documentation and tutorials
  * Simulator now starts by default in windowed mode
  * CMake version required downgraded to 3.5 for better compatibility
  * Fixed waypoints height were all placed at zero height
  * Fixed actors in world.get_actors() missing parent actor
  * Fixed some vehicles losing their wheels after calling set_simulate_physics
  * Fixed bounding box of Lincoln MkZ
  * Several fixes and improvements to OpenDriveActor

## CARLA 0.9.1

  * New town: Town03
    - Created with Vector Zero's RoadRunner (including OpenDrive information of the road layout)
    - Bigger and more diverse
    - More road variety: multiple lanes and lane markings, curves at different angles, roundabout, elevation, tunnel
  * Lots of improvements to the Python API
    - Support for Python 3
    - Support for retrieving and changing lighting and weather conditions
    - Migrated Lidar sensor
    - Migrated image converter methods: Depth, LogarithmicDepth, and CityScapesPalette
    - Migrated IO methods for sensor data, "save_to_disk" available for PNG, JPEG, TIFF, and PLY
    - Added support for requesting the list of all the actors alive in the current world, `world.get_actors()`
    - `world.get_actors()` returns an `ActorList` object with `filter` functionality and lazy initialization of actors
    - Added collision event sensor, "sensor.other.collision", that triggers a callback on each collision to the actor it is attached to
    - Added lane detector sensor, "sensor.other.lane_detector", that detects lane invasion events
    - Added `carla.Map` and `carla.Waypoint` classes for querying info about the road layout
      - Added methods for converting and saving the map as OpenDrive format
      - Added `map.get_spawn_points()` to retrieve the recommended spawn points for vehicles
      - Added `map.get_waypoint(location)` to query the nearest waypoint
      - Added `map.generate_waypoints(distance)` to generate waypoints all over the map at an approximated distance
      - Added `map.get_topology()` for getting a list the tuples of waypoints that define the edges of the road graph
      - Added `waypoint.next(distance)` to retrieve the list of the waypoints at a distance that can be driven from this waypoint
    - Added `parent` attributes to actors, not None if the actor is attached to another actor
    - Added `semantic_tags` to actors containing the list of tags of all of its components
    - Added methods for retrieving velocity and acceleration of actors
    - Added function to enable/disable simulating physics on an actor, `actor.set_simulate_physics(enabled=True)`
    - Added bounding boxes to vehicles, `vehicle.bounding_box` property
    - Exposed last control applied to vehicles, `vehicle.get_vehicle_control()`
    - Added a "tick" message containing info of all the actors in the scene
      - Executed in the background and cached
      - Added `world.wait_for_tick()` for blocking the current thread until a "tick" message is received
      - Added `world.on_tick(callback)` for executing a callback asynchronously each time a "tick" message is received
      - These methods return/pass a `carla.Timestamp` object containing, frame count, delta time of last tick, global simulation time, and OS timestamp
      - Methods retrieving actor's info, e.g. `actor.get_transform()`, don't need to connect with the simulator, which makes these calls quite cheap
    - Allow drawing debug shapes from Python: points, lines, arrows, boxes, and strings (`world.debug.draw_*`)
    - Added id (id of current episode) and map name to `carla.World`
    - Exposed traffic lights and signs as actors. Traffic lights have a specialized actor class that has the traffic light state (red, green, yellow) as property
    - Added methods for accessing and modifying individual items in `carla.Image` (pixels) and `carla.LidarMeasurement` (locations)
    - Added `carla.Vector3D` for (x, y, z) objects that are not a `carla.Location`
    - Removed `client.ping()`, `client.get_server_version()` accomplishes the same
    - Renamed `contains_X()` methods to `has_X()`
    - Changed `client.set_timeout(seconds)` to use seconds (float) instead of milliseconds
    - Allow iterating attributes of an Actor's Blueprint
    - Fixed wildcard filtering issues, now "vehicle.*" or "*bmw*" patterns work too
    - Fixed `actor.set_transform()` broken for attached actors
  * More Python example scripts and improved the present ones
    - Now all the scripts use the list of recommended spawn points for each map
    - Renamed "example.py" to "tutorial.py", and updated it with latest changes in API
    - Added timeout to the examples
    - "manual_control.py" performance has been improved while having more measurements
    - "manual_control.py" now has options to change camera type and position
    - "manual_control.py" now has options to iterate weather presets
    - "manual_control.py" now has a fancier HUD with lots of info, and F1 key binding to remove it
    - Added "dynamic_weather.py" to change the weather in real-time (the one used in the video)
    - Added "spawn_npc.py" to quickly add a lot of NPC vehicles to the simulator
    - Added "spawn_npc.py --safe" to only add non-problematic vehicles
    - "vehicle_gallery.py" also got some small fixes
  * Asset and content improvements
    - New vehicle: Lincoln MKZ 2017
    - Refactored weather system, parametrized to make it easier to use
    - Improved control of bikes and motorbikes, still not perfect but causes less accidents
    - Added building block generator system
    - Misc city assets: New building, tunnel columns, rail-road bridges, new textures, new urban props
    - Adjusted vehicle physics and center of mass
    - Adjusted the maximum distance culling for foliage
    - Adjusted pedestrian animations and scale issues (not yet available with new API though)
    - Improved map building blueprints, spline based asset repeaters, and wall building tools
    - Replaced uses of Unreal's Foliage system with standard static meshes to work around a visual bug in Linux systems
    - Fixed filenames too long when packing the project on Windows
    - Fixed "SplineMeshRepeater" loses its collider mesh from time to time
    - Standardized asset nomenclature
  * New system for road information based on OpenDrive format
    - Added new map classes for querying info about the road layout and topology
    - Added methods for finding closest point on the road
    - Added methods for generating and iterating waypoints based on the road layout
    - Added OpenDrive parser to convert OpenDrive files to our map data structures
  * Other miscellaneous improvements and fixes
    - Fixed single channel Lidar crash (by @cwecht)
    - Fixed command-line argument `-carla-settings` fails to load absolute paths (by @harlowja)
    - Added an option to command-line to change quality level when launching the simulator, `-quality-level=Low`
    - Added ROS bridge odometry message (by @ShepelIlya)
    - New lens distortion shader, sadly not yet integrated with our cameras :(
    - New Docker tutorial
    - Disabled texture streaming to avoid issue of textures not loading in scene captures
    - Adjusted scene capture camera gamma to 2.4
    - Fixed leaking objects in simulation when despawning a vehicle. Now Pawn's controller is destroyed too if necessary when destroying an Actor
    - Fixed overflow on platform time-stamp, now it uses `double`
    - Upgraded @rpclib to fix crash when client exits too fast (rpclib/PR#167)
    - Moved "PythonClient" inside deprecated folder to avoid confusion
    - Refactored sensor related code
      - New plugin system for sensors that simplifies adding sensors, mini-tutorial at #830
      - Compile-time dispatcher for sensors and serializers
  * Improvements to the streaming library
    - Added multi-streams for streaming simultaneously to multiple clients (used by the "tick" message)
    - Messages re-use allocated memory when possible
    - Allows unsubscribing from a stream
    - Fixed client receives interleaved sensor messages, some messages can be discarded if connection is too slow though
    - Fixed streaming client fails to connect in Windows
    - Fixed streaming client keeps trying to reconnect after destroying a sensor
  * Refactored client C++ API
    - Python GIL is released whenever possible to avoid blocking
    - Fixed deadlock when closing the simulator while a client is connected
    - Fixed crash on simulator shutdown if a client has connected at some point
    - Set methods are now sent async which greatly improves performance in the client-side
    - Vehicle control is cached and not sent if haven't changed
    - Suppressed exceptions in destructors
  * Other development improvements
    - Improved Linux Makefile, fine-grained targets to reduce compilation times in development
    - Workaround for "setup.py" to link against "libcarla_client.a" again (Linux only)
    - Added support for ".gtest" file, each line of this file is passed to GTest executables as arguments when running `make check` targets
    - Python eggs are also archived on Jenkins to easily get them without downloading the full package
    - Added uncrustify config file for formatting UE4 C++ code

## CARLA 0.9.0

  * Upgraded to Unreal Engine 4.19
  * Redesign of the networking architecture
    - Allows any number of clients to connect simultaneously
    - Now is possible to add and remove at any time any vehicle or camera
    - Now is possible to control any vehicle or camera
    - Now is possible to place cameras anywhere
    - Reduced to two ports instead of three
    - First port uses an RPC protocol based on [rpclib](http://rpclib.net/)
    - Second port is for the streaming of the sensor data
  * Redesign of the Python API
    - Actors and sensors are now exposed in the API and can be independently controlled
    - The Python module is built in C++, with significant performance gain in some operations
    - Many functionality haven't been ported yet, so expect a lot of things missing
  * Redesign of the build system to accommodate the changes in dependencies
    - Everything can be done now with the Makefile
    - For the moment only Linux is supported, sorry
  * Massive clean up of all unused assets
  * Some aesthetic fixes to the vehicles

## CARLA 0.8.4

  * Community contribution: ROS bridge by @laurent-george
  * New vehicle: Tesla Model 3
  * Added an option to _"CarlaSettings.ini"_ to disable bikes and motorbikes
  * Fixed missing collision of vehicles introduced in 0.8.3
  * Improved stability of bikes and motorbikes
  * Improved autopilot turning behaviour at intersections, now using front wheels positions as reference
  * Temporarily removed Kawasaki Ninja motorbikes because the model was having some stability issues

## CARLA 0.8.3

  * Added two-wheeled vehicles, 3 bicycles and 4 motorbikes
  * Several art optimizations (CARLA is now about 10% faster)
    - Improved the performance of vegetation assets, adjusted LOD and culling distance, set billboards where possible
    - Drastically reduced the number of polygons of the landscape while keeping the original shape
    - Removed some high-cost unnecessary assets
    - Remodelled Mustang and NissanMicra, now with less polygons and materials, better textures and LOD
    - Remodelled building SM_TerracedHouse_01, now with more polygons but less materials and better textures
  * CARLA releases include now a Dockerfile for building docker images
  * Change in HUD: replace "FPS" by "Simulation Step"
  * The current map name is now included in the scene description message sent to the client
  * Adapted "manual_control.py" and "view_start_positions.py" to use the map name sent by the simulator
  * Improved the vehicle spawning algorithm, now it tries to spawn as much cars as possible even if there are not enough spawn points
  * "Setup.sh" is now faster and accepts an argument to run multiple jobs in parallel
  * Fixed foliage distance culling using wrong distance in "Low Mode"
  * Fixed NissanMicra slightly turning left when driving straight

## CARLA 0.8.2

  * Revamped driving benchmark
    - Changed name from benchmark to driving benchmark
    - Fully Redesigned the architecture of the module
    - Added a lot more documentation
    - Now you can stop and resume the benchmarks you run
  * Rolled back vehicle's location to the pivot of the mesh instead of the center of the bounding box
  * Added relative transform of the vehicle's bounding box to the measurements, player and non-players
  * Added "frame number" to each sensor measurement so it is possible to sync all the measurements based on the frame they are produced
  * Improved vehicle spawner to better handle spawning failures
  * Walkers use now a closer angle to detect vehicles, so they don't stop moving if a car passes nearby
  * Fixed lighting artefact causing the road to change its brightness depending on the distance to the camera
  * Fixed captured images overexposed in Low mode
  * Fixed illegal character in asset name
  * Fixed editing sun azimuth angle in CarlaWeadther.ini had no effect
  * Fixed crash when using a non-standard image size in DirectX (Windows)
  * Fixed issue with using multiple "SceneCaptureToDiskCamera"

## CARLA 0.8.1

  * New Python example for visualizing the player start positions
  * Fixed box extent of non-player agents was sent in centimeters instead of meters
  * Fixed speed limits were sent in km/h instead of m/s
  * Fixed issue in Volkswagen T2 wheels causing it to overturn

## CARLA 0.8.0

  * Upgraded to Unreal Engine 4.18
  * Created our own pedestrian 3D models free to use and distribute
  * Removed Epic's Automotive Materials dependencies
  * 360 Lidars support (similar to Velodyne HDL-32E or VLP-16) thanks to Anton Pechenko (Yandex)
    - Ray-cast based
    - Configurable settings
    - Added methods to save points to disk as PLY file
  * Added quality level settings
    - Low: low quality graphics, about 3 times faster with one camera
    - Epic: best quality (as before)
  * Measurements now use SI units
    - Locations:    m
    - Speed:        m/s
    - Acceleration: m/s^2
    - Collisions:   kg*m/s
    - Angles:       degrees
  * Added API methods to convert depth images to a point cloud
    - New method "image_converter.depth_to_local_point_cloud"
    - A supplementary image can be passed to attach colors to the points
    - New client example generates a point cloud in world coordinates
    - Added Transform class to Python API
  * Performance optimizations
    - Significant speed improvements in both Epic and Low modes
    - Fixed materials and improved shaders for roads, architecture, sidewalks, foliage, landscapes, cars, walkers, reflections, water
    - Execution of a set of Project and Engine parameters to improve performance (quality, vsync, AO, occlusion)
    - Generation of the road pieces using static meshes and actors instead of a single actor with instanced meshes
      - Improved performance since now is able to apply occlusion and draw distance
    - Images are captured asynchronously in the render thread
      - In asynchronous mode, images may arrive up to two frames later
      - In synchronous mode, game thread is blocked until images are ready
    - Blueprint code optimizations for vehicles, walkers, and splines
    - Added a way to configure different quality levels with culling distance and materials configuration
  * Refactored sensor related code to ease adding new sensors in the future
  * Added vehicle box extent to player measurements
  * Removed the player from the list of non-player agents
  * Adjusted bounding boxes to vehicles' height
  * Changed vehicles' center to match bounding box
  * Added autopilot mode to manual_control.py
  * Added quality level options to manual_control.py and client_example.py
  * Replaced background landscape and trees by a matte painting
  * Fixed road map generated some meshes twice
  * Small improvements to Windows support
    - Fixed issues with the Makefile
    - Fixed asset names too long or containing special characters

## CARLA 0.7.1

  * New Python API module: Benchmark
    - Defines a set of tasks and conditions to test a certain agent
    - Contains a starting benchmark, CoRL2017
    - Contains Agent Class: Interface for benchmarking AIs
  * New Python API module: Basic Planner (Temporary Hack)
    - Provide routes for the agent
    - Contains AStar module to find the shortest route
  * Other Python API improvements
    - Converter class to convert between Unreal world and map units
    - Metrics module to summarize benchmark results
  * Send vehicle's roll, pitch, and yaw to client (orientation is now deprecated)
  * New RoutePlanner class for assigning fixed routes to autopilot (IntersectionEntrance has been removed)
  * Create a random engine for each vehicle, which greatly improves repeatability
  * Add option to skip content download in Setup.sh
  * Few small fixes to the city assets

## CARLA 0.7.0

  * New Python client API
    - Cleaner and more robust
    - Compatible with Python 2 and 3
    - Improved exception handling
    - Improved examples
    - Included methods for parsing the images
    - Better documentation
    - Protocol: renamed "ai_control" to "autopilot_control"
    - Merged testing client
    - Added the maps for both cities, the client can now access the car position within the lane
  * Make CARLA start without client by default
  * Added wind effect to some trees and plants
  * Improvements to the existing weather presets
  * Build script: skip content download if up-to-date

## CARLA 0.6.0

  * Included Unreal project and reorganised folders
  * Enabled semantic segmentation by default
  * Added Felipe's Python client
  * New build system (Linux only)
  * Few fixes to city assets

## CARLA 0.5.4

  * Added command-line parameter -carla-no-hud
  * Remove override gamma from weather settings
  * Fixed issue road map generation hangs cooking command
  * Organise Python client and make sample script
  * Rename maps
    - CARLA_ORIGIN_0 --> Town02
    - CARLA_ORIGIN_1 --> Town01
  * Fixed Carla-Cola machine falling at begin play

## CARLA 0.5.3

  * Fixed issues with weather
  * Fixed missing building

## CARLA 0.5.2

  * Autopilot mode has been removed, now server sends AI control together with measurements every frame
  * State and position of traffic lights and signs are now included in the measurements too
  * Added a python console client
  * Fixed crash when client sends an invalid player start
  * Fixed some issues with the dynamic weather not looking as it used to do
  * Fixed some collision boxes missing

## CARLA 0.5.1

  * Fixed issue server was destroyed on every reset, closing the connection
  * Fixed issue agent servers connect too late
  * Improvements to the python client
  * Added python client test suite for testing the release
  * Added image converter
  * Fixed missing floor on CARLA_ORIGIN_0
  * Changed sidewalk texture
  * Improvements on the physics of some vehicles
  * More props and decals added to the cities

## CARLA 0.5.0

  * Upgraded to Unreal Engine 4.17
    - Fixes memory leaks
    - Fixes crashes with C++ std classes
  * Redesigned CarlaServer
    - Faster, avoids unnecessary copies
    - Sends images as raw data (no compression)
    - Supports synchronous and asynchronous mode
    - Networking operation have a time-out
    - Synchronous methods have a time-out
    - Pure C interface for better compatibility
    - Unit tests with GoogleTest
  * New server-client protocol
    - Upgraded to proto3
    - Supports repeated fields
    - Optionally send information about all dynamic agents in the scene
    - Now sends transforms instead of locations only
    - Autopilot mode added to control
  * New build system to avoid linkage issues
  * Added autopilot mode
  * Added an on-board camera to the car
  * Added traffic lights and speed limit to player state
  * Added player pawn selection to config file
  * Improved blueprint interface of the C++ classes
  * Some performance improvements to vehicle controllers
  * Fix issues with depth material in Windows
  * Fix issues with random engine not being available for vehicles
  * Fixed issue that compiling a release hang when saving the road map
  * Added more content; 7 vehicles, 30 pedestrians, many decals and props
  * Randomized pedestrian clothing
  * Many improvements and fixes to the city levels and assets
  * Added sub-surface scattering to vegetation
  * Added key binding to change weather during play
  * Added key binding to toggle autopilot mode
  * Added a second camera to the player

## CARLA 0.4.6

  * Add weather presets specific for each level
  * Some map fixes, adjust weather presets specific for each level
  * Fixed regression that some walkers may go at extremely slow and fast speeds

## CARLA 0.4.5

  * Add random seeds to config file
  * Improve logging
  * Removed rotation of map CARLA_ORIGIN_1

## CARLA 0.4.4

  * Fixed regression walkers despawning when stopping after seeing a car
  * Changed, collision is only registered if player moves faster than 1 km/h
  * Fixed issue walkers resume movement after sensing nothing, but the car is still there sometimes
  * Few improvements to the city assets

## CARLA 0.4.3

  * Fixed issue with reward, intersect other lane wasn't sent to the client
  * Improvements to the AI of other vehicles, and how they detect pedestrians
  * Improvements to the AI of the pedestrians, trying to avoid slightly better the cars
  * Made roads collision channel WorldStatic
  * Tune several vehicles' physics and engine
  * Fixed issue with vehicles bouncing back after hitting a pedestrian
  * Add bigger box to pedestrians to avoid accidents
  * Make vehicles spawn in order instead of randomly

## CARLA 0.4.2

  * Fixed issues with the server-client protocol
  * More improvements to the AI of other vehicles, now they barely crash
  * Improved the physics of some vehicles
  * Tweak the city for better AI of other vehicles

## CARLA 0.4.1

  * Improved AI of other vehicles, still needs some adjustment, but now they crash much less
  * Fixed wrong semantic segmentation label of the poles of traffic lights and signs
  * Added randomized vehicle license plates
  * Few improvements to the city assets

## CARLA 0.4.0

  * Made vehicle input more realistic, now reverse and brake use different input
  * Changed server-client protocol
    - CarlaSettings.ini is sent for every new episode
    - Control is extended with brake, reverse and handbrake
  * Set a clearer hierarchy for loading settings files
  * Made camera post-process settings able to change depending on the weather
  * Added basic functionality for NPC vehicles
  * Some improvements to the walker spawner
  * Generate road map metadata on save
  * Added command-line switch -carla-no-networking
  * Improved verbosity control of CarlaServer
  * Fixed issue with server that two threads used 100% CPU
  * Fixed issue with the attachment of the main camera to the player
  * Fixed issues with CarlaServer interface with Unreal, does not use STL containers anymore
  * Fixed issue with server not running below 30 fps at fixed frame rate, added physics sub-stepping
  * Fixed issues with some weather settings
  * Added randomized pedestrians with their AI and animations
  * Added other vehicles with their AI and physics
  * Added traffic lights and signs
  * Tweaked capture image to look similar to main camera
  * Changed car input to match settings in plugin
  * General improvements to levels and assets

## CARLA 0.3.0

  * Added basic dynamic weather functionality
    - Weather and sun light can be changed during game
    - Presets stored in config file CarlaWeather.ini
    - Added some presets for dynamic weather
  * Add basic functionality to spawn pedestrians
  * Split road meshes for intersections and turns for better precission of the road map
  * Better debug for road map
  * Implemented collision count for other cars and pedestrians
  * Command line argument -carla-settings now accepts relative paths
  * Improved performance when semantic segmentation is disabled
  * Improved tagger system
  * Implemented nav-mesh and spawn points for pedestrians
  * Added new cars
  * Added dynamic street lights
  * General improvements to levels and assets
  * Make the car jump

## CARLA 0.2.4

  * Fixed serialization of road map resulting in a huge map size
  * Some optimizations in the vegetation
  * Implemented more LODS

## CARLA 0.2.3

  * Fixed rounding errors in HUD (100% was shown as 99%, 30 FPS as 29 FPS)
  * Fixed crash when player goes out of road map
  * Fixed several issues related to the transform of the road map (wasn't working in CARLA_ORIGIN_1)
  * Make custom depth pass disable by default (semantic segmentation won't work by default)
  * Fixed road width in T-intersections
  * Implement road LOD
  * Fixed missing assets

## CARLA 0.2.2

  * Implemented signals for off-road and opposite lane invasion
  * Fixed linking issues (use Unreal's libpng)
  * Fixed memory leak in PNG compression
  * Added boundaries to the map
  * Several fixes in the map content

## CARLA 0.2.1

  * Fixed the memory leak related to protobuf issues
  * Fixed color shift in semantic segmentation and depth
  * Added in-game timestamp (now sending both OS and in-game)

## CARLA 0.2.0

  * Fixed Depth issues
  * Fixed random crash due to an invalid player start position
  * Added semantic segmentation
  * Changed codification to PNG
  * Camera configuration through config INI file

## CARLA 0.1.1

  * Added build system for Windows and Linux
  * Added more content

## CARLA 0.1.0

  * Added basic functionality<|MERGE_RESOLUTION|>--- conflicted
+++ resolved
@@ -32,14 +32,10 @@
   * Added Optical Flow camera
   * API extensions:
   - Added `set_wheel_steer_direction()` function to change the bone angle of each wheel of a vehicle
-<<<<<<< HEAD
   - Added `get_wheel_steer_angle()` function to get the steer angle of a vehicle whee
+  - Added `scattering_intensity` , `mie_scattering_scale` , `rayleigh_scattering_scale` to PythonAPI for changing weather attributes
   * Added docker deployment automation with make docker.
   * Added check for local packages in the linux setup script.
-=======
-  - Added `get_wheel_steer_angle()` function to get the steer angle of a vehicle wheel
-  - Added `scattering_intensity` , `mie_scattering_scale` , `rayleigh_scattering_scale` to PythonAPI for changing weather attributes
->>>>>>> fdec2c89
 
 ## CARLA 0.9.11
 
