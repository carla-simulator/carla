## CARLA 0.9.10


  * Upgraded carla Docker image to Ubuntu 18.04
  * Fixed memory leak on manual_control scripts (sensor listenning was not stoped before destroying)
  * Added PythonAPI `carla.Osm2Odr.convert()` function and `calra.Osm2OdrSettings` class to support Open Street Maps to OpenDRIVE conversions
  * Upgraded to AD RSS v4.1.0 supporting unstructured scenes and pedestrians, and fixed spdlog to v1.7.0
  * Fixed a bug in `spawn_npc_sumo` script computing not allowed routes for a given vehicle class
  * Fixed a bug where `get_traffic_light` would always return `None`
  * Changed frozen behavior for traffic lights. It now affects to all traffic lights at the same time
  * Added API function `freeze_all_traffic_lights` and `reset_group`
  * Fixed recorder determinism problems
  * Added function to stop the replayer
  * Added Light ids
  * Added new semantic segmenation tags: `RailTrack`, `GuardRail`, `TrafficLight`, `Static`, `Dynamic`, `Water` and `Terrain`
  * Fixed several untagged and mistagged objects
  * Added vehicle light and street light data to recorder
  * Added API function `add_angular_impulse()` to add angular impulse to any actor
  * Fixed rain drop spawn issues when spawning camera sensors
  * Fixed assets import pipeline
  * Fixed Update.sh from failing when the root folder contains a space on it
  * Fixed dynamic meshes not moving to initial position when replaying
  * Fixed colors of lane markings when importing a map, they were reversed (white and yellow)
  * Fixed missing include directive in file **WheelPhysicsControl.h**
  * Fixed gravity measurement bug from IMU sensor
  * All sensors are now multi-stream, that means that the same sensor can be listened from different clients
  * Fixed point cloud of LiDAR. Now the points are given correctly in the sensor's coordinate system
  * Fixed light intensity and camera parameters to match
  * New Lidar sensor ('lidar.ray_cast_semantic') that returns the point cloud with information regarding to the object that have collided: incident angle, idx of collided actor and it semantic tag
  * Added `opend3D.py`, a more friendly LiDAR visualizer
  * Exposed matrix form of transformation to the client and Python API
  * Added make command to download contributions as plugins (`make plugins`)
  * Added PythonAPI command to set multiple car light states at once
  * Added PythonAPI `carla.world.get_vehicles_light_states` to get all the car light states at once
  * OpenDRIVE ingestion bugfixes
  * Added a warning if the user tries to use the SpringArm exactly in the 'z' axis of the attached actor
  * Improved the LiDAR and Radar sensors with a parallel implentation of the raycasting
  * Added an approximation of the intensity of each point of the cloud in the LiDAR sensor
  * Added Dynamic Vision Sensor (DVS) camera based on ESIM simulation http://rpg.ifi.uzh.ch/esim.html
  * Improved LiDAR and radar to better match the shape of the vehicles
  * Added support for additional TraCI clients in Sumo co-simulation
  * Added script example to syncronize the gathering of sensor data in client
  * Added API functions `get_right_vector` and `get_up_vector`
  * Added default values and a warning message for lanes missing the width parameter in OpenDRIVE
  * Added parameter to enable/disable pedestrian navigation in standalone mode
  * Improved mesh split in standalone mode
  * Fixed delay in the tcp communication from server to client, improving performance in synchronous mode in linux systems
  * Fixed large RAM usage when loading polinomial geometry from OpenDRIVE
  * Fixed collision issues when debug draw(debug.draw_line) is called
  * Fixed Gyroscope sensor to properly give angular velocity readings in local frame
  * Added Renderdoc plugin to the Unreal project
  * Added configurable noise to Lidar sensor
  * Replace deprectated `platform.dist()` with recommended `distro.linux_distribution()`
  * Improved the performance on capture sensors.
  * Fixed minor typo in the introduction section of documentation.
<<<<<<< HEAD
  * Fixed a bug at the local planner when changing the route, causing it to maintain the first part of the previous one. This was only relevant when using very large buffer sizes.
=======
  * Added automatic calculation of vehicle's BB
>>>>>>> d18a506e

## CARLA 0.9.9

  * Introduced hybrid mode for Traffic Manager
  * Upgraded to Unreal Engine 4.24
  * Fixed autonomous agents' incorrect detection of red traffic lights affecting them
  * Improved manual_control by adding realistic throttle and brake
  * Added walkable pedestrian crosswalks in OpenDRIVE standalone mode
  * Improved mesh generation with a chunk system for better performance and bigger maps in the future
  * Added security features to the standalone OpenDRIVE mode aiming to prevent cars from falling down from the road
  * Added junction smoothing algorithm to prevent roads from blocking other roads with level differences
  * Added new Behavior agent
  * Added automatic generation of traffic lights, stop signal and yield signal from OpenDRIVE file
  * Upgraded to AD RSS v3.0.0 supporting complex road layouts and i.e. intersections
  * Added examples of sumo co-simulation for Town01, Town04 and Town05
  * Added ptv vissim and carla co-simulation
  * Fixed `GetLeftLaneMarking()` from a possible runtime error
  * API extensions:
    - Added new methods to `Map`: `get_all_landmarks`, `get_all_landmarks_from_id` and `get_all_landmarks_of_type`
  * Added synchronization of traffic lights in sumo co-simulation
  * Added light manager to control the lights of the map

## CARLA 0.9.8

  * Added beta version sumo-carla co-simulation
  * Traffic Manager:
    - Added benchmark
    - Added synchronous mode
    - Fixed change map error
    - Added multiclient architecture
    - Added multi Traffic Manager architecture
    - Fixed linkage between waypoints
    - Implemented intersection anticipation
    - Implemented vehicle destruction when stuck
    - Implemented tunable parameters
    - Revamped lane changes
  * Added landmark class for signal-related queries
  * Added support to parse OpenDRIVE signals
  * Added junction class as queryable object from waypoint
  * Added timeout to World Tick
  * Added simple physical map generation from standalone OpenDRIVE data
  * Added support for generating walker navigation on server-side
  * Added support for new geometry: `spiral`, `poly3`, and `paramPoly3`
  * Improved `get_waypoint(location)` performance
  * New weather system: night time, fog, rain ripples, and now wind affects vegetation and rain (not car physics)
  * Fixed Low/Epic quality settings transition
  * Enabled Mesh distance fields
  * API extensions:
    - Added new methods to `BoundingBox`: `contains()`, `get_local_vertices()` and `get_world_vertices(transform)`
    - Added new function to get a waypoint specifying parameters from the OpenDRIVE: `map.get_waypoint_xodr(road_id, lane_id, s)`
    - Added 3 new parameters for the `carla.Weather`: `fog_density`, `fog_distance`, and (ground) `wetness`
    - Added `carla.client.generate_opendrive_world(opendrive)` that loads a map with custom OpenDRIVE basic physical topology
  * New python clients:
    - `weather.py`: allows weather changes using the new weather parameters
  * Fixed docker build of `.BIN` for pedestrian navigation
  * Fixed `local_planner.py`: agent will now stop when it reaches the desired destination
  * Fixed crash when missing elevation profile and lane offset in OpenDRIVE
  * Fixed typos
  * Fixed agent failures due to API changes in `is_within_distance_ahead()`
  * Fixed assertion bug when using LibCarla
  * Fixed incorrect doppler velocity for RADAR sensor
  * Fixed documentation links
  * Upgraded Boost to 1.72.0
  * Recorder feature:
    - Added an option `-i` to `start_replaying.py` to replay a session ignoreing the hero vehicles
  * Fixed import pipeline bugs:
    - Crash when no pedestrian navmesh is present
    - Automatically imported static meshes not properly tagged
  * Fixed PID controller's sensitivity to time discretization

## CARLA 0.9.7

  * Upgraded parameters of Unreal/CarlaUE4/Config/DefaultInput.ini to prevent mouse freeze
  * Add build variant with AD RSS library integration with RSS sensor and result visualisation
  * Support for OpenGL and Vulkan in docker + headless mode
  * Added new sensor: Inertial measurement unit (IMU)
  * Added new sensor: Radar
  * Exposed rgb camera attributes: exposure, depth of field, tonemapper, color correction, and chromatic aberration
  * Now all the camera-based sensors are provided with an additional parametrized lens distortion shader
  * Added Traffic Manager to replace autopilot in managing the NPC vehicles
  * Improved pedestrians navigation
  * API changes:
    - Lidar: `range` is now set in meters, not in centimeters
    - Lidar: `horizontal_angle` is now received in radians, not in degrees
    - GNSS: `carla.GnssEvent` renamed to `carla.GnssMeasurement`
  * API extensions:
    - Added `carla.IMUMeasurement`
    - Added `carla.RadarMeasurement` and `carla.RadarDetection`
    - GNSS data can now be obtained with noise
    - IMU data can now be obtained with noise
  * Moved GNSS sensor from client to server side
  * Added exporter plugin for UE4 to allow export meshes ready for Recast calculation
  * The 'make import' process now rename the assets accordingly and set complex collision as simple
  * New Python API function added (map.get_crosswalks()) that returns a list with all points that define the crosswalk zones from OpenDRIVE file
  * Updated `manual_control.py` with a lens disortion effect example
  * Updated `manual_control.py` with IMU and Radar realtime visualization
  * Fixed pylint for python3 in travis
  * Fixed PointCloudIO `cout` that interfiered with other python modules
  * Better steering in manual control
  * Added Doxygen documentation online with automatic updates through Jenkins pipeline
  * Fixed an error in `automatic_control.py` failing because the `Num Lock` key
  * Fixed client_bounding_boxes.py example script
  * Fixed materials and semantic segmentation issues regarding importing assets
  * Fixed ObstacleSensor to return HitDistance instead of HitRadius

## CARLA 0.9.6

  * Upgraded to Unreal Engine 4.22
  * Added Vulkan support, if installed, CARLA will use Vulkan, use `-opengl` flag to launch with OpenGL
  * The simulator is now compiled in "Shipping" mode, faster but it accepts less command-line arguments
  * Pedestrians are back:
    - Spawn pedestrians that will roam randomly on sidewalks
    - The script 'spawn_npc.py' spawns now pedestrians, adjust the number with the flag `-w`
    - Added navigation meshes for each maps for pedestrian navigation
  * Allow adding custom props (FBX) to CARLA Blueprint library so they are spawnable
  * Simplified pipeline for importing and packaging maps and custom props
  * Vehicle physics:
    - Added access to vehicle transmission details
    - Added access to vehicle physics brake values
    - Added tire friction trigger boxes for simulating slippery surfaces
  * Added camera gamma correction as command-line argument to manual_control.py
  * Added ability to set motion blur settings for RGB camera in sensor python blueprint
  * Added C++ client example using LibCarla
  * Added PythonAPI documentation generator, we documented in detail all the Python reference
  * Added a new Python script config.py that allows the user to configure the simulator from the command-line
  * New recorder features:
    - Documented recorded system and binary file
    - Added optional parameter to show more details about a recorder file (related to `show_recorder_file_info.py`)
    - Added playback speed (slow/fast motion) to the replayer
    - Allow custom paths for saving the recorded files
    - More data is now recorded to replay animations:
      + Wheels of vehicles are animated (steering, throttle, handbrake), also bikes and motorbikes
      + Walker animations are simulated (through speed of walker)
  * New high quality pedestrians: female, girl and boy; improved meshes and textures
  * More color and texture variations for each pedestrian
  * New vehicle Audi Etron: 25.000 tris and LODs
  * New material for Mustang, new system that will allow us to improve all the vehicle materials
  * Improved vehicle Tesla
  * New high-quality "Default" weather tailor-made for each map
  * Improved the rest of weather profiles too
  * RGB camera improvements:
    - Enabled temporal antialiasing and motion blur
    - Added gamma value and motion blur as a blueprint attributes
    - Enabled texture streaming for scene captures
  * API changes:
    - Renamed `frame_count` and `frame_number` as `frame`, old members are kept as deprecated
    - `world.wait_for_tick()` now returns a `carla.WorldSnapshot`
    - The callback of `world.on_tick(callback)` now receives a `carla.WorldSnapshot`
    - Deprecated waypoint's `is_intersection`, use `is_junction` instead
  * API extensions:
    - Added attachment type "SpringArm" for cinematic cameras
    - Added waypoint's `junction_id` that returns de OpenDrive identifier of the current junction
    - Added `world.get_actor(id)` to find a single actor by id
    - Added `carla.WeatherParameters.Default` for the default (tailor-made for each town) weather profile
    - Added `WorldSnapshot` that contains a list of `ActorSnapshot`, allows capturings a "still image" of the world at a single frame
    - Added `world.tick()` now synchronizes with the simulator and returns the id of the newly started frame
    - Added `world.apply_settings(settings)` now synchronizes with the simulator and returns the id of the frame when the settings took effect
    - Added `world.remove_on_tick(id)` to allow removing on tick callbacks
    - Added allow setting fixed frame-rate from client-side, now is part of `carla.WorldSettings`
    - Added `is_invincible` to walkers
  * Several optimizations to the RPC server, now supports a bigger load of async messages
  * Updated DebugHelper to render on Shipping packages, it has also better performance
  * Updated OpenDriveActor to use the new Waypoint API
  * Removed deprecated code and content
  * Exposed waypoints and OpenDrive map to UE4 Blueprints
  * Change the weight of cars. All cars have been compared with the real to have a feedback more real
  * Recorder fixes:
    - When a recorded session finish replaying, all vehicles will continue in autopilot, and all pedestrians will stop
    - Fixed a possible crash if an actor is respawned before the episode is ready when a new map is loaded automatically
    - Actors at start of playback could interpolate positions from its current position instead than the recorded position
    - Camera following in playback was not working if a new map was needed to load
    - API function 'show_recorder_file_info' was showing the wrong parent id
    - Script 'start_recording.py' now properly saves destruction of actors at stop
    - Problem when vehicles enable autopilot after a replayer, now it works better
  * Fixed dead-lock when loading a new map in synchronous mode
  * Fixed get_actors may produce actors without parent
  * Fixed std::bad_cast when importing other libraries, like tensorflow, before carla
  * Fixed latitude in WGS84 reprojection code such that Latitudes increase as one move north in CARLA worlds
  * Fixed walking animations, the animations now go at the same speed as the game
  * Fixed loading and reloading world not using the timeout
  * Fixed XODR files can be found now anywhere in content
  * Fixed bug related with Pygame error of surface too large, added sidewalks and improved lane markings in `no_rendering_mode.py`
  * Fixed Lidar effectiveness bug in manual_control.py
  * Fixed wrong units in VehiclePhysicsControl's center of mass
  * Fixed semantic segmentation of bike riders
  * Fixed inconsistent streetlights in Town03
  * Fixed incorrect vehicle bounds

## CARLA 0.9.5

  * Added `client_bounding_boxes.py` to show bounding boxes client-side
  * New Town07, rural environment with narrow roads
  * Reworked OpenDRIVE parser and waypoints API
    - Fixed several situations in which the XODR was incorrectly parsed
    - Exposed more information: lane marking, lane type, lane section id, s
    - API change: waypoint's `lane_type` is now an enum, `carla.LaneType`
    - API change: `carla.LaneMarking` is not an enum anymore, extended with color, type, lane change, and width
    - API extension: `map.get_waypoint` accepts an extra optional flag argument `lane_type` for filtering lane types
    - API extension: `carla.Map` can be constructed off-line out of XODR files, `carla.Map(town_name, xodr_content)`
    - API extension: `id` property to waypoints, uniquely identifying waypoints up to half centimetre precision
  * API change: Renamed "lane_invasion" to "lane_detector", added too its server-side sensor to be visible to other clients
  * API extension: new carla.command.SpawnActor to spawn actors in batch
  * API extension: `map.transform_to_geolocation` to transform Location to GNSS GeoLocation
  * API extension: added timestamp (elapsed simulation seconds) to SensorData
  * API extension: method `client.apply_batch_sync` that sends commands in batch and waits for server response
  * API extension: optional argument "actor_ids" to world.get_actors to request only the actors with the ids provided
  * Migrated Content to AWS
  * Updated `spawn_npc.py` to spawn vehicles in batch
  * Added --rolename to "manual_control.py"
  * Added options to "no_rendering_mode.py" to draw extra road information
  * Added "scene_layout.py" to retrieve the whole information in the scene as Python dict
  * Basic agent integrated with global router
  * Allow usage of hostname for carla::Client and resolve them to IP addresses
  * Added new pack of assets
    - Windmill, different farm houses, silo
    - Plants corn, dandelion, poppy, and grass
    - Yield traffic sign
  * Added modular buildings New York style
  * Added marking lanes in Town03
  * Added command-line arguments to simulator to disable rendering and set the server timeout
  * Improved performance in Town01 and Town02
  * Changed yellow marking lane from Town01 and Town02 to dashed yellow marking lane
  * Improved lane cross detection to use the new Waypoint API
  * Enhanced stop triggers options
  * Fixed semantic segmentation tags in Town04, Town05, Town06
  * Fixed tree collision in Town01
  * Fixed VehicleSpawnPoint out of the road in Town01
  * Fixed geo-reference of Town01 and Town07
  * Fixed floating pillars in Town04
  * Fixed floating building in Town03
  * Fixed vehicles missing the route if autopilot enabled too late
  * Fixed division by zero in is_within_distance_ahead()
  * Fixed local planner to avoid premature route pruning at path overlaps
  * Fixed global router behavior to be consistent with new Waypoint API
  * Fixed clean up of local_planner when used by other modules
  * Fixed python client DLL error on Windows
  * Fixed wrong type returned by `ActorList.Filter(...)`
  * Fixed wheel's tire friction affecting all vehicles from physics control parameters
  * Fixed obstacle detector not working
  * Fixed small float bug in misc.py


## CARLA 0.9.4

  * Added recording and playback functionality
  * Added synchronous mode, simulator waits until a client sends a "tick" cue, `client.tick()`
  * Allow changing map from client-side, added `client.load_world(name)`, `client.reload_world()`, and `client.get_available_maps()`
  * Added scripts and tools to import maps directly from .fbx and .xodr files into the simulator
  * Exposed minimum physics control parameters for vehicles' engine and wheels
  * Allow controlling multiple actors in "batch mode"
  * New Town06, featuring a "Michigan left" intersection including:
    - Connection ramp between two highways
    - Incorporation to a highway requiring changing several lanes to take another exit
    - Junctions supporting different scenarios
  * New traffic signs assets: one-way, no-turn, more speed limits, do not enter, arrow floors, Michigan left, and lane end
  * New pedestrian texture to add more variations
  * New road PBR material
  * Extended the waypoint API with `lane_change`, `lane_type`, `get_right_lane()` and `get_left_lane()`
  * Added world settings for changing no-rendering mode and synchronous mode at run-time
  * Added methods to acquire a traffic light's pole index and all traffic lights in it's group
  * Added performance benchmark script to measure the simulator's rendering performance
  * Added `manual_control_steeringwheel.py` to control agents using Logitech G29 steering wheels (and maybe others)
  * Added movable props present in the map (e.g. chairs and tables) as actors so they can be controlled from Python
  * Added recording and playback bindings to `manual_control.py` script
  * Removed `world.map_name` from API, use `world.get_map().name` instead
  * Refactored `no_rendering_mode.py` to improve performance and interface
  * Several improvements to the build system for Windows
  * Expose traffic sign's trigger volumes on Python API
  * Improved export/import map tools
  * Simplify Dockerfile halving Carla Docker image size
  * Episodes have now a random unique id to avoid collisions between runs
  * Reduced overhead of many RPC calls by sending only actor IDs (instead of serializing all the actor attributes every time)
  * Added priority system for vehicle control input (internal, not exposed in API)
  * Removed "Example.CarlaSettings.ini", you can still use it, but it's no longer necessary
  * Improved time-out related error messages
  * Fixed Town01 placed 38 meters above the zero
  * Fixed parsing of OpenDrive geo-reference exported by RoadRunner
  * Fixed issue of retrieving an empty list when calling `world.get_actors()` right after creating the world
  * Fixed a few synchronization issues related to changing the world at runtime
  * Fixed traffic light when it gets illuminated by the hero vehicle in `no_rendering_mode.py`
  * Fixed `manual_control.py` and `no_rendering_mode.py` to prevent crashes when used in "no rendering mode"
  * Fixed traffic signs having the trigger box rotated
  * Fixed female walk animation
  * Fixed BP_MultipleFloor, tweaked offset in BaseFloor to adjust meshes between them
  * Fixed static objects present in the map were marked as "movable"

## CARLA 0.9.3

  * Upgraded to Unreal Engine 4.21
  * Upgraded Boost to 1.69.0
  * New Town04 (biggest so far), includes a freeway, new bridge and road barrier, a nicer landscape based on height-map, and new street props
  * New Town05, adding more variety of intersections for the scenario runner
  * Redesigned pedestrian models and animations (walk and idle) for male and female characters
  * Added sensor for detecting obstacles (ray-cast based)
  * Added sensor GNSS (GPS)
  * Basic agent integrated with global router
  * Added a few methods to manage an actor:
    - set_velocity: for setting the linear velocity
    - set_angular_velocity: for setting the angular velocity
    - get_angular_velocity: for getting the angular velocity
    - add_impulse: for applying an impulse (in world axis)
  * Renamed vehicle.get_vehicle_control() to vehicle.get_control() to be consistent with walkers
  * Added new mesh for traffic lights
  * Added new pine tree assets, with their LODs finely tuned for performance
  * Added point transformation functionality for LibCarla and PythonAPI
  * Added "sensor_tick" attribute to sensors (cameras and lidars) to specify the capture rate in seconds
  * Added Export/Import map tools
  * Added "get_forward_vector()" to rotation and transform, retrieves the unit vector on the rotation's X-axis
  * Added support for Deepin in PythonAPI's setup.py
  * Added support for spawning and controlling walkers (pedestrians)
  * Updated BasicAgent to allow setting target_speed and handle US-style traffic lights properly
  * OpenDriveActor has been rewritten using the Waypoint API, this has fixed some bugs
  * Remove crash reporter from packaged build
  * Improved simulator fatal error handling, now uses UE4 fatal error system
  * LibCarla server pipeline now compiles with exceptions disabled for better performance and compatibility with UE4
  * Fixed TCP accept error, too many open files while creating and destroying a lot of sensors
  * Fixed lost error messages in client-side, now when a request fails it reports the reason
  * Fixed global route planner to handle round about turns and made the code consistent with local planner
  * Fixed local planner to avoid premature route pruning at path overlaps
  * Fixed autopilot direction not properly initialized that interfered with the initial raycast direction
  * Fixed crash when an actor was destroyed but not de-registered, e.g. falling out of world bounds

## CARLA 0.9.2

  * Updated ROS bridge for CARLA 0.9.X (moved to its own repository)
  * Added Python API "agents" extension, includes
    - Global route planner based on the Waypoints API (compatible with OpenDrive)
    - BasicAgent: new client agent that can drive to a given coordinate of the map using the waypoint API and PID controllers, attending to other vehicles and traffic lights
    - RoamingAgent: new client agent that can drive at different speeds following waypoints based on PID controllers, attending to other vehicles and traffic lights
    - LocalPlanner functionality to navigate waypoints using PID controllers
    - LateralControl and LongitudinalControl PIDs
  * Added support for manual gear shifting
  * Added "role_name" attribute to actors to easily identify the "hero" vehicle
  * Changed traffic lights in Town03 to American style
  * Added new junction types with only stop signs
  * Updates to documentation and tutorials
  * Simulator now starts by default in windowed mode
  * CMake version required downgraded to 3.5 for better compatibility
  * Fixed waypoints height were all placed at zero height
  * Fixed actors in world.get_actors() missing parent actor
  * Fixed some vehicles losing their wheels after calling set_simulate_physics
  * Fixed bounding box of Lincoln MkZ
  * Several fixes and improvements to OpenDriveActor

## CARLA 0.9.1

  * New town: Town03
    - Created with Vector Zero's RoadRunner (including OpenDrive information of the road layout)
    - Bigger and more diverse
    - More road variety: multiple lanes and lane markings, curves at different angles, roundabout, elevation, tunnel
  * Lots of improvements to the Python API
    - Support for Python 3
    - Support for retrieving and changing lighting and weather conditions
    - Migrated Lidar sensor
    - Migrated image converter methods: Depth, LogarithmicDepth, and CityScapesPalette
    - Migrated IO methods for sensor data, "save_to_disk" available for PNG, JPEG, TIFF, and PLY
    - Added support for requesting the list of all the actors alive in the current world, `world.get_actors()`
    - `world.get_actors()` returns an `ActorList` object with `filter` functionality and lazy initialization of actors
    - Added collision event sensor, "sensor.other.collision", that triggers a callback on each collision to the actor it is attached to
    - Added lane detector sensor, "sensor.other.lane_detector", that detects lane invasion events
    - Added `carla.Map` and `carla.Waypoint` classes for querying info about the road layout
      - Added methods for converting and saving the map as OpenDrive format
      - Added `map.get_spawn_points()` to retrieve the recommended spawn points for vehicles
      - Added `map.get_waypoint(location)` to query the nearest waypoint
      - Added `map.generate_waypoints(distance)` to generate waypoints all over the map at an approximated distance
      - Added `map.get_topology()` for getting a list the tuples of waypoints that define the edges of the road graph
      - Added `waypoint.next(distance)` to retrieve the list of the waypoints at a distance that can be driven from this waypoint
    - Added `parent` attributes to actors, not None if the actor is attached to another actor
    - Added `semantic_tags` to actors containing the list of tags of all of its components
    - Added methods for retrieving velocity and acceleration of actors
    - Added function to enable/disable simulating physics on an actor, `actor.set_simulate_physics(enabled=True)`
    - Added bounding boxes to vehicles, `vehicle.bounding_box` property
    - Exposed last control applied to vehicles, `vehicle.get_vehicle_control()`
    - Added a "tick" message containing info of all the actors in the scene
      - Executed in the background and cached
      - Added `world.wait_for_tick()` for blocking the current thread until a "tick" message is received
      - Added `world.on_tick(callback)` for executing a callback asynchronously each time a "tick" message is received
      - These methods return/pass a `carla.Timestamp` object containing, frame count, delta time of last tick, global simulation time, and OS timestamp
      - Methods retrieving actor's info, e.g. `actor.get_transform()`, don't need to connect with the simulator, which makes these calls quite cheap
    - Allow drawing debug shapes from Python: points, lines, arrows, boxes, and strings (`world.debug.draw_*`)
    - Added id (id of current episode) and map name to `carla.World`
    - Exposed traffic lights and signs as actors. Traffic lights have a specialized actor class that has the traffic light state (red, green, yellow) as property
    - Added methods for accessing and modifying individual items in `carla.Image` (pixels) and `carla.LidarMeasurement` (locations)
    - Added `carla.Vector3D` for (x, y, z) objects that are not a `carla.Location`
    - Removed `client.ping()`, `client.get_server_version()` accomplishes the same
    - Renamed `contains_X()` methods to `has_X()`
    - Changed `client.set_timeout(seconds)` to use seconds (float) instead of milliseconds
    - Allow iterating attributes of an Actor's Blueprint
    - Fixed wildcard filtering issues, now "vehicle.*" or "*bmw*" patterns work too
    - Fixed `actor.set_transform()` broken for attached actors
  * More Python example scripts and improved the present ones
    - Now all the scripts use the list of recommended spawn points for each map
    - Renamed "example.py" to "tutorial.py", and updated it with latest changes in API
    - Added timeout to the examples
    - "manual_control.py" performance has been improved while having more measurements
    - "manual_control.py" now has options to change camera type and position
    - "manual_control.py" now has options to iterate weather presets
    - "manual_control.py" now has a fancier HUD with lots of info, and F1 key binding to remove it
    - Added "dynamic_weather.py" to change the weather in real-time (the one used in the video)
    - Added "spawn_npc.py" to quickly add a lot of NPC vehicles to the simulator
    - Added "spawn_npc.py --safe" to only add non-problematic vehicles
    - "vehicle_gallery.py" also got some small fixes
  * Asset and content improvements
    - New vehicle: Lincoln MKZ 2017
    - Refactored weather system, parametrized to make it easier to use
    - Improved control of bikes and motorbikes, still not perfect but causes less accidents
    - Added building block generator system
    - Misc city assets: New building, tunnel columns, rail-road bridges, new textures, new urban props
    - Adjusted vehicle physics and center of mass
    - Adjusted the maximum distance culling for foliage
    - Adjusted pedestrian animations and scale issues (not yet available with new API though)
    - Improved map building blueprints, spline based asset repeaters, and wall building tools
    - Replaced uses of Unreal's Foliage system with standard static meshes to work around a visual bug in Linux systems
    - Fixed filenames too long when packing the project on Windows
    - Fixed "SplineMeshRepeater" loses its collider mesh from time to time
    - Standardized asset nomenclature
  * New system for road information based on OpenDrive format
    - Added new map classes for querying info about the road layout and topology
    - Added methods for finding closest point on the road
    - Added methods for generating and iterating waypoints based on the road layout
    - Added OpenDrive parser to convert OpenDrive files to our map data structures
  * Other miscellaneous improvements and fixes
    - Fixed single channel Lidar crash (by @cwecht)
    - Fixed command-line argument `-carla-settings` fails to load absolute paths (by @harlowja)
    - Added an option to command-line to change quality level when launching the simulator, `-quality-level=Low`
    - Added ROS bridge odometry message (by @ShepelIlya)
    - New lens distortion shader, sadly not yet integrated with our cameras :(
    - New Docker tutorial
    - Disabled texture streaming to avoid issue of textures not loading in scene captures
    - Adjusted scene capture camera gamma to 2.4
    - Fixed leaking objects in simulation when despawning a vehicle. Now Pawn's controller is destroyed too if necessary when destroying an Actor
    - Fixed overflow on platform time-stamp, now it uses `double`
    - Upgraded @rpclib to fix crash when client exits too fast (rpclib/PR#167)
    - Moved "PythonClient" inside deprecated folder to avoid confusion
    - Refactored sensor related code
      - New plugin system for sensors that simplifies adding sensors, mini-tutorial at #830
      - Compile-time dispatcher for sensors and serializers
  * Improvements to the streaming library
    - Added multi-streams for streaming simultaneously to multiple clients (used by the "tick" message)
    - Messages re-use allocated memory when possible
    - Allows unsubscribing from a stream
    - Fixed client receives interleaved sensor messages, some messages can be discarded if connection is too slow though
    - Fixed streaming client fails to connect in Windows
    - Fixed streaming client keeps trying to reconnect after destroying a sensor
  * Refactored client C++ API
    - Python GIL is released whenever possible to avoid blocking
    - Fixed deadlock when closing the simulator while a client is connected
    - Fixed crash on simulator shutdown if a client has connected at some point
    - Set methods are now sent async which greatly improves performance in the client-side
    - Vehicle control is cached and not sent if haven't changed
    - Suppressed exceptions in destructors
  * Other development improvements
    - Improved Linux Makefile, fine-grained targets to reduce compilation times in development
    - Workaround for "setup.py" to link against "libcarla_client.a" again (Linux only)
    - Added support for ".gtest" file, each line of this file is passed to GTest executables as arguments when running `make check` targets
    - Python eggs are also archived on Jenkins to easily get them without downloading the full package
    - Added uncrustify config file for formatting UE4 C++ code

## CARLA 0.9.0

  * Upgraded to Unreal Engine 4.19
  * Redesign of the networking architecture
    - Allows any number of clients to connect simultaneously
    - Now is possible to add and remove at any time any vehicle or camera
    - Now is possible to control any vehicle or camera
    - Now is possible to place cameras anywhere
    - Reduced to two ports instead of three
    - First port uses an RPC protocol based on [rpclib](http://rpclib.net/)
    - Second port is for the streaming of the sensor data
  * Redesign of the Python API
    - Actors and sensors are now exposed in the API and can be independently controlled
    - The Python module is built in C++, with significant performance gain in some operations
    - Many functionality haven't been ported yet, so expect a lot of things missing
  * Redesign of the build system to accommodate the changes in dependencies
    - Everything can be done now with the Makefile
    - For the moment only Linux is supported, sorry
  * Massive clean up of all unused assets
  * Some aesthetic fixes to the vehicles

## CARLA 0.8.4

  * Community contribution: ROS bridge by @laurent-george
  * New vehicle: Tesla Model 3
  * Added an option to _"CarlaSettings.ini"_ to disable bikes and motorbikes
  * Fixed missing collision of vehicles introduced in 0.8.3
  * Improved stability of bikes and motorbikes
  * Improved autopilot turning behaviour at intersections, now using front wheels positions as reference
  * Temporarily removed Kawasaki Ninja motorbikes because the model was having some stability issues

## CARLA 0.8.3

  * Added two-wheeled vehicles, 3 bicycles and 4 motorbikes
  * Several art optimizations (CARLA is now about 10% faster)
    - Improved the performance of vegetation assets, adjusted LOD and culling distance, set billboards where possible
    - Drastically reduced the number of polygons of the landscape while keeping the original shape
    - Removed some high-cost unnecessary assets
    - Remodelled Mustang and NissanMicra, now with less polygons and materials, better textures and LOD
    - Remodelled building SM_TerracedHouse_01, now with more polygons but less materials and better textures
  * CARLA releases include now a Dockerfile for building docker images
  * Change in HUD: replace "FPS" by "Simulation Step"
  * The current map name is now included in the scene description message sent to the client
  * Adapted "manual_control.py" and "view_start_positions.py" to use the map name sent by the simulator
  * Improved the vehicle spawning algorithm, now it tries to spawn as much cars as possible even if there are not enough spawn points
  * "Setup.sh" is now faster and accepts an argument to run multiple jobs in parallel
  * Fixed foliage distance culling using wrong distance in "Low Mode"
  * Fixed NissanMicra slightly turning left when driving straight

## CARLA 0.8.2

  * Revamped driving benchmark
    - Changed name from benchmark to driving benchmark
    - Fully Redesigned the architecture of the module
    - Added a lot more documentation
    - Now you can stop and resume the benchmarks you run
  * Rolled back vehicle's location to the pivot of the mesh instead of the center of the bounding box
  * Added relative transform of the vehicle's bounding box to the measurements, player and non-players
  * Added "frame number" to each sensor measurement so it is possible to sync all the measurements based on the frame they are produced
  * Improved vehicle spawner to better handle spawning failures
  * Walkers use now a closer angle to detect vehicles, so they don't stop moving if a car passes nearby
  * Fixed lighting artefact causing the road to change its brightness depending on the distance to the camera
  * Fixed captured images overexposed in Low mode
  * Fixed illegal character in asset name
  * Fixed editing sun azimuth angle in CarlaWeadther.ini had no effect
  * Fixed crash when using a non-standard image size in DirectX (Windows)
  * Fixed issue with using multiple "SceneCaptureToDiskCamera"

## CARLA 0.8.1

  * New Python example for visualizing the player start positions
  * Fixed box extent of non-player agents was sent in centimeters instead of meters
  * Fixed speed limits were sent in km/h instead of m/s
  * Fixed issue in Volkswagen T2 wheels causing it to overturn

## CARLA 0.8.0

  * Upgraded to Unreal Engine 4.18
  * Created our own pedestrian 3D models free to use and distribute
  * Removed Epic's Automotive Materials dependencies
  * 360 Lidars support (similar to Velodyne HDL-32E or VLP-16) thanks to Anton Pechenko (Yandex)
    - Ray-cast based
    - Configurable settings
    - Added methods to save points to disk as PLY file
  * Added quality level settings
    - Low: low quality graphics, about 3 times faster with one camera
    - Epic: best quality (as before)
  * Measurements now use SI units
    - Locations:    m
    - Speed:        m/s
    - Acceleration: m/s^2
    - Collisions:   kg*m/s
    - Angles:       degrees
  * Added API methods to convert depth images to a point cloud
    - New method "image_converter.depth_to_local_point_cloud"
    - A supplementary image can be passed to attach colors to the points
    - New client example generates a point cloud in world coordinates
    - Added Transform class to Python API
  * Performance optimizations
    - Significant speed improvements in both Epic and Low modes
    - Fixed materials and improved shaders for roads, architecture, sidewalks, foliage, landscapes, cars, walkers, reflections, water
    - Execution of a set of Project and Engine parameters to improve performance (quality, vsync, AO, occlusion)
    - Generation of the road pieces using static meshes and actors instead of a single actor with instanced meshes
      - Improved performance since now is able to apply occlusion and draw distance
    - Images are captured asynchronously in the render thread
      - In asynchronous mode, images may arrive up to two frames later
      - In synchronous mode, game thread is blocked until images are ready
    - Blueprint code optimizations for vehicles, walkers, and splines
    - Added a way to configure different quality levels with culling distance and materials configuration
  * Refactored sensor related code to ease adding new sensors in the future
  * Added vehicle box extent to player measurements
  * Removed the player from the list of non-player agents
  * Adjusted bounding boxes to vehicles' height
  * Changed vehicles' center to match bounding box
  * Added autopilot mode to manual_control.py
  * Added quality level options to manual_control.py and client_example.py
  * Replaced background landscape and trees by a matte painting
  * Fixed road map generated some meshes twice
  * Small improvements to Windows support
    - Fixed issues with the Makefile
    - Fixed asset names too long or containing special characters

## CARLA 0.7.1

  * New Python API module: Benchmark
    - Defines a set of tasks and conditions to test a certain agent
    - Contains a starting benchmark, CoRL2017
    - Contains Agent Class: Interface for benchmarking AIs
  * New Python API module: Basic Planner (Temporary Hack)
    - Provide routes for the agent
    - Contains AStar module to find the shortest route
  * Other Python API improvements
    - Converter class to convert between Unreal world and map units
    - Metrics module to summarize benchmark results
  * Send vehicle's roll, pitch, and yaw to client (orientation is now deprecated)
  * New RoutePlanner class for assigning fixed routes to autopilot (IntersectionEntrance has been removed)
  * Create a random engine for each vehicle, which greatly improves repeatability
  * Add option to skip content download in Setup.sh
  * Few small fixes to the city assets

## CARLA 0.7.0

  * New Python client API
    - Cleaner and more robust
    - Compatible with Python 2 and 3
    - Improved exception handling
    - Improved examples
    - Included methods for parsing the images
    - Better documentation
    - Protocol: renamed "ai_control" to "autopilot_control"
    - Merged testing client
    - Added the maps for both cities, the client can now access the car position within the lane
  * Make CARLA start without client by default
  * Added wind effect to some trees and plants
  * Improvements to the existing weather presets
  * Build script: skip content download if up-to-date

## CARLA 0.6.0

  * Included Unreal project and reorganised folders
  * Enabled semantic segmentation by default
  * Added Felipe's Python client
  * New build system (Linux only)
  * Few fixes to city assets

## CARLA 0.5.4

  * Added command-line parameter -carla-no-hud
  * Remove override gamma from weather settings
  * Fixed issue road map generation hangs cooking command
  * Organise Python client and make sample script
  * Rename maps
    - CARLA_ORIGIN_0 --> Town02
    - CARLA_ORIGIN_1 --> Town01
  * Fixed Carla-Cola machine falling at begin play

## CARLA 0.5.3

  * Fixed issues with weather
  * Fixed missing building

## CARLA 0.5.2

  * Autopilot mode has been removed, now server sends AI control together with measurements every frame
  * State and position of traffic lights and signs are now included in the measurements too
  * Added a python console client
  * Fixed crash when client sends an invalid player start
  * Fixed some issues with the dynamic weather not looking as it used to do
  * Fixed some collision boxes missing

## CARLA 0.5.1

  * Fixed issue server was destroyed on every reset, closing the connection
  * Fixed issue agent servers connect too late
  * Improvements to the python client
  * Added python client test suite for testing the release
  * Added image converter
  * Fixed missing floor on CARLA_ORIGIN_0
  * Changed sidewalk texture
  * Improvements on the physics of some vehicles
  * More props and decals added to the cities

## CARLA 0.5.0

  * Upgraded to Unreal Engine 4.17
    - Fixes memory leaks
    - Fixes crashes with C++ std classes
  * Redesigned CarlaServer
    - Faster, avoids unnecessary copies
    - Sends images as raw data (no compression)
    - Supports synchronous and asynchronous mode
    - Networking operation have a time-out
    - Synchronous methods have a time-out
    - Pure C interface for better compatibility
    - Unit tests with GoogleTest
  * New server-client protocol
    - Upgraded to proto3
    - Supports repeated fields
    - Optionally send information about all dynamic agents in the scene
    - Now sends transforms instead of locations only
    - Autopilot mode added to control
  * New build system to avoid linkage issues
  * Added autopilot mode
  * Added an on-board camera to the car
  * Added traffic lights and speed limit to player state
  * Added player pawn selection to config file
  * Improved blueprint interface of the C++ classes
  * Some performance improvements to vehicle controllers
  * Fix issues with depth material in Windows
  * Fix issues with random engine not being available for vehicles
  * Fixed issue that compiling a release hang when saving the road map
  * Added more content; 7 vehicles, 30 pedestrians, many decals and props
  * Randomized pedestrian clothing
  * Many improvements and fixes to the city levels and assets
  * Added sub-surface scattering to vegetation
  * Added key binding to change weather during play
  * Added key binding to toggle autopilot mode
  * Added a second camera to the player

## CARLA 0.4.6

  * Add weather presets specific for each level
  * Some map fixes, adjust weather presets specific for each level
  * Fixed regression that some walkers may go at extremely slow and fast speeds

## CARLA 0.4.5

  * Add random seeds to config file
  * Improve logging
  * Removed rotation of map CARLA_ORIGIN_1

## CARLA 0.4.4

  * Fixed regression walkers despawning when stopping after seeing a car
  * Changed, collision is only registered if player moves faster than 1 km/h
  * Fixed issue walkers resume movement after sensing nothing, but the car is still there sometimes
  * Few improvements to the city assets

## CARLA 0.4.3

  * Fixed issue with reward, intersect other lane wasn't sent to the client
  * Improvements to the AI of other vehicles, and how they detect pedestrians
  * Improvements to the AI of the pedestrians, trying to avoid slightly better the cars
  * Made roads collision channel WorldStatic
  * Tune several vehicles' physics and engine
  * Fixed issue with vehicles bouncing back after hitting a pedestrian
  * Add bigger box to pedestrians to avoid accidents
  * Make vehicles spawn in order instead of randomly

## CARLA 0.4.2

  * Fixed issues with the server-client protocol
  * More improvements to the AI of other vehicles, now they barely crash
  * Improved the physics of some vehicles
  * Tweak the city for better AI of other vehicles

## CARLA 0.4.1

  * Improved AI of other vehicles, still needs some adjustment, but now they crash much less
  * Fixed wrong semantic segmentation label of the poles of traffic lights and signs
  * Added randomized vehicle license plates
  * Few improvements to the city assets

## CARLA 0.4.0

  * Made vehicle input more realistic, now reverse and brake use different input
  * Changed server-client protocol
    - CarlaSettings.ini is sent for every new episode
    - Control is extended with brake, reverse and handbrake
  * Set a clearer hierarchy for loading settings files
  * Made camera post-process settings able to change depending on the weather
  * Added basic functionality for NPC vehicles
  * Some improvements to the walker spawner
  * Generate road map metadata on save
  * Added command-line switch -carla-no-networking
  * Improved verbosity control of CarlaServer
  * Fixed issue with server that two threads used 100% CPU
  * Fixed issue with the attachment of the main camera to the player
  * Fixed issues with CarlaServer interface with Unreal, does not use STL containers anymore
  * Fixed issue with server not running below 30 fps at fixed frame rate, added physics sub-stepping
  * Fixed issues with some weather settings
  * Added randomized pedestrians with their AI and animations
  * Added other vehicles with their AI and physics
  * Added traffic lights and signs
  * Tweaked capture image to look similar to main camera
  * Changed car input to match settings in plugin
  * General improvements to levels and assets

## CARLA 0.3.0

  * Added basic dynamic weather functionality
    - Weather and sun light can be changed during game
    - Presets stored in config file CarlaWeather.ini
    - Added some presets for dynamic weather
  * Add basic functionality to spawn pedestrians
  * Split road meshes for intersections and turns for better precission of the road map
  * Better debug for road map
  * Implemented collision count for other cars and pedestrians
  * Command line argument -carla-settings now accepts relative paths
  * Improved performance when semantic segmentation is disabled
  * Improved tagger system
  * Implemented nav-mesh and spawn points for pedestrians
  * Added new cars
  * Added dynamic street lights
  * General improvements to levels and assets
  * Make the car jump

## CARLA 0.2.4

  * Fixed serialization of road map resulting in a huge map size
  * Some optimizations in the vegetation
  * Implemented more LODS

## CARLA 0.2.3

  * Fixed rounding errors in HUD (100% was shown as 99%, 30 FPS as 29 FPS)
  * Fixed crash when player goes out of road map
  * Fixed several issues related to the transform of the road map (wasn't working in CARLA_ORIGIN_1)
  * Make custom depth pass disable by default (semantic segmentation won't work by default)
  * Fixed road width in T-intersections
  * Implement road LOD
  * Fixed missing assets

## CARLA 0.2.2

  * Implemented signals for off-road and opposite lane invasion
  * Fixed linking issues (use Unreal's libpng)
  * Fixed memory leak in PNG compression
  * Added boundaries to the map
  * Several fixes in the map content

## CARLA 0.2.1

  * Fixed the memory leak related to protobuf issues
  * Fixed color shift in semantic segmentation and depth
  * Added in-game timestamp (now sending both OS and in-game)

## CARLA 0.2.0

  * Fixed Depth issues
  * Fixed random crash due to an invalid player start position
  * Added semantic segmentation
  * Changed codification to PNG
  * Camera configuration through config INI file

## CARLA 0.1.1

  * Added build system for Windows and Linux
  * Added more content

## CARLA 0.1.0

  * Added basic functionality<|MERGE_RESOLUTION|>--- conflicted
+++ resolved
@@ -53,11 +53,9 @@
   * Replace deprectated `platform.dist()` with recommended `distro.linux_distribution()`
   * Improved the performance on capture sensors.
   * Fixed minor typo in the introduction section of documentation.
-<<<<<<< HEAD
   * Fixed a bug at the local planner when changing the route, causing it to maintain the first part of the previous one. This was only relevant when using very large buffer sizes.
-=======
   * Added automatic calculation of vehicle's BB
->>>>>>> d18a506e
+
 
 ## CARLA 0.9.9
 
