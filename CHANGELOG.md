--- conflicted
+++ resolved
@@ -1,9 +1,5 @@
 ## Latest
-<<<<<<< HEAD
-  * Replay Carla server communication via PythonAPI mock (for CI or other automated tests without server running)
-=======
   * Add build variant with AD RSS library integration with RSS sensor and result visualisation
->>>>>>> 13fbd5a0
   * Added new sensor: Inertial measurement unit (IMU)
   * Added new sensor: Radar
   * Moved GNSS sensor from client to server side
@@ -20,6 +16,7 @@
   * Updated manual_control.py with a lens disortion effect example
   * Exposed rgb camera attributes: exposure, depth of field, tonemapper, color correction, and chromatic aberration
   * Fixed pylint for python3 in travis
+  * Replay Carla server communication via PythonAPI mock (for CI or other automated tests without server running)
   * Fixed PointCloudIO `cout` that interfiered with other python modules
   * Better steering in manual control
   * Added Doxygen documentation online with automatic updates through Jenkins pipeline
