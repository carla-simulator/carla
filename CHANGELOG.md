--- conflicted
+++ resolved
@@ -21,13 +21,10 @@
   * Added physical simulation to vehicle doors, capable of opening and closing
   * Fixed the import of props without any map
   * Fixed global route planner crash when being used at maps without lane markings
-<<<<<<< HEAD
   * Fixed bug causing the server to sigsegv when a vehicle collides an environment object in recording mode.
-=======
   * Improved collision detection of the Python agents
   * Added the new VehicleLightStage to the Traffic Manager to dynamically update the vehicle lights.
   * Added two new examples to PythonAPI/util: Conversion of OpenStreetMaps to OpenDRIVE maps `osm_to_xodr.py` and Extraction of map spawn points `extract_spawn_points.py`
->>>>>>> 5695337c
 
 ## CARLA 0.9.12
 
