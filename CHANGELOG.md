## Latest

  * Added API function `add_angular_impulse()` to add angular impulse to any actor
  * Fixed rain drop spawn issues when spawning camera sensors
  * Fixed Update.sh from failing when the root folder contains a space on it
  * Fixed colors of lane markings when importing a map, they were reversed (white and yellow)
  * Fixed missing include directive in file **WheelPhysicsControl.h**
  * Fixed gravity measurement bug from IMU sensor
  * Added PythonAPI command to set multiple car light states at once
  * Added PythonAPI `carla.world.get_vehicles_light_states` to get all the car light states at once
  * OpenDRIVE ingestion bugfixes
  * Added Dynamic Vision Sensor (DVS) camera based on ESIM simulation http://rpg.ifi.uzh.ch/esim.html
<<<<<<< HEAD
  * Added support for additional TraCI clients in Sumo co-simulation
=======
  * Added API functions `get_right_vector` and `get_up_vector`
  * Added parameter to enable/disable pedestrian navigation in standalone mode
  * Improved mesh split in standalone mode
  * Fixed large RAM usage when loading polinomial geometry from OpenDRIVE

>>>>>>> c21e8238

## CARLA 0.9.9

  * Introduced hybrid mode for Traffic Manager
  * Upgraded to Unreal Engine 4.24
  * Fixed autonomous agents' incorrect detection of red traffic lights affecting them
  * Improved manual_control by adding realistic throttle and brake
  * Added walkable pedestrian crosswalks in OpenDRIVE standalone mode
  * Improved mesh generation with a chunk system for better performance and bigger maps in the future
  * Added security features to the standalone OpenDRIVE mode aiming to prevent cars from falling down from the road
  * Added junction smoothing algorithm to prevent roads from blocking other roads with level differences
  * Added new Behavior agent
  * Added automatic generation of traffic lights, stop signal and yield signal from OpenDRIVE file
  * Upgraded to AD RSS v3.0.0 supporting complex road layouts and i.e. intersections
  * Added examples of sumo co-simulation for Town01, Town04 and Town05
  * Added ptv vissim and carla co-simulation
  * Fixed `GetLeftLaneMarking()` from a possible runtime error
  * API extensions:
    - Added new methods to `Map`: `get_all_landmarks`, `get_all_landmarks_from_id` and `get_all_landmarks_of_type`
  * Added synchronization of traffic lights in sumo co-simulation
  * Added light manager to control the lights of the map

## CARLA 0.9.8

  * Added beta version sumo-carla co-simulation
  * Traffic Manager:
    - Added benchmark
    - Added synchronous mode
    - Fixed change map error
    - Added multiclient architecture
    - Added multi Traffic Manager architecture
    - Fixed linkage between waypoints
    - Implemented intersection anticipation
    - Implemented vehicle destruction when stuck
    - Implemented tunable parameters
    - Revamped lane changes
  * Added landmark class for signal-related queries
  * Added support to parse OpenDRIVE signals
  * Added junction class as queryable object from waypoint
  * Added timeout to World Tick
  * Added simple physical map generation from standalone OpenDRIVE data
  * Added support for generating walker navigation on server-side
  * Added support for new geometry: `spiral`, `poly3`, and `paramPoly3`
  * Improved `get_waypoint(location)` performance
  * New weather system: night time, fog, rain ripples, and now wind affects vegetation and rain (not car physics)
  * Fixed Low/Epic quality settings transition
  * Enabled Mesh distance fields
  * API extensions:
    - Added new methods to `BoundingBox`: `contains()`, `get_local_vertices()` and `get_world_vertices(transform)`
    - Added new function to get a waypoint specifying parameters from the OpenDRIVE: `map.get_waypoint_xodr(road_id, lane_id, s)`
    - Added 3 new parameters for the `carla.Weather`: `fog_density`, `fog_distance`, and (ground) `wetness`
    - Added `carla.client.generate_opendrive_world(opendrive)` that loads a map with custom OpenDRIVE basic physical topology
  * New python clients:
    - `weather.py`: allows weather changes using the new weather parameters
  * Fixed docker build of `.BIN` for pedestrian navigation
  * Fixed `local_planner.py`: agent will now stop when it reaches the desired destination
  * Fixed crash when missing elevation profile and lane offset in OpenDRIVE
  * Fixed typos
  * Fixed agent failures due to API changes in `is_within_distance_ahead()`
  * Fixed assertion bug when using LibCarla
  * Fixed incorrect doppler velocity for RADAR sensor
  * Fixed documentation links
  * Upgraded Boost to 1.72.0
  * Recorder feature:
    - Added an option `-i` to `start_replaying.py` to replay a session ignoreing the hero vehicles
  * Fixed import pipeline bugs:
    - Crash when no pedestrian navmesh is present
    - Automatically imported static meshes not properly tagged
  * Fixed PID controller's sensitivity to time discretization

## CARLA 0.9.7

  * Upgraded parameters of Unreal/CarlaUE4/Config/DefaultInput.ini to prevent mouse freeze
  * Add build variant with AD RSS library integration with RSS sensor and result visualisation
  * Support for OpenGL and Vulkan in docker + headless mode
  * Added new sensor: Inertial measurement unit (IMU)
  * Added new sensor: Radar
  * Exposed rgb camera attributes: exposure, depth of field, tonemapper, color correction, and chromatic aberration
  * Now all the camera-based sensors are provided with an additional parametrized lens distortion shader
  * Added Traffic Manager to replace autopilot in managing the NPC vehicles
  * Improved pedestrians navigation
  * API changes:
    - Lidar: `range` is now set in meters, not in centimeters
    - Lidar: `horizontal_angle` is now received in radians, not in degrees
    - GNSS: `carla.GnssEvent` renamed to `carla.GnssMeasurement`
  * API extensions:
    - Added `carla.IMUMeasurement`
    - Added `carla.RadarMeasurement` and `carla.RadarDetection`
    - GNSS data can now be obtained with noise
    - IMU data can now be obtained with noise
  * Moved GNSS sensor from client to server side
  * Added exporter plugin for UE4 to allow export meshes ready for Recast calculation
  * The 'make import' process now rename the assets accordingly and set complex collision as simple
  * New Python API function added (map.get_crosswalks()) that returns a list with all points that define the crosswalk zones from OpenDRIVE file
  * Updated `manual_control.py` with a lens disortion effect example
  * Updated `manual_control.py` with IMU and Radar realtime visualization
  * Fixed pylint for python3 in travis
  * Fixed PointCloudIO `cout` that interfiered with other python modules
  * Better steering in manual control
  * Added Doxygen documentation online with automatic updates through Jenkins pipeline
  * Fixed an error in `automatic_control.py` failing because the `Num Lock` key
  * Fixed client_bounding_boxes.py example script
  * Fixed materials and semantic segmentation issues regarding importing assets
  * Fixed ObstacleSensor to return HitDistance instead of HitRadius

## CARLA 0.9.6

  * Upgraded to Unreal Engine 4.22
  * Added Vulkan support, if installed, CARLA will use Vulkan, use `-opengl` flag to launch with OpenGL
  * The simulator is now compiled in "Shipping" mode, faster but it accepts less command-line arguments
  * Pedestrians are back:
    - Spawn pedestrians that will roam randomly on sidewalks
    - The script 'spawn_npc.py' spawns now pedestrians, adjust the number with the flag `-w`
    - Added navigation meshes for each maps for pedestrian navigation
  * Allow adding custom props (FBX) to CARLA Blueprint library so they are spawnable
  * Simplified pipeline for importing and packaging maps and custom props
  * Vehicle physics:
    - Added access to vehicle transmission details
    - Added access to vehicle physics brake values
    - Added tire friction trigger boxes for simulating slippery surfaces
  * Added camera gamma correction as command-line argument to manual_control.py
  * Added ability to set motion blur settings for RGB camera in sensor python blueprint
  * Added C++ client example using LibCarla
  * Added PythonAPI documentation generator, we documented in detail all the Python reference
  * Added a new Python script config.py that allows the user to configure the simulator from the command-line
  * New recorder features:
    - Documented recorded system and binary file
    - Added optional parameter to show more details about a recorder file (related to `show_recorder_file_info.py`)
    - Added playback speed (slow/fast motion) to the replayer
    - Allow custom paths for saving the recorded files
    - More data is now recorded to replay animations:
      + Wheels of vehicles are animated (steering, throttle, handbrake), also bikes and motorbikes
      + Walker animations are simulated (through speed of walker)
  * New high quality pedestrians: female, girl and boy; improved meshes and textures
  * More color and texture variations for each pedestrian
  * New vehicle Audi Etron: 25.000 tris and LODs
  * New material for Mustang, new system that will allow us to improve all the vehicle materials
  * Improved vehicle Tesla
  * New high-quality "Default" weather tailor-made for each map
  * Improved the rest of weather profiles too
  * RGB camera improvements:
    - Enabled temporal antialiasing and motion blur
    - Added gamma value and motion blur as a blueprint attributes
    - Enabled texture streaming for scene captures
  * API changes:
    - Renamed `frame_count` and `frame_number` as `frame`, old members are kept as deprecated
    - `world.wait_for_tick()` now returns a `carla.WorldSnapshot`
    - The callback of `world.on_tick(callback)` now receives a `carla.WorldSnapshot`
    - Deprecated waypoint's `is_intersection`, use `is_junction` instead
  * API extensions:
    - Added attachment type "SpringArm" for cinematic cameras
    - Added waypoint's `junction_id` that returns de OpenDrive identifier of the current junction
    - Added `world.get_actor(id)` to find a single actor by id
    - Added `carla.WeatherParameters.Default` for the default (tailor-made for each town) weather profile
    - Added `WorldSnapshot` that contains a list of `ActorSnapshot`, allows capturings a "still image" of the world at a single frame
    - Added `world.tick()` now synchronizes with the simulator and returns the id of the newly started frame
    - Added `world.apply_settings(settings)` now synchronizes with the simulator and returns the id of the frame when the settings took effect
    - Added `world.remove_on_tick(id)` to allow removing on tick callbacks
    - Added allow setting fixed frame-rate from client-side, now is part of `carla.WorldSettings`
    - Added `is_invincible` to walkers
  * Several optimizations to the RPC server, now supports a bigger load of async messages
  * Updated DebugHelper to render on Shipping packages, it has also better performance
  * Updated OpenDriveActor to use the new Waypoint API
  * Removed deprecated code and content
  * Exposed waypoints and OpenDrive map to UE4 Blueprints
  * Change the weight of cars. All cars have been compared with the real to have a feedback more real
  * Recorder fixes:
    - When a recorded session finish replaying, all vehicles will continue in autopilot, and all pedestrians will stop
    - Fixed a possible crash if an actor is respawned before the episode is ready when a new map is loaded automatically
    - Actors at start of playback could interpolate positions from its current position instead than the recorded position
    - Camera following in playback was not working if a new map was needed to load
    - API function 'show_recorder_file_info' was showing the wrong parent id
    - Script 'start_recording.py' now properly saves destruction of actors at stop
    - Problem when vehicles enable autopilot after a replayer, now it works better
  * Fixed dead-lock when loading a new map in synchronous mode
  * Fixed get_actors may produce actors without parent
  * Fixed std::bad_cast when importing other libraries, like tensorflow, before carla
  * Fixed latitude in WGS84 reprojection code such that Latitudes increase as one move north in CARLA worlds
  * Fixed walking animations, the animations now go at the same speed as the game
  * Fixed loading and reloading world not using the timeout
  * Fixed XODR files can be found now anywhere in content
  * Fixed bug related with Pygame error of surface too large, added sidewalks and improved lane markings in `no_rendering_mode.py`
  * Fixed Lidar effectiveness bug in manual_control.py
  * Fixed wrong units in VehiclePhysicsControl's center of mass
  * Fixed semantic segmentation of bike riders
  * Fixed inconsistent streetlights in Town03
  * Fixed incorrect vehicle bounds

## CARLA 0.9.5

  * Added `client_bounding_boxes.py` to show bounding boxes client-side
  * New Town07, rural environment with narrow roads
  * Reworked OpenDRIVE parser and waypoints API
    - Fixed several situations in which the XODR was incorrectly parsed
    - Exposed more information: lane marking, lane type, lane section id, s
    - API change: waypoint's `lane_type` is now an enum, `carla.LaneType`
    - API change: `carla.LaneMarking` is not an enum anymore, extended with color, type, lane change, and width
    - API extension: `map.get_waypoint` accepts an extra optional flag argument `lane_type` for filtering lane types
    - API extension: `carla.Map` can be constructed off-line out of XODR files, `carla.Map(town_name, xodr_content)`
    - API extension: `id` property to waypoints, uniquely identifying waypoints up to half centimetre precision
  * API change: Renamed "lane_invasion" to "lane_detector", added too its server-side sensor to be visible to other clients
  * API extension: new carla.command.SpawnActor to spawn actors in batch
  * API extension: `map.transform_to_geolocation` to transform Location to GNSS GeoLocation
  * API extension: added timestamp (elapsed simulation seconds) to SensorData
  * API extension: method `client.apply_batch_sync` that sends commands in batch and waits for server response
  * API extension: optional argument "actor_ids" to world.get_actors to request only the actors with the ids provided
  * Migrated Content to AWS
  * Updated `spawn_npc.py` to spawn vehicles in batch
  * Added --rolename to "manual_control.py"
  * Added options to "no_rendering_mode.py" to draw extra road information
  * Added "scene_layout.py" to retrieve the whole information in the scene as Python dict
  * Basic agent integrated with global router
  * Allow usage of hostname for carla::Client and resolve them to IP addresses
  * Added new pack of assets
    - Windmill, different farm houses, silo
    - Plants corn, dandelion, poppy, and grass
    - Yield traffic sign
  * Added modular buildings New York style
  * Added marking lanes in Town03
  * Added command-line arguments to simulator to disable rendering and set the server timeout
  * Improved performance in Town01 and Town02
  * Changed yellow marking lane from Town01 and Town02 to dashed yellow marking lane
  * Improved lane cross detection to use the new Waypoint API
  * Enhanced stop triggers options
  * Fixed semantic segmentation tags in Town04, Town05, Town06
  * Fixed tree collision in Town01
  * Fixed VehicleSpawnPoint out of the road in Town01
  * Fixed geo-reference of Town01 and Town07
  * Fixed floating pillars in Town04
  * Fixed floating building in Town03
  * Fixed vehicles missing the route if autopilot enabled too late
  * Fixed division by zero in is_within_distance_ahead()
  * Fixed local planner to avoid premature route pruning at path overlaps
  * Fixed global router behavior to be consistent with new Waypoint API
  * Fixed clean up of local_planner when used by other modules
  * Fixed python client DLL error on Windows
  * Fixed wrong type returned by `ActorList.Filter(...)`
  * Fixed wheel's tire friction affecting all vehicles from physics control parameters
  * Fixed obstacle detector not working
  * Fixed small float bug in misc.py


## CARLA 0.9.4

  * Added recording and playback functionality
  * Added synchronous mode, simulator waits until a client sends a "tick" cue, `client.tick()`
  * Allow changing map from client-side, added `client.load_world(name)`, `client.reload_world()`, and `client.get_available_maps()`
  * Added scripts and tools to import maps directly from .fbx and .xodr files into the simulator
  * Exposed minimum physics control parameters for vehicles' engine and wheels
  * Allow controlling multiple actors in "batch mode"
  * New Town06, featuring a "Michigan left" intersection including:
    - Connection ramp between two highways
    - Incorporation to a highway requiring changing several lanes to take another exit
    - Junctions supporting different scenarios
  * New traffic signs assets: one-way, no-turn, more speed limits, do not enter, arrow floors, Michigan left, and lane end
  * New pedestrian texture to add more variations
  * New road PBR material
  * Extended the waypoint API with `lane_change`, `lane_type`, `get_right_lane()` and `get_left_lane()`
  * Added world settings for changing no-rendering mode and synchronous mode at run-time
  * Added methods to acquire a traffic light's pole index and all traffic lights in it's group
  * Added performance benchmark script to measure the simulator's rendering performance
  * Added `manual_control_steeringwheel.py` to control agents using Logitech G29 steering wheels (and maybe others)
  * Added movable props present in the map (e.g. chairs and tables) as actors so they can be controlled from Python
  * Added recording and playback bindings to `manual_control.py` script
  * Removed `world.map_name` from API, use `world.get_map().name` instead
  * Refactored `no_rendering_mode.py` to improve performance and interface
  * Several improvements to the build system for Windows
  * Expose traffic sign's trigger volumes on Python API
  * Improved export/import map tools
  * Simplify Dockerfile halving Carla Docker image size
  * Episodes have now a random unique id to avoid collisions between runs
  * Reduced overhead of many RPC calls by sending only actor IDs (instead of serializing all the actor attributes every time)
  * Added priority system for vehicle control input (internal, not exposed in API)
  * Removed "Example.CarlaSettings.ini", you can still use it, but it's no longer necessary
  * Improved time-out related error messages
  * Fixed Town01 placed 38 meters above the zero
  * Fixed parsing of OpenDrive geo-reference exported by RoadRunner
  * Fixed issue of retrieving an empty list when calling `world.get_actors()` right after creating the world
  * Fixed a few synchronization issues related to changing the world at runtime
  * Fixed traffic light when it gets illuminated by the hero vehicle in `no_rendering_mode.py`
  * Fixed `manual_control.py` and `no_rendering_mode.py` to prevent crashes when used in "no rendering mode"
  * Fixed traffic signs having the trigger box rotated
  * Fixed female walk animation
  * Fixed BP_MultipleFloor, tweaked offset in BaseFloor to adjust meshes between them
  * Fixed static objects present in the map were marked as "movable"

## CARLA 0.9.3

  * Upgraded to Unreal Engine 4.21
  * Upgraded Boost to 1.69.0
  * New Town04 (biggest so far), includes a freeway, new bridge and road barrier, a nicer landscape based on height-map, and new street props
  * New Town05, adding more variety of intersections for the scenario runner
  * Redesigned pedestrian models and animations (walk and idle) for male and female characters
  * Added sensor for detecting obstacles (ray-cast based)
  * Added sensor GNSS (GPS)
  * Basic agent integrated with global router
  * Added a few methods to manage an actor:
    - set_velocity: for setting the linear velocity
    - set_angular_velocity: for setting the angular velocity
    - get_angular_velocity: for getting the angular velocity
    - add_impulse: for applying an impulse (in world axis)
  * Renamed vehicle.get_vehicle_control() to vehicle.get_control() to be consistent with walkers
  * Added new mesh for traffic lights
  * Added new pine tree assets, with their LODs finely tuned for performance
  * Added point transformation functionality for LibCarla and PythonAPI
  * Added "sensor_tick" attribute to sensors (cameras and lidars) to specify the capture rate in seconds
  * Added Export/Import map tools
  * Added "get_forward_vector()" to rotation and transform, retrieves the unit vector on the rotation's X-axis
  * Added support for Deepin in PythonAPI's setup.py
  * Added support for spawning and controlling walkers (pedestrians)
  * Updated BasicAgent to allow setting target_speed and handle US-style traffic lights properly
  * OpenDriveActor has been rewritten using the Waypoint API, this has fixed some bugs
  * Remove crash reporter from packaged build
  * Improved simulator fatal error handling, now uses UE4 fatal error system
  * LibCarla server pipeline now compiles with exceptions disabled for better performance and compatibility with UE4
  * Fixed TCP accept error, too many open files while creating and destroying a lot of sensors
  * Fixed lost error messages in client-side, now when a request fails it reports the reason
  * Fixed global route planner to handle round about turns and made the code consistent with local planner
  * Fixed local planner to avoid premature route pruning at path overlaps
  * Fixed autopilot direction not properly initialized that interfered with the initial raycast direction
  * Fixed crash when an actor was destroyed but not de-registered, e.g. falling out of world bounds

## CARLA 0.9.2

  * Updated ROS bridge for CARLA 0.9.X (moved to its own repository)
  * Added Python API "agents" extension, includes
    - Global route planner based on the Waypoints API (compatible with OpenDrive)
    - BasicAgent: new client agent that can drive to a given coordinate of the map using the waypoint API and PID controllers, attending to other vehicles and traffic lights
    - RoamingAgent: new client agent that can drive at different speeds following waypoints based on PID controllers, attending to other vehicles and traffic lights
    - LocalPlanner functionality to navigate waypoints using PID controllers
    - LateralControl and LongitudinalControl PIDs
  * Added support for manual gear shifting
  * Added "role_name" attribute to actors to easily identify the "hero" vehicle
  * Changed traffic lights in Town03 to American style
  * Added new junction types with only stop signs
  * Updates to documentation and tutorials
  * Simulator now starts by default in windowed mode
  * CMake version required downgraded to 3.5 for better compatibility
  * Fixed waypoints height were all placed at zero height
  * Fixed actors in world.get_actors() missing parent actor
  * Fixed some vehicles losing their wheels after calling set_simulate_physics
  * Fixed bounding box of Lincoln MkZ
  * Several fixes and improvements to OpenDriveActor

## CARLA 0.9.1

  * New town: Town03
    - Created with Vector Zero's RoadRunner (including OpenDrive information of the road layout)
    - Bigger and more diverse
    - More road variety: multiple lanes and lane markings, curves at different angles, roundabout, elevation, tunnel
  * Lots of improvements to the Python API
    - Support for Python 3
    - Support for retrieving and changing lighting and weather conditions
    - Migrated Lidar sensor
    - Migrated image converter methods: Depth, LogarithmicDepth, and CityScapesPalette
    - Migrated IO methods for sensor data, "save_to_disk" available for PNG, JPEG, TIFF, and PLY
    - Added support for requesting the list of all the actors alive in the current world, `world.get_actors()`
    - `world.get_actors()` returns an `ActorList` object with `filter` functionality and lazy initialization of actors
    - Added collision event sensor, "sensor.other.collision", that triggers a callback on each collision to the actor it is attached to
    - Added lane detector sensor, "sensor.other.lane_detector", that detects lane invasion events
    - Added `carla.Map` and `carla.Waypoint` classes for querying info about the road layout
      - Added methods for converting and saving the map as OpenDrive format
      - Added `map.get_spawn_points()` to retrieve the recommended spawn points for vehicles
      - Added `map.get_waypoint(location)` to query the nearest waypoint
      - Added `map.generate_waypoints(distance)` to generate waypoints all over the map at an approximated distance
      - Added `map.get_topology()` for getting a list the tuples of waypoints that define the edges of the road graph
      - Added `waypoint.next(distance)` to retrieve the list of the waypoints at a distance that can be driven from this waypoint
    - Added `parent` attributes to actors, not None if the actor is attached to another actor
    - Added `semantic_tags` to actors containing the list of tags of all of its components
    - Added methods for retrieving velocity and acceleration of actors
    - Added function to enable/disable simulating physics on an actor, `actor.set_simulate_physics(enabled=True)`
    - Added bounding boxes to vehicles, `vehicle.bounding_box` property
    - Exposed last control applied to vehicles, `vehicle.get_vehicle_control()`
    - Added a "tick" message containing info of all the actors in the scene
      - Executed in the background and cached
      - Added `world.wait_for_tick()` for blocking the current thread until a "tick" message is received
      - Added `world.on_tick(callback)` for executing a callback asynchronously each time a "tick" message is received
      - These methods return/pass a `carla.Timestamp` object containing, frame count, delta time of last tick, global simulation time, and OS timestamp
      - Methods retrieving actor's info, e.g. `actor.get_transform()`, don't need to connect with the simulator, which makes these calls quite cheap
    - Allow drawing debug shapes from Python: points, lines, arrows, boxes, and strings (`world.debug.draw_*`)
    - Added id (id of current episode) and map name to `carla.World`
    - Exposed traffic lights and signs as actors. Traffic lights have a specialized actor class that has the traffic light state (red, green, yellow) as property
    - Added methods for accessing and modifying individual items in `carla.Image` (pixels) and `carla.LidarMeasurement` (locations)
    - Added `carla.Vector3D` for (x, y, z) objects that are not a `carla.Location`
    - Removed `client.ping()`, `client.get_server_version()` accomplishes the same
    - Renamed `contains_X()` methods to `has_X()`
    - Changed `client.set_timeout(seconds)` to use seconds (float) instead of milliseconds
    - Allow iterating attributes of an Actor's Blueprint
    - Fixed wildcard filtering issues, now "vehicle.*" or "*bmw*" patterns work too
    - Fixed `actor.set_transform()` broken for attached actors
  * More Python example scripts and improved the present ones
    - Now all the scripts use the list of recommended spawn points for each map
    - Renamed "example.py" to "tutorial.py", and updated it with latest changes in API
    - Added timeout to the examples
    - "manual_control.py" performance has been improved while having more measurements
    - "manual_control.py" now has options to change camera type and position
    - "manual_control.py" now has options to iterate weather presets
    - "manual_control.py" now has a fancier HUD with lots of info, and F1 key binding to remove it
    - Added "dynamic_weather.py" to change the weather in real-time (the one used in the video)
    - Added "spawn_npc.py" to quickly add a lot of NPC vehicles to the simulator
    - Added "spawn_npc.py --safe" to only add non-problematic vehicles
    - "vehicle_gallery.py" also got some small fixes
  * Asset and content improvements
    - New vehicle: Lincoln MKZ 2017
    - Refactored weather system, parametrized to make it easier to use
    - Improved control of bikes and motorbikes, still not perfect but causes less accidents
    - Added building block generator system
    - Misc city assets: New building, tunnel columns, rail-road bridges, new textures, new urban props
    - Adjusted vehicle physics and center of mass
    - Adjusted the maximum distance culling for foliage
    - Adjusted pedestrian animations and scale issues (not yet available with new API though)
    - Improved map building blueprints, spline based asset repeaters, and wall building tools
    - Replaced uses of Unreal's Foliage system with standard static meshes to work around a visual bug in Linux systems
    - Fixed filenames too long when packing the project on Windows
    - Fixed "SplineMeshRepeater" loses its collider mesh from time to time
    - Standardized asset nomenclature
  * New system for road information based on OpenDrive format
    - Added new map classes for querying info about the road layout and topology
    - Added methods for finding closest point on the road
    - Added methods for generating and iterating waypoints based on the road layout
    - Added OpenDrive parser to convert OpenDrive files to our map data structures
  * Other miscellaneous improvements and fixes
    - Fixed single channel Lidar crash (by @cwecht)
    - Fixed command-line argument `-carla-settings` fails to load absolute paths (by @harlowja)
    - Added an option to command-line to change quality level when launching the simulator, `-quality-level=Low`
    - Added ROS bridge odometry message (by @ShepelIlya)
    - New lens distortion shader, sadly not yet integrated with our cameras :(
    - New Docker tutorial
    - Disabled texture streaming to avoid issue of textures not loading in scene captures
    - Adjusted scene capture camera gamma to 2.4
    - Fixed leaking objects in simulation when despawning a vehicle. Now Pawn's controller is destroyed too if necessary when destroying an Actor
    - Fixed overflow on platform time-stamp, now it uses `double`
    - Upgraded @rpclib to fix crash when client exits too fast (rpclib/PR#167)
    - Moved "PythonClient" inside deprecated folder to avoid confusion
    - Refactored sensor related code
      - New plugin system for sensors that simplifies adding sensors, mini-tutorial at #830
      - Compile-time dispatcher for sensors and serializers
  * Improvements to the streaming library
    - Added multi-streams for streaming simultaneously to multiple clients (used by the "tick" message)
    - Messages re-use allocated memory when possible
    - Allows unsubscribing from a stream
    - Fixed client receives interleaved sensor messages, some messages can be discarded if connection is too slow though
    - Fixed streaming client fails to connect in Windows
    - Fixed streaming client keeps trying to reconnect after destroying a sensor
  * Refactored client C++ API
    - Python GIL is released whenever possible to avoid blocking
    - Fixed deadlock when closing the simulator while a client is connected
    - Fixed crash on simulator shutdown if a client has connected at some point
    - Set methods are now sent async which greatly improves performance in the client-side
    - Vehicle control is cached and not sent if haven't changed
    - Suppressed exceptions in destructors
  * Other development improvements
    - Improved Linux Makefile, fine-grained targets to reduce compilation times in development
    - Workaround for "setup.py" to link against "libcarla_client.a" again (Linux only)
    - Added support for ".gtest" file, each line of this file is passed to GTest executables as arguments when running `make check` targets
    - Python eggs are also archived on Jenkins to easily get them without downloading the full package
    - Added uncrustify config file for formatting UE4 C++ code

## CARLA 0.9.0

  * Upgraded to Unreal Engine 4.19
  * Redesign of the networking architecture
    - Allows any number of clients to connect simultaneously
    - Now is possible to add and remove at any time any vehicle or camera
    - Now is possible to control any vehicle or camera
    - Now is possible to place cameras anywhere
    - Reduced to two ports instead of three
    - First port uses an RPC protocol based on [rpclib](http://rpclib.net/)
    - Second port is for the streaming of the sensor data
  * Redesign of the Python API
    - Actors and sensors are now exposed in the API and can be independently controlled
    - The Python module is built in C++, with significant performance gain in some operations
    - Many functionality haven't been ported yet, so expect a lot of things missing
  * Redesign of the build system to accommodate the changes in dependencies
    - Everything can be done now with the Makefile
    - For the moment only Linux is supported, sorry
  * Massive clean up of all unused assets
  * Some aesthetic fixes to the vehicles

## CARLA 0.8.4

  * Community contribution: ROS bridge by @laurent-george
  * New vehicle: Tesla Model 3
  * Added an option to _"CarlaSettings.ini"_ to disable bikes and motorbikes
  * Fixed missing collision of vehicles introduced in 0.8.3
  * Improved stability of bikes and motorbikes
  * Improved autopilot turning behaviour at intersections, now using front wheels positions as reference
  * Temporarily removed Kawasaki Ninja motorbikes because the model was having some stability issues

## CARLA 0.8.3

  * Added two-wheeled vehicles, 3 bicycles and 4 motorbikes
  * Several art optimizations (CARLA is now about 10% faster)
    - Improved the performance of vegetation assets, adjusted LOD and culling distance, set billboards where possible
    - Drastically reduced the number of polygons of the landscape while keeping the original shape
    - Removed some high-cost unnecessary assets
    - Remodelled Mustang and NissanMicra, now with less polygons and materials, better textures and LOD
    - Remodelled building SM_TerracedHouse_01, now with more polygons but less materials and better textures
  * CARLA releases include now a Dockerfile for building docker images
  * Change in HUD: replace "FPS" by "Simulation Step"
  * The current map name is now included in the scene description message sent to the client
  * Adapted "manual_control.py" and "view_start_positions.py" to use the map name sent by the simulator
  * Improved the vehicle spawning algorithm, now it tries to spawn as much cars as possible even if there are not enough spawn points
  * "Setup.sh" is now faster and accepts an argument to run multiple jobs in parallel
  * Fixed foliage distance culling using wrong distance in "Low Mode"
  * Fixed NissanMicra slightly turning left when driving straight

## CARLA 0.8.2

  * Revamped driving benchmark
    - Changed name from benchmark to driving benchmark
    - Fully Redesigned the architecture of the module
    - Added a lot more documentation
    - Now you can stop and resume the benchmarks you run
  * Rolled back vehicle's location to the pivot of the mesh instead of the center of the bounding box
  * Added relative transform of the vehicle's bounding box to the measurements, player and non-players
  * Added "frame number" to each sensor measurement so it is possible to sync all the measurements based on the frame they are produced
  * Improved vehicle spawner to better handle spawning failures
  * Walkers use now a closer angle to detect vehicles, so they don't stop moving if a car passes nearby
  * Fixed lighting artefact causing the road to change its brightness depending on the distance to the camera
  * Fixed captured images overexposed in Low mode
  * Fixed illegal character in asset name
  * Fixed editing sun azimuth angle in CarlaWeadther.ini had no effect
  * Fixed crash when using a non-standard image size in DirectX (Windows)
  * Fixed issue with using multiple "SceneCaptureToDiskCamera"

## CARLA 0.8.1

  * New Python example for visualizing the player start positions
  * Fixed box extent of non-player agents was sent in centimeters instead of meters
  * Fixed speed limits were sent in km/h instead of m/s
  * Fixed issue in Volkswagen T2 wheels causing it to overturn

## CARLA 0.8.0

  * Upgraded to Unreal Engine 4.18
  * Created our own pedestrian 3D models free to use and distribute
  * Removed Epic's Automotive Materials dependencies
  * 360 Lidars support (similar to Velodyne HDL-32E or VLP-16) thanks to Anton Pechenko (Yandex)
    - Ray-cast based
    - Configurable settings
    - Added methods to save points to disk as PLY file
  * Added quality level settings
    - Low: low quality graphics, about 3 times faster with one camera
    - Epic: best quality (as before)
  * Measurements now use SI units
    - Locations:    m
    - Speed:        m/s
    - Acceleration: m/s^2
    - Collisions:   kg*m/s
    - Angles:       degrees
  * Added API methods to convert depth images to a point cloud
    - New method "image_converter.depth_to_local_point_cloud"
    - A supplementary image can be passed to attach colors to the points
    - New client example generates a point cloud in world coordinates
    - Added Transform class to Python API
  * Performance optimizations
    - Significant speed improvements in both Epic and Low modes
    - Fixed materials and improved shaders for roads, architecture, sidewalks, foliage, landscapes, cars, walkers, reflections, water
    - Execution of a set of Project and Engine parameters to improve performance (quality, vsync, AO, occlusion)
    - Generation of the road pieces using static meshes and actors instead of a single actor with instanced meshes
      - Improved performance since now is able to apply occlusion and draw distance
    - Images are captured asynchronously in the render thread
      - In asynchronous mode, images may arrive up to two frames later
      - In synchronous mode, game thread is blocked until images are ready
    - Blueprint code optimizations for vehicles, walkers, and splines
    - Added a way to configure different quality levels with culling distance and materials configuration
  * Refactored sensor related code to ease adding new sensors in the future
  * Added vehicle box extent to player measurements
  * Removed the player from the list of non-player agents
  * Adjusted bounding boxes to vehicles' height
  * Changed vehicles' center to match bounding box
  * Added autopilot mode to manual_control.py
  * Added quality level options to manual_control.py and client_example.py
  * Replaced background landscape and trees by a matte painting
  * Fixed road map generated some meshes twice
  * Small improvements to Windows support
    - Fixed issues with the Makefile
    - Fixed asset names too long or containing special characters

## CARLA 0.7.1

  * New Python API module: Benchmark
    - Defines a set of tasks and conditions to test a certain agent
    - Contains a starting benchmark, CoRL2017
    - Contains Agent Class: Interface for benchmarking AIs
  * New Python API module: Basic Planner (Temporary Hack)
    - Provide routes for the agent
    - Contains AStar module to find the shortest route
  * Other Python API improvements
    - Converter class to convert between Unreal world and map units
    - Metrics module to summarize benchmark results
  * Send vehicle's roll, pitch, and yaw to client (orientation is now deprecated)
  * New RoutePlanner class for assigning fixed routes to autopilot (IntersectionEntrance has been removed)
  * Create a random engine for each vehicle, which greatly improves repeatability
  * Add option to skip content download in Setup.sh
  * Few small fixes to the city assets

## CARLA 0.7.0

  * New Python client API
    - Cleaner and more robust
    - Compatible with Python 2 and 3
    - Improved exception handling
    - Improved examples
    - Included methods for parsing the images
    - Better documentation
    - Protocol: renamed "ai_control" to "autopilot_control"
    - Merged testing client
    - Added the maps for both cities, the client can now access the car position within the lane
  * Make CARLA start without client by default
  * Added wind effect to some trees and plants
  * Improvements to the existing weather presets
  * Build script: skip content download if up-to-date

## CARLA 0.6.0

  * Included Unreal project and reorganised folders
  * Enabled semantic segmentation by default
  * Added Felipe's Python client
  * New build system (Linux only)
  * Few fixes to city assets

## CARLA 0.5.4

  * Added command-line parameter -carla-no-hud
  * Remove override gamma from weather settings
  * Fixed issue road map generation hangs cooking command
  * Organise Python client and make sample script
  * Rename maps
    - CARLA_ORIGIN_0 --> Town02
    - CARLA_ORIGIN_1 --> Town01
  * Fixed Carla-Cola machine falling at begin play

## CARLA 0.5.3

  * Fixed issues with weather
  * Fixed missing building

## CARLA 0.5.2

  * Autopilot mode has been removed, now server sends AI control together with measurements every frame
  * State and position of traffic lights and signs are now included in the measurements too
  * Added a python console client
  * Fixed crash when client sends an invalid player start
  * Fixed some issues with the dynamic weather not looking as it used to do
  * Fixed some collision boxes missing

## CARLA 0.5.1

  * Fixed issue server was destroyed on every reset, closing the connection
  * Fixed issue agent servers connect too late
  * Improvements to the python client
  * Added python client test suite for testing the release
  * Added image converter
  * Fixed missing floor on CARLA_ORIGIN_0
  * Changed sidewalk texture
  * Improvements on the physics of some vehicles
  * More props and decals added to the cities

## CARLA 0.5.0

  * Upgraded to Unreal Engine 4.17
    - Fixes memory leaks
    - Fixes crashes with C++ std classes
  * Redesigned CarlaServer
    - Faster, avoids unnecessary copies
    - Sends images as raw data (no compression)
    - Supports synchronous and asynchronous mode
    - Networking operation have a time-out
    - Synchronous methods have a time-out
    - Pure C interface for better compatibility
    - Unit tests with GoogleTest
  * New server-client protocol
    - Upgraded to proto3
    - Supports repeated fields
    - Optionally send information about all dynamic agents in the scene
    - Now sends transforms instead of locations only
    - Autopilot mode added to control
  * New build system to avoid linkage issues
  * Added autopilot mode
  * Added an on-board camera to the car
  * Added traffic lights and speed limit to player state
  * Added player pawn selection to config file
  * Improved blueprint interface of the C++ classes
  * Some performance improvements to vehicle controllers
  * Fix issues with depth material in Windows
  * Fix issues with random engine not being available for vehicles
  * Fixed issue that compiling a release hang when saving the road map
  * Added more content; 7 vehicles, 30 pedestrians, many decals and props
  * Randomized pedestrian clothing
  * Many improvements and fixes to the city levels and assets
  * Added sub-surface scattering to vegetation
  * Added key binding to change weather during play
  * Added key binding to toggle autopilot mode
  * Added a second camera to the player

## CARLA 0.4.6

  * Add weather presets specific for each level
  * Some map fixes, adjust weather presets specific for each level
  * Fixed regression that some walkers may go at extremely slow and fast speeds

## CARLA 0.4.5

  * Add random seeds to config file
  * Improve logging
  * Removed rotation of map CARLA_ORIGIN_1

## CARLA 0.4.4

  * Fixed regression walkers despawning when stopping after seeing a car
  * Changed, collision is only registered if player moves faster than 1 km/h
  * Fixed issue walkers resume movement after sensing nothing, but the car is still there sometimes
  * Few improvements to the city assets

## CARLA 0.4.3

  * Fixed issue with reward, intersect other lane wasn't sent to the client
  * Improvements to the AI of other vehicles, and how they detect pedestrians
  * Improvements to the AI of the pedestrians, trying to avoid slightly better the cars
  * Made roads collision channel WorldStatic
  * Tune several vehicles' physics and engine
  * Fixed issue with vehicles bouncing back after hitting a pedestrian
  * Add bigger box to pedestrians to avoid accidents
  * Make vehicles spawn in order instead of randomly

## CARLA 0.4.2

  * Fixed issues with the server-client protocol
  * More improvements to the AI of other vehicles, now they barely crash
  * Improved the physics of some vehicles
  * Tweak the city for better AI of other vehicles

## CARLA 0.4.1

  * Improved AI of other vehicles, still needs some adjustment, but now they crash much less
  * Fixed wrong semantic segmentation label of the poles of traffic lights and signs
  * Added randomized vehicle license plates
  * Few improvements to the city assets

## CARLA 0.4.0

  * Made vehicle input more realistic, now reverse and brake use different input
  * Changed server-client protocol
    - CarlaSettings.ini is sent for every new episode
    - Control is extended with brake, reverse and handbrake
  * Set a clearer hierarchy for loading settings files
  * Made camera post-process settings able to change depending on the weather
  * Added basic functionality for NPC vehicles
  * Some improvements to the walker spawner
  * Generate road map metadata on save
  * Added command-line switch -carla-no-networking
  * Improved verbosity control of CarlaServer
  * Fixed issue with server that two threads used 100% CPU
  * Fixed issue with the attachment of the main camera to the player
  * Fixed issues with CarlaServer interface with Unreal, does not use STL containers anymore
  * Fixed issue with server not running below 30 fps at fixed frame rate, added physics sub-stepping
  * Fixed issues with some weather settings
  * Added randomized pedestrians with their AI and animations
  * Added other vehicles with their AI and physics
  * Added traffic lights and signs
  * Tweaked capture image to look similar to main camera
  * Changed car input to match settings in plugin
  * General improvements to levels and assets

## CARLA 0.3.0

  * Added basic dynamic weather functionality
    - Weather and sun light can be changed during game
    - Presets stored in config file CarlaWeather.ini
    - Added some presets for dynamic weather
  * Add basic functionality to spawn pedestrians
  * Split road meshes for intersections and turns for better precission of the road map
  * Better debug for road map
  * Implemented collision count for other cars and pedestrians
  * Command line argument -carla-settings now accepts relative paths
  * Improved performance when semantic segmentation is disabled
  * Improved tagger system
  * Implemented nav-mesh and spawn points for pedestrians
  * Added new cars
  * Added dynamic street lights
  * General improvements to levels and assets
  * Make the car jump

## CARLA 0.2.4

  * Fixed serialization of road map resulting in a huge map size
  * Some optimizations in the vegetation
  * Implemented more LODS

## CARLA 0.2.3

  * Fixed rounding errors in HUD (100% was shown as 99%, 30 FPS as 29 FPS)
  * Fixed crash when player goes out of road map
  * Fixed several issues related to the transform of the road map (wasn't working in CARLA_ORIGIN_1)
  * Make custom depth pass disable by default (semantic segmentation won't work by default)
  * Fixed road width in T-intersections
  * Implement road LOD
  * Fixed missing assets

## CARLA 0.2.2

  * Implemented signals for off-road and opposite lane invasion
  * Fixed linking issues (use Unreal's libpng)
  * Fixed memory leak in PNG compression
  * Added boundaries to the map
  * Several fixes in the map content

## CARLA 0.2.1

  * Fixed the memory leak related to protobuf issues
  * Fixed color shift in semantic segmentation and depth
  * Added in-game timestamp (now sending both OS and in-game)

## CARLA 0.2.0

  * Fixed Depth issues
  * Fixed random crash due to an invalid player start position
  * Added semantic segmentation
  * Changed codification to PNG
  * Camera configuration through config INI file

## CARLA 0.1.1

  * Added build system for Windows and Linux
  * Added more content

## CARLA 0.1.0

  * Added basic functionality<|MERGE_RESOLUTION|>--- conflicted
+++ resolved
@@ -10,15 +10,11 @@
   * Added PythonAPI `carla.world.get_vehicles_light_states` to get all the car light states at once
   * OpenDRIVE ingestion bugfixes
   * Added Dynamic Vision Sensor (DVS) camera based on ESIM simulation http://rpg.ifi.uzh.ch/esim.html
-<<<<<<< HEAD
   * Added support for additional TraCI clients in Sumo co-simulation
-=======
   * Added API functions `get_right_vector` and `get_up_vector`
   * Added parameter to enable/disable pedestrian navigation in standalone mode
   * Improved mesh split in standalone mode
   * Fixed large RAM usage when loading polinomial geometry from OpenDRIVE
-
->>>>>>> c21e8238
 
 ## CARLA 0.9.9
 
