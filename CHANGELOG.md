## Latest Changes

<<<<<<< HEAD
  * Added `client_bounding_boxes.py` to show bounding boxes client-side
=======
  * Basic agent integrated with global router
  * Fixed local planner to avoid premature route pruning at path overlaps
  * Fixed global router behavior to be consistent with new Waypoint API
  * LaneInvasionSensor stabilization
    - Fix naming: Use 'LaneInvasionSensor'/'lane_invasion' instead of mixture with 'LaneDetector'/'lane_detector'
    - Create server-side LaneInvasionSensor (to be able to access it via ROS bridge)
  * Fix ActorList returned by ActorList.Filter(...)
>>>>>>> 528a5931
  * Add --rolename to manual_control.py
  * Migrate Content to AWS
  * Adding a parser to represent the map as a connected graph of waypoints.
  * Allow user to disable rendering and set the server timeout from the command line
  * Add timestamp to SensorData
  * Allow usage of hostname for carla::Client and resolve them to IP address
  * Added `map.transform_to_geolocation` to transform Location to GNSS GeoLocation
  * Added `id` property to waypoints, uniquely identifying waypoints up to half centimetre precision
  * Added OpenDrive's road offset `s` as property to waypoints
  * Fixed python client DLL error on Windows
  * Fixed wheel's tire friction from physics control parameters.
  * Fixed cleanup of local_planner when used by other modules
  * Fixed Obstacle Detector
  * Reworked OpenDRIVE parser and waypoints API
    - Fixed several situations in which the XODR was incorrectly parsed
    - Exposed more information: lane marking, lane type, lane section id
    - API change: waypoint's `lane_type` is now an enum, `carla.LaneType`
    - API change: `carla.LaneMarking` is not an enum anymore, extended with color, type, lane change, and width
    - API extension: `map.get_waypoint` accepts an extra optional flag argument `lane_type` for filtering lane types
    - API extension: `carla.Map` can be constructed off-line out of XODR files, `carla.Map(town_name, xodr_content)`
  * New Town07, rural environment with narrow roads
  * Added new pack of assets
    - Windmill, different farm houses, silo
    - Plants corn, dandelion, poppy, and grass
    - Yield traffic sign
  * Added modular buildings New York style
  * Added marking lanes in Town03
  * Improved performance in Town01 and Town02
  * Changed yellow marking lane from Town01 and Town02 to dashed yellow marking lane
  * Fixed semantic segmentation tags in Town04, Town05, Town06
  * Fixed tree collision in Town01
  * Fixed VehicleSpawnPoint in Town01
  * Fixed geo-reference of Town01 and Town07
  * Fixed floating pillars in Town04
  * Fixed floating building in Town03
  * Enhanced stop triggers options

## CARLA 0.9.4

  * Added recording and playback functionality
  * Added synchronous mode, simulator waits until a client sends a "tick" cue, `client.tick()`
  * Allow changing map from client-side, added `client.load_world(name)`, `client.reload_world()`, and `client.get_available_maps()`
  * Added scripts and tools to import maps directly from .fbx and .xodr files into the simulator
  * Exposed minimum physics control parameters for vehicles' engine and wheels
  * Allow controlling multiple actors in "batch mode"
  * New Town06, featuring a "Michigan left" intersection including:
    - Connection ramp between two highways
    - Incorporation to a highway requiring changing several lanes to take another exit
    - Junctions supporting different scenarios
  * New traffic signs assets: one-way, no-turn, more speed limits, do not enter, arrow floors, Michigan left, and lane end
  * New pedestrian texture to add more variations
  * New road PBR material
  * Extended the waypoint API with `lane_change`, `lane_type`, `get_right_lane()` and `get_left_lane()`
  * Added world settings for changing no-rendering mode and synchronous mode at run-time
  * Added methods to acquire a traffic light's pole index and all traffic lights in it's group
  * Added performance benchmark script to measure the simulator's rendering performance
  * Added `manual_control_steeringwheel.py` to control agents using Logitech G29 steering wheels (and maybe others)
  * Added movable props present in the map (e.g. chairs and tables) as actors so they can be controlled from Python
  * Added recording and playback bindings to `manual_control.py` script
  * Removed `world.map_name` from API, use `world.get_map().name` instead
  * Refactored `no_rendering_mode.py` to improve performance and interface
  * Several improvements to the build system for Windows
  * Expose traffic sign's trigger volumes on Python API
  * Improved export/import map tools
  * Simplify Dockerfile halving Carla Docker image size
  * Episodes have now a random unique id to avoid collisions between runs
  * Reduced overhead of many RPC calls by sending only actor IDs (instead of serializing all the actor attributes every time)
  * Added priority system for vehicle control input (internal, not exposed in API)
  * Removed "Example.CarlaSettings.ini", you can still use it, but it's no longer necessary
  * Improved time-out related error messages
  * Fixed Town01 placed 38 meters above the zero
  * Fixed parsing of OpenDrive geo-reference exported by RoadRunner
  * Fixed issue of retrieving an empty list when calling `world.get_actors()` right after creating the world
  * Fixed a few synchronization issues related to changing the world at runtime
  * Fixed traffic light when it gets illuminated by the hero vehicle in `no_rendering_mode.py`
  * Fixed `manual_control.py` and `no_rendering_mode.py` to prevent crashes when used in "no rendering mode"
  * Fixed traffic signs having the trigger box rotated
  * Fixed female walk animation
  * Fixed BP_MultipleFloor, tweaked offset in BaseFloor to adjust meshes between them
  * Fixed static objects present in the map were marked as "movable"

## CARLA 0.9.3

  * Upgraded to Unreal Engine 4.21
  * Upgraded Boost to 1.69.0
  * New Town04 (biggest so far), includes a freeway, new bridge and road barrier, a nicer landscape based on height-map, and new street props
  * New Town05, adding more variety of intersections for the scenario runner
  * Redesigned pedestrian models and animations (walk and idle) for male and female characters
  * Added sensor for detecting obstacles (ray-cast based)
  * Added sensor GNSS (GPS)
  * Basic agent integrated with global router
  * Added a few methods to manage an actor:
    - set_velocity: for setting the linear velocity
    - set_angular_velocity: for setting the angular velocity
    - get_angular_velocity: for getting the angular velocity
    - add_impulse: for applying an impulse (in world axis)
  * Renamed vehicle.get_vehicle_control() to vehicle.get_control() to be consistent with walkers
  * Added new mesh for traffic lights
  * Added new pine tree assets, with their LODs finely tuned for performance
  * Added point transformation functionality for LibCarla and PythonAPI
  * Added "sensor_tick" attribute to sensors (cameras and lidars) to specify the capture rate in seconds
  * Added Export/Import map tools
  * Added "get_forward_vector()" to rotation and transform, retrieves the unit vector on the rotation's X-axis
  * Added support for Deepin in PythonAPI's setup.py
  * Added support for spawning and controlling walkers (pedestrians)
  * Updated BasicAgent to allow setting target_speed and handle US-style traffic lights properly
  * OpenDriveActor has been rewritten using the Waypoint API, this has fixed some bugs
  * Remove crash reporter from packaged build
  * Improved simulator fatal error handling, now uses UE4 fatal error system
  * LibCarla server pipeline now compiles with exceptions disabled for better performance and compatibility with UE4
  * Fixed TCP accept error, too many open files while creating and destroying a lot of sensors
  * Fixed lost error messages in client-side, now when a request fails it reports the reason
  * Fixed global route planner to handle round about turns and made the code consistent with local planner
  * Fixed local planner to avoid premature route pruning at path overlaps
  * Fixed autopilot direction not properly initialized that interfered with the initial raycast direction
  * Fixed crash when an actor was destroyed but not de-registered, e.g. falling out of world bounds

## CARLA 0.9.2

  * Updated ROS bridge for CARLA 0.9.X (moved to its own repository)
  * Added Python API "agents" extension, includes
    - Global route planner based on the Waypoints API (compatible with OpenDrive)
    - BasicAgent: new client agent that can drive to a given coordinate of the map using the waypoint API and PID controllers, attending to other vehicles and traffic lights
    - RoamingAgent: new client agent that can drive at different speeds following waypoints based on PID controllers, attending to other vehicles and traffic lights
    - LocalPlanner functionality to navigate waypoints using PID controllers
    - LateralControl and LongitudinalControl PIDs
  * Added support for manual gear shifting
  * Added "role_name" attribute to actors to easily identify the "hero" vehicle
  * Changed traffic lights in Town03 to American style
  * Added new junction types with only stop signs
  * Updates to documentation and tutorials
  * Simulator now starts by default in windowed mode
  * CMake version required downgraded to 3.5 for better compatibility
  * Fixed waypoints height were all placed at zero height
  * Fixed actors in world.get_actors() missing parent actor
  * Fixed some vehicles losing their wheels after calling set_simulate_physics
  * Fixed bounding box of Lincoln MkZ
  * Several fixes and improvements to OpenDriveActor

## CARLA 0.9.1

  * New town: Town03
    - Created with Vector Zero's RoadRunner (including OpenDrive information of the road layout)
    - Bigger and more diverse
    - More road variety: multiple lanes and lane markings, curves at different angles, roundabout, elevation, tunnel
  * Lots of improvements to the Python API
    - Support for Python 3
    - Support for retrieving and changing lighting and weather conditions
    - Migrated Lidar sensor
    - Migrated image converter methods: Depth, LogarithmicDepth, and CityScapesPalette
    - Migrated IO methods for sensor data, "save_to_disk" available for PNG, JPEG, TIFF, and PLY
    - Added support for requesting the list of all the actors alive in the current world, `world.get_actors()`
    - `world.get_actors()` returns an `ActorList` object with `filter` functionality and lazy initialization of actors
    - Added collision event sensor, "sensor.other.collision", that triggers a callback on each collision to the actor it is attached to
    - Added lane detector sensor, "sensor.other.lane_detector", that detects lane invasion events
    - Added `carla.Map` and `carla.Waypoint` classes for querying info about the road layout
      - Added methods for converting and saving the map as OpenDrive format
      - Added `map.get_spawn_points()` to retrieve the recommended spawn points for vehicles
      - Added `map.get_waypoint(location)` to query the nearest waypoint
      - Added `map.generate_waypoints(distance)` to generate waypoints all over the map at an approximated distance
      - Added `map.get_topology()` for getting a list the tuples of waypoints that define the edges of the road graph
      - Added `waypoint.next(distance)` to retrieve the list of the waypoints at a distance that can be driven from this waypoint
    - Added `parent` attributes to actors, not None if the actor is attached to another actor
    - Added `semantic_tags` to actors containing the list of tags of all of its components
    - Added methods for retrieving velocity and acceleration of actors
    - Added function to enable/disable simulating physics on an actor, `actor.set_simulate_physics(enabled=True)`
    - Added bounding boxes to vehicles, `vehicle.bounding_box` property
    - Exposed last control applied to vehicles, `vehicle.get_vehicle_control()`
    - Added a "tick" message containing info of all the actors in the scene
      - Executed in the background and cached
      - Added `world.wait_for_tick()` for blocking the current thread until a "tick" message is received
      - Added `world.on_tick(callback)` for executing a callback asynchronously each time a "tick" message is received
      - These methods return/pass a `carla.Timestamp` object containing, frame count, delta time of last tick, global simulation time, and OS timestamp
      - Methods retrieving actor's info, e.g. `actor.get_transform()`, don't need to connect with the simulator, which makes these calls quite cheap
    - Allow drawing debug shapes from Python: points, lines, arrows, boxes, and strings (`world.debug.draw_*`)
    - Added id (id of current episode) and map name to `carla.World`
    - Exposed traffic lights and signs as actors. Traffic lights have a specialized actor class that has the traffic light state (red, green, yellow) as property
    - Added methods for accessing and modifying individual items in `carla.Image` (pixels) and `carla.LidarMeasurement` (locations)
    - Added `carla.Vector3D` for (x, y, z) objects that are not a `carla.Location`
    - Removed `client.ping()`, `client.get_server_version()` accomplishes the same
    - Renamed `contains_X()` methods to `has_X()`
    - Changed `client.set_timeout(seconds)` to use seconds (float) instead of milliseconds
    - Allow iterating attributes of an Actor's Blueprint
    - Fixed wildcard filtering issues, now "vehicle.*" or "*bmw*" patterns work too
    - Fixed `actor.set_transform()` broken for attached actors
  * More Python example scripts and improved the present ones
    - Now all the scripts use the list of recommended spawn points for each map
    - Renamed "example.py" to "tutorial.py", and updated it with latest changes in API
    - Added timeout to the examples
    - "manual_control.py" performance has been improved while having more measurements
    - "manual_control.py" now has options to change camera type and position
    - "manual_control.py" now has options to iterate weather presets
    - "manual_control.py" now has a fancier HUD with lots of info, and F1 key binding to remove it
    - Added "dynamic_weather.py" to change the weather in real-time (the one used in the video)
    - Added "spawn_npc.py" to quickly add a lot of NPC vehicles to the simulator
    - Added "spawn_npc.py --safe" to only add non-problematic vehicles
    - "vehicle_gallery.py" also got some small fixes
  * Asset and content improvements
    - New vehicle: Lincoln MKZ 2017
    - Refactored weather system, parametrized to make it easier to use
    - Improved control of bikes and motorbikes, still not perfect but causes less accidents
    - Added building block generator system
    - Misc city assets: New building, tunnel columns, rail-road bridges, new textures, new urban props
    - Adjusted vehicle physics and center of mass
    - Adjusted the maximum distance culling for foliage
    - Adjusted pedestrian animations and scale issues (not yet available with new API though)
    - Improved map building blueprints, spline based asset repeaters, and wall building tools
    - Replaced uses of Unreal's Foliage system with standard static meshes to work around a visual bug in Linux systems
    - Fixed filenames too long when packing the project on Windows
    - Fixed "SplineMeshRepeater" loses its collider mesh from time to time
    - Standardized asset nomenclature
  * New system for road information based on OpenDrive format
    - Added new map classes for querying info about the road layout and topology
    - Added methods for finding closest point on the road
    - Added methods for generating and iterating waypoints based on the road layout
    - Added OpenDrive parser to convert OpenDrive files to our map data structures
  * Other miscellaneous improvements and fixes
    - Fixed single channel Lidar crash (by @cwecht)
    - Fixed command-line argument `-carla-settings` fails to load absolute paths (by @harlowja)
    - Added an option to command-line to change quality level when launching the simulator, `-quality-level=Low`
    - Added ROS bridge odometry message (by @ShepelIlya)
    - New lens distortion shader, sadly not yet integrated with our cameras :(
    - New Docker tutorial
    - Disabled texture streaming to avoid issue of textures not loading in scene captures
    - Adjusted scene capture camera gamma to 2.4
    - Fixed leaking objects in simulation when despawning a vehicle. Now Pawn's controller is destroyed too if necessary when destroying an Actor
    - Fixed overflow on platform time-stamp, now it uses `double`
    - Upgraded @rpclib to fix crash when client exits too fast (rpclib/PR#167)
    - Moved "PythonClient" inside deprecated folder to avoid confusion
    - Refactored sensor related code
      - New plugin system for sensors that simplifies adding sensors, mini-tutorial at #830
      - Compile-time dispatcher for sensors and serializers
  * Improvements to the streaming library
    - Added multi-streams for streaming simultaneously to multiple clients (used by the "tick" message)
    - Messages re-use allocated memory when possible
    - Allows unsubscribing from a stream
    - Fixed client receives interleaved sensor messages, some messages can be discarded if connection is too slow though
    - Fixed streaming client fails to connect in Windows
    - Fixed streaming client keeps trying to reconnect after destroying a sensor
  * Refactored client C++ API
    - Python GIL is released whenever possible to avoid blocking
    - Fixed deadlock when closing the simulator while a client is connected
    - Fixed crash on simulator shutdown if a client has connected at some point
    - Set methods are now sent async which greatly improves performance in the client-side
    - Vehicle control is cached and not sent if haven't changed
    - Suppressed exceptions in destructors
  * Other development improvements
    - Improved Linux Makefile, fine-grained targets to reduce compilation times in development
    - Workaround for "setup.py" to link against "libcarla_client.a" again (Linux only)
    - Added support for ".gtest" file, each line of this file is passed to GTest executables as arguments when running `make check` targets
    - Python eggs are also archived on Jenkins to easily get them without downloading the full package
    - Added uncrustify config file for formatting UE4 C++ code

## CARLA 0.9.0

  * Upgraded to Unreal Engine 4.19
  * Redesign of the networking architecture
    - Allows any number of clients to connect simultaneously
    - Now is possible to add and remove at any time any vehicle or camera
    - Now is possible to control any vehicle or camera
    - Now is possible to place cameras anywhere
    - Reduced to two ports instead of three
    - First port uses an RPC protocol based on [rpclib](http://rpclib.net/)
    - Second port is for the streaming of the sensor data
  * Redesign of the Python API
    - Actors and sensors are now exposed in the API and can be independently controlled
    - The Python module is built in C++, with significant performance gain in some operations
    - Many functionality haven't been ported yet, so expect a lot of things missing
  * Redesign of the build system to accommodate the changes in dependencies
    - Everything can be done now with the Makefile
    - For the moment only Linux is supported, sorry
  * Massive clean up of all unused assets
  * Some aesthetic fixes to the vehicles

## CARLA 0.8.4

  * Community contribution: ROS bridge by @laurent-george
  * New vehicle: Tesla Model 3
  * Added an option to _"CarlaSettings.ini"_ to disable bikes and motorbikes
  * Fixed missing collision of vehicles introduced in 0.8.3
  * Improved stability of bikes and motorbikes
  * Improved autopilot turning behaviour at intersections, now using front wheels positions as reference
  * Temporarily removed Kawasaki Ninja motorbikes because the model was having some stability issues

## CARLA 0.8.3

  * Added two-wheeled vehicles, 3 bicycles and 4 motorbikes
  * Several art optimizations (CARLA is now about 10% faster)
    - Improved the performance of vegetation assets, adjusted LOD and culling distance, set billboards where possible
    - Drastically reduced the number of polygons of the landscape while keeping the original shape
    - Removed some high-cost unnecessary assets
    - Remodelled Mustang and NissanMicra, now with less polygons and materials, better textures and LOD
    - Remodelled building SM_TerracedHouse_01, now with more polygons but less materials and better textures
  * CARLA releases include now a Dockerfile for building docker images
  * Change in HUD: replace "FPS" by "Simulation Step"
  * The current map name is now included in the scene description message sent to the client
  * Adapted "manual_control.py" and "view_start_positions.py" to use the map name sent by the simulator
  * Improved the vehicle spawning algorithm, now it tries to spawn as much cars as possible even if there are not enough spawn points
  * "Setup.sh" is now faster and accepts an argument to run multiple jobs in parallel
  * Fixed foliage distance culling using wrong distance in "Low Mode"
  * Fixed NissanMicra slightly turning left when driving straight

## CARLA 0.8.2

  * Revamped driving benchmark
    - Changed name from benchmark to driving benchmark
    - Fully Redesigned the architecture of the module
    - Added a lot more documentation
    - Now you can stop and resume the benchmarks you run
  * Rolled back vehicle's location to the pivot of the mesh instead of the center of the bounding box
  * Added relative transform of the vehicle's bounding box to the measurements, player and non-players
  * Added "frame number" to each sensor measurement so it is possible to sync all the measurements based on the frame they are produced
  * Improved vehicle spawner to better handle spawning failures
  * Walkers use now a closer angle to detect vehicles, so they don't stop moving if a car passes nearby
  * Fixed lighting artefact causing the road to change its brightness depending on the distance to the camera
  * Fixed captured images overexposed in Low mode
  * Fixed illegal character in asset name
  * Fixed editing sun azimuth angle in CarlaWeadther.ini had no effect
  * Fixed crash when using a non-standard image size in DirectX (Windows)
  * Fixed issue with using multiple "SceneCaptureToDiskCamera"

## CARLA 0.8.1

  * New Python example for visualizing the player start positions
  * Fixed box extent of non-player agents was sent in centimeters instead of meters
  * Fixed speed limits were sent in km/h instead of m/s
  * Fixed issue in Volkswagen T2 wheels causing it to overturn

## CARLA 0.8.0

  * Upgraded to Unreal Engine 4.18
  * Created our own pedestrian 3D models free to use and distribute
  * Removed Epic's Automotive Materials dependencies
  * 360 Lidars support (similar to Velodyne HDL-32E or VLP-16) thanks to Anton Pechenko (Yandex)
    - Ray-cast based
    - Configurable settings
    - Added methods to save points to disk as PLY file
  * Added quality level settings
    - Low: low quality graphics, about 3 times faster with one camera
    - Epic: best quality (as before)
  * Measurements now use SI units
    - Locations:    m
    - Speed:        m/s
    - Acceleration: m/s^2
    - Collisions:   kg*m/s
    - Angles:       degrees
  * Added API methods to convert depth images to a point cloud
    - New method "image_converter.depth_to_local_point_cloud"
    - A supplementary image can be passed to attach colors to the points
    - New client example generates a point cloud in world coordinates
    - Added Transform class to Python API
  * Performance optimizations
    - Significant speed improvements in both Epic and Low modes
    - Fixed materials and improved shaders for roads, architecture, sidewalks, foliage, landscapes, cars, walkers, reflections, water
    - Execution of a set of Project and Engine parameters to improve performance (quality, vsync, AO, occlusion)
    - Generation of the road pieces using static meshes and actors instead of a single actor with instanced meshes
      - Improved performance since now is able to apply occlusion and draw distance
    - Images are captured asynchronously in the render thread
      - In asynchronous mode, images may arrive up to two frames later
      - In synchronous mode, game thread is blocked until images are ready
    - Blueprint code optimizations for vehicles, walkers, and splines
    - Added a way to configure different quality levels with culling distance and materials configuration
  * Refactored sensor related code to ease adding new sensors in the future
  * Added vehicle box extent to player measurements
  * Removed the player from the list of non-player agents
  * Adjusted bounding boxes to vehicles' height
  * Changed vehicles' center to match bounding box
  * Added autopilot mode to manual_control.py
  * Added quality level options to manual_control.py and client_example.py
  * Replaced background landscape and trees by a matte painting
  * Fixed road map generated some meshes twice
  * Small improvements to Windows support
    - Fixed issues with the Makefile
    - Fixed asset names too long or containing special characters

## CARLA 0.7.1

  * New Python API module: Benchmark
    - Defines a set of tasks and conditions to test a certain agent
    - Contains a starting benchmark, CoRL2017
    - Contains Agent Class: Interface for benchmarking AIs
  * New Python API module: Basic Planner (Temporary Hack)
    - Provide routes for the agent
    - Contains AStar module to find the shortest route
  * Other Python API improvements
    - Converter class to convert between Unreal world and map units
    - Metrics module to summarize benchmark results
  * Send vehicle's roll, pitch, and yaw to client (orientation is now deprecated)
  * New RoutePlanner class for assigning fixed routes to autopilot (IntersectionEntrance has been removed)
  * Create a random engine for each vehicle, which greatly improves repeatability
  * Add option to skip content download in Setup.sh
  * Few small fixes to the city assets

## CARLA 0.7.0

  * New Python client API
    - Cleaner and more robust
    - Compatible with Python 2 and 3
    - Improved exception handling
    - Improved examples
    - Included methods for parsing the images
    - Better documentation
    - Protocol: renamed "ai_control" to "autopilot_control"
    - Merged testing client
    - Added the maps for both cities, the client can now access the car position within the lane
  * Make CARLA start without client by default
  * Added wind effect to some trees and plants
  * Improvements to the existing weather presets
  * Build script: skip content download if up-to-date

## CARLA 0.6.0

  * Included Unreal project and reorganised folders
  * Enabled semantic segmentation by default
  * Added Felipe's Python client
  * New build system (Linux only)
  * Few fixes to city assets

## CARLA 0.5.4

  * Added command-line parameter -carla-no-hud
  * Remove override gamma from weather settings
  * Fixed issue road map generation hangs cooking command
  * Organise Python client and make sample script
  * Rename maps
    - CARLA_ORIGIN_0 --> Town02
    - CARLA_ORIGIN_1 --> Town01
  * Fixed Carla-Cola machine falling at begin play

## CARLA 0.5.3

  * Fixed issues with weather
  * Fixed missing building

## CARLA 0.5.2

  * Autopilot mode has been removed, now server sends AI control together with measurements every frame
  * State and position of traffic lights and signs are now included in the measurements too
  * Added a python console client
  * Fixed crash when client sends an invalid player start
  * Fixed some issues with the dynamic weather not looking as it used to do
  * Fixed some collision boxes missing

## CARLA 0.5.1

  * Fixed issue server was destroyed on every reset, closing the connection
  * Fixed issue agent servers connect too late
  * Improvements to the python client
  * Added python client test suite for testing the release
  * Added image converter
  * Fixed missing floor on CARLA_ORIGIN_0
  * Changed sidewalk texture
  * Improvements on the physics of some vehicles
  * More props and decals added to the cities

## CARLA 0.5.0

  * Upgraded to Unreal Engine 4.17
    - Fixes memory leaks
    - Fixes crashes with C++ std classes
  * Redesigned CarlaServer
    - Faster, avoids unnecessary copies
    - Sends images as raw data (no compression)
    - Supports synchronous and asynchronous mode
    - Networking operation have a time-out
    - Synchronous methods have a time-out
    - Pure C interface for better compatibility
    - Unit tests with GoogleTest
  * New server-client protocol
    - Upgraded to proto3
    - Supports repeated fields
    - Optionally send information about all dynamic agents in the scene
    - Now sends transforms instead of locations only
    - Autopilot mode added to control
  * New build system to avoid linkage issues
  * Added autopilot mode
  * Added an on-board camera to the car
  * Added traffic lights and speed limit to player state
  * Added player pawn selection to config file
  * Improved blueprint interface of the C++ classes
  * Some performance improvements to vehicle controllers
  * Fix issues with depth material in Windows
  * Fix issues with random engine not being available for vehicles
  * Fixed issue that compiling a release hang when saving the road map
  * Added more content; 7 vehicles, 30 pedestrians, many decals and props
  * Randomized pedestrian clothing
  * Many improvements and fixes to the city levels and assets
  * Added sub-surface scattering to vegetation
  * Added key binding to change weather during play
  * Added key binding to toggle autopilot mode
  * Added a second camera to the player

## CARLA 0.4.6

  * Add weather presets specific for each level
  * Some map fixes, adjust weather presets specific for each level
  * Fixed regression that some walkers may go at extremely slow and fast speeds

## CARLA 0.4.5

  * Add random seeds to config file
  * Improve logging
  * Removed rotation of map CARLA_ORIGIN_1

## CARLA 0.4.4

  * Fixed regression walkers despawning when stopping after seeing a car
  * Changed, collision is only registered if player moves faster than 1 km/h
  * Fixed issue walkers resume movement after sensing nothing, but the car is still there sometimes
  * Few improvements to the city assets

## CARLA 0.4.3

  * Fixed issue with reward, intersect other lane wasn't sent to the client
  * Improvements to the AI of other vehicles, and how they detect pedestrians
  * Improvements to the AI of the pedestrians, trying to avoid slightly better the cars
  * Made roads collision channel WorldStatic
  * Tune several vehicles' physics and engine
  * Fixed issue with vehicles bouncing back after hitting a pedestrian
  * Add bigger box to pedestrians to avoid accidents
  * Make vehicles spawn in order instead of randomly

## CARLA 0.4.2

  * Fixed issues with the server-client protocol
  * More improvements to the AI of other vehicles, now they barely crash
  * Improved the physics of some vehicles
  * Tweak the city for better AI of other vehicles

## CARLA 0.4.1

  * Improved AI of other vehicles, still needs some adjustment, but now they crash much less
  * Fixed wrong semantic segmentation label of the poles of traffic lights and signs
  * Added randomized vehicle license plates
  * Few improvements to the city assets

## CARLA 0.4.0

  * Made vehicle input more realistic, now reverse and brake use different input
  * Changed server-client protocol
    - CarlaSettings.ini is sent for every new episode
    - Control is extended with brake, reverse and handbrake
  * Set a clearer hierarchy for loading settings files
  * Made camera post-process settings able to change depending on the weather
  * Added basic functionality for NPC vehicles
  * Some improvements to the walker spawner
  * Generate road map metadata on save
  * Added command-line switch -carla-no-networking
  * Improved verbosity control of CarlaServer
  * Fixed issue with server that two threads used 100% CPU
  * Fixed issue with the attachment of the main camera to the player
  * Fixed issues with CarlaServer interface with Unreal, does not use STL containers anymore
  * Fixed issue with server not running below 30 fps at fixed frame rate, added physics sub-stepping
  * Fixed issues with some weather settings
  * Added randomized pedestrians with their AI and animations
  * Added other vehicles with their AI and physics
  * Added traffic lights and signs
  * Tweaked capture image to look similar to main camera
  * Changed car input to match settings in plugin
  * General improvements to levels and assets

## CARLA 0.3.0

  * Added basic dynamic weather functionality
    - Weather and sun light can be changed during game
    - Presets stored in config file CarlaWeather.ini
    - Added some presets for dynamic weather
  * Add basic functionality to spawn pedestrians
  * Split road meshes for intersections and turns for better precission of the road map
  * Better debug for road map
  * Implemented collision count for other cars and pedestrians
  * Command line argument -carla-settings now accepts relative paths
  * Improved performance when semantic segmentation is disabled
  * Improved tagger system
  * Implemented nav-mesh and spawn points for pedestrians
  * Added new cars
  * Added dynamic street lights
  * General improvements to levels and assets
  * Make the car jump

## CARLA 0.2.4

  * Fixed serialization of road map resulting in a huge map size
  * Some optimizations in the vegetation
  * Implemented more LODS

## CARLA 0.2.3

  * Fixed rounding errors in HUD (100% was shown as 99%, 30 FPS as 29 FPS)
  * Fixed crash when player goes out of road map
  * Fixed several issues related to the transform of the road map (wasn't working in CARLA_ORIGIN_1)
  * Make custom depth pass disable by default (semantic segmentation won't work by default)
  * Fixed road width in T-intersections
  * Implement road LOD
  * Fixed missing assets

## CARLA 0.2.2

  * Implemented signals for off-road and opposite lane invasion
  * Fixed linking issues (use Unreal's libpng)
  * Fixed memory leak in PNG compression
  * Added boundaries to the map
  * Several fixes in the map content

## CARLA 0.2.1

  * Fixed the memory leak related to protobuf issues
  * Fixed color shift in semantic segmentation and depth
  * Added in-game timestamp (now sending both OS and in-game)

## CARLA 0.2.0

  * Fixed Depth issues
  * Fixed random crash due to an invalid player start position
  * Added semantic segmentation
  * Changed codification to PNG
  * Camera configuration through config INI file

## CARLA 0.1.1

  * Added build system for Windows and Linux
  * Added more content

## CARLA 0.1.0

  * Added basic functionality<|MERGE_RESOLUTION|>--- conflicted
+++ resolved
@@ -1,8 +1,5 @@
 ## Latest Changes
 
-<<<<<<< HEAD
-  * Added `client_bounding_boxes.py` to show bounding boxes client-side
-=======
   * Basic agent integrated with global router
   * Fixed local planner to avoid premature route pruning at path overlaps
   * Fixed global router behavior to be consistent with new Waypoint API
@@ -10,7 +7,7 @@
     - Fix naming: Use 'LaneInvasionSensor'/'lane_invasion' instead of mixture with 'LaneDetector'/'lane_detector'
     - Create server-side LaneInvasionSensor (to be able to access it via ROS bridge)
   * Fix ActorList returned by ActorList.Filter(...)
->>>>>>> 528a5931
+  * Added `client_bounding_boxes.py` to show bounding boxes client-side
   * Add --rolename to manual_control.py
   * Migrate Content to AWS
   * Adding a parser to represent the map as a connected graph of waypoints.
