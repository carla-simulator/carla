--- conflicted
+++ resolved
@@ -1,11 +1,8 @@
 ## Latest
 
-<<<<<<< HEAD
   * Added failure state to vehicles, which can be retrieved by using `Vehicle.get_failure_state()`. Only Rollover failure state is currently supported.
-=======
   * Fixed bug causing the TM to block the simulation when another client teleported a vehicle with no physics.
   * Added check to avoid adding procedural trigger boxes inside intersections.
->>>>>>> 79e6aec3
   * Python agents now accept a carla.Map and GlobalRoutePlanner instances as inputs, avoiding the need to recompute them.
   * Python agents now have a function to lane change.
   * Fix a bug at `Map.get_topology()`, causing lanes with no successors to not be part of it.
