## CARLA 0.9.5

<<<<<<< HEAD
  * Basic agent integrated with global router
  * Fixed local planner to avoid premature route pruning at path overlaps
  * Fixed global router behavior to be consistent with new Waypoint API
  * LaneInvasionSensor stabilization
    - Fix naming: Use 'LaneInvasionSensor'/'lane_invasion' instead of mixture with 'LaneDetector'/'lane_detector'
    - Create server-side LaneInvasionSensor (to be able to access it via ROS bridge)
  * Fix ActorList returned by ActorList.Filter(...)
  * Added `client_bounding_boxes.py` to show bounding boxes client-side
  * Add --rolename to manual_control.py
  * Migrate Content to AWS
  * Adding a parser to represent the map as a connected graph of waypoints.
  * Allow user to disable rendering and set the server timeout from the command line
  * Add timestamp to SensorData
  * Allow usage of hostname for carla::Client and resolve them to IP address
  * Added `map.transform_to_geolocation` to transform Location to GNSS GeoLocation
  * Added `id` property to waypoints, uniquely identifying waypoints up to half centimetre precision
  * Added OpenDrive's road offset `s` as property to waypoints
  * Fixed python client DLL error on Windows
  * Fixed wheel's tire friction from physics control parameters.
  * Fixed cleanup of local_planner when used by other modules
  * Fixed Obstacle Detector
=======
  * New Town07, rural environment with narrow roads
>>>>>>> 9c8e987a
  * Reworked OpenDRIVE parser and waypoints API
    - Fixed several situations in which the XODR was incorrectly parsed
    - Exposed more information: lane marking, lane type, lane section id, s
    - API change: waypoint's `lane_type` is now an enum, `carla.LaneType`
    - API change: `carla.LaneMarking` is not an enum anymore, extended with color, type, lane change, and width
    - API extension: `map.get_waypoint` accepts an extra optional flag argument `lane_type` for filtering lane types
    - API extension: `carla.Map` can be constructed off-line out of XODR files, `carla.Map(town_name, xodr_content)`
    - API extension: `id` property to waypoints, uniquely identifying waypoints up to half centimetre precision
  * API change: Renamed "lane_invasion" to "lane_detector", added too its server-side sensor to be visible to other clients
  * API extension: new carla.command.SpawnActor to spawn actors in batch
  * API extension: `map.transform_to_geolocation` to transform Location to GNSS GeoLocation
  * API extension: added timestamp (elapsed simulation seconds) to SensorData
  * API extension: method `client.apply_batch_sync` that sends commands in batch and waits for server response
  * API extension: optional argument "actor_ids" to world.get_actors to request only the actors with the ids provided
  * Migrated Content to AWS
  * Updated `spawn_npc.py` to spawn vehicles in batch
  * Added --rolename to "manual_control.py"
  * Added options to "no_rendering_mode.py" to draw extra road information
  * Added "scene_layout.py" to retrieve the whole information in the scene as Python dict
  * Basic agent integrated with global router
  * Allow usage of hostname for carla::Client and resolve them to IP addresses
  * Added new pack of assets
    - Windmill, different farm houses, silo
    - Plants corn, dandelion, poppy, and grass
    - Yield traffic sign
  * Added modular buildings New York style
  * Added marking lanes in Town03
  * Added command-line arguments to simulator to disable rendering and set the server timeout
  * Improved performance in Town01 and Town02
  * Changed yellow marking lane from Town01 and Town02 to dashed yellow marking lane
  * Improved lane cross detection to use the new Waypoint API
  * Enhanced stop triggers options
  * Fixed semantic segmentation tags in Town04, Town05, Town06
  * Fixed tree collision in Town01
  * Fixed VehicleSpawnPoint out of the road in Town01
  * Fixed geo-reference of Town01 and Town07
  * Fixed floating pillars in Town04
  * Fixed floating building in Town03
  * Fixed vehicles missing the route if autopilot enabled too late
  * Fixed division by zero in is_within_distance_ahead()
  * Fixed local planner to avoid premature route pruning at path overlaps
  * Fixed global router behavior to be consistent with new Waypoint API
  * Fixed clean up of local_planner when used by other modules
  * Fixed python client DLL error on Windows
  * Fixed wrong type returned by `ActorList.Filter(...)`
  * Fixed wheel's tire friction affecting all vehicles from physics control parameters
  * Fixed obstacle detector not working
  * Fixed small float bug in misc.py

## CARLA 0.9.4

  * Added recording and playback functionality
  * Added synchronous mode, simulator waits until a client sends a "tick" cue, `client.tick()`
  * Allow changing map from client-side, added `client.load_world(name)`, `client.reload_world()`, and `client.get_available_maps()`
  * Added scripts and tools to import maps directly from .fbx and .xodr files into the simulator
  * Exposed minimum physics control parameters for vehicles' engine and wheels
  * Allow controlling multiple actors in "batch mode"
  * New Town06, featuring a "Michigan left" intersection including:
    - Connection ramp between two highways
    - Incorporation to a highway requiring changing several lanes to take another exit
    - Junctions supporting different scenarios
  * New traffic signs assets: one-way, no-turn, more speed limits, do not enter, arrow floors, Michigan left, and lane end
  * New pedestrian texture to add more variations
  * New road PBR material
  * Extended the waypoint API with `lane_change`, `lane_type`, `get_right_lane()` and `get_left_lane()`
  * Added world settings for changing no-rendering mode and synchronous mode at run-time
  * Added methods to acquire a traffic light's pole index and all traffic lights in it's group
  * Added performance benchmark script to measure the simulator's rendering performance
  * Added `manual_control_steeringwheel.py` to control agents using Logitech G29 steering wheels (and maybe others)
  * Added movable props present in the map (e.g. chairs and tables) as actors so they can be controlled from Python
  * Added recording and playback bindings to `manual_control.py` script
  * Removed `world.map_name` from API, use `world.get_map().name` instead
  * Refactored `no_rendering_mode.py` to improve performance and interface
  * Several improvements to the build system for Windows
  * Expose traffic sign's trigger volumes on Python API
  * Improved export/import map tools
  * Simplify Dockerfile halving Carla Docker image size
  * Episodes have now a random unique id to avoid collisions between runs
  * Reduced overhead of many RPC calls by sending only actor IDs (instead of serializing all the actor attributes every time)
  * Added priority system for vehicle control input (internal, not exposed in API)
  * Removed "Example.CarlaSettings.ini", you can still use it, but it's no longer necessary
  * Improved time-out related error messages
  * Fixed Town01 placed 38 meters above the zero
  * Fixed parsing of OpenDrive geo-reference exported by RoadRunner
  * Fixed issue of retrieving an empty list when calling `world.get_actors()` right after creating the world
  * Fixed a few synchronization issues related to changing the world at runtime
  * Fixed traffic light when it gets illuminated by the hero vehicle in `no_rendering_mode.py`
  * Fixed `manual_control.py` and `no_rendering_mode.py` to prevent crashes when used in "no rendering mode"
  * Fixed traffic signs having the trigger box rotated
  * Fixed female walk animation
  * Fixed BP_MultipleFloor, tweaked offset in BaseFloor to adjust meshes between them
  * Fixed static objects present in the map were marked as "movable"

## CARLA 0.9.3

  * Upgraded to Unreal Engine 4.21
  * Upgraded Boost to 1.69.0
  * New Town04 (biggest so far), includes a freeway, new bridge and road barrier, a nicer landscape based on height-map, and new street props
  * New Town05, adding more variety of intersections for the scenario runner
  * Redesigned pedestrian models and animations (walk and idle) for male and female characters
  * Added sensor for detecting obstacles (ray-cast based)
  * Added sensor GNSS (GPS)
  * Basic agent integrated with global router
  * Added a few methods to manage an actor:
    - set_velocity: for setting the linear velocity
    - set_angular_velocity: for setting the angular velocity
    - get_angular_velocity: for getting the angular velocity
    - add_impulse: for applying an impulse (in world axis)
  * Renamed vehicle.get_vehicle_control() to vehicle.get_control() to be consistent with walkers
  * Added new mesh for traffic lights
  * Added new pine tree assets, with their LODs finely tuned for performance
  * Added point transformation functionality for LibCarla and PythonAPI
  * Added "sensor_tick" attribute to sensors (cameras and lidars) to specify the capture rate in seconds
  * Added Export/Import map tools
  * Added "get_forward_vector()" to rotation and transform, retrieves the unit vector on the rotation's X-axis
  * Added support for Deepin in PythonAPI's setup.py
  * Added support for spawning and controlling walkers (pedestrians)
  * Updated BasicAgent to allow setting target_speed and handle US-style traffic lights properly
  * OpenDriveActor has been rewritten using the Waypoint API, this has fixed some bugs
  * Remove crash reporter from packaged build
  * Improved simulator fatal error handling, now uses UE4 fatal error system
  * LibCarla server pipeline now compiles with exceptions disabled for better performance and compatibility with UE4
  * Fixed TCP accept error, too many open files while creating and destroying a lot of sensors
  * Fixed lost error messages in client-side, now when a request fails it reports the reason
  * Fixed global route planner to handle round about turns and made the code consistent with local planner
  * Fixed local planner to avoid premature route pruning at path overlaps
  * Fixed autopilot direction not properly initialized that interfered with the initial raycast direction
  * Fixed crash when an actor was destroyed but not de-registered, e.g. falling out of world bounds

## CARLA 0.9.2

  * Updated ROS bridge for CARLA 0.9.X (moved to its own repository)
  * Added Python API "agents" extension, includes
    - Global route planner based on the Waypoints API (compatible with OpenDrive)
    - BasicAgent: new client agent that can drive to a given coordinate of the map using the waypoint API and PID controllers, attending to other vehicles and traffic lights
    - RoamingAgent: new client agent that can drive at different speeds following waypoints based on PID controllers, attending to other vehicles and traffic lights
    - LocalPlanner functionality to navigate waypoints using PID controllers
    - LateralControl and LongitudinalControl PIDs
  * Added support for manual gear shifting
  * Added "role_name" attribute to actors to easily identify the "hero" vehicle
  * Changed traffic lights in Town03 to American style
  * Added new junction types with only stop signs
  * Updates to documentation and tutorials
  * Simulator now starts by default in windowed mode
  * CMake version required downgraded to 3.5 for better compatibility
  * Fixed waypoints height were all placed at zero height
  * Fixed actors in world.get_actors() missing parent actor
  * Fixed some vehicles losing their wheels after calling set_simulate_physics
  * Fixed bounding box of Lincoln MkZ
  * Several fixes and improvements to OpenDriveActor

## CARLA 0.9.1

  * New town: Town03
    - Created with Vector Zero's RoadRunner (including OpenDrive information of the road layout)
    - Bigger and more diverse
    - More road variety: multiple lanes and lane markings, curves at different angles, roundabout, elevation, tunnel
  * Lots of improvements to the Python API
    - Support for Python 3
    - Support for retrieving and changing lighting and weather conditions
    - Migrated Lidar sensor
    - Migrated image converter methods: Depth, LogarithmicDepth, and CityScapesPalette
    - Migrated IO methods for sensor data, "save_to_disk" available for PNG, JPEG, TIFF, and PLY
    - Added support for requesting the list of all the actors alive in the current world, `world.get_actors()`
    - `world.get_actors()` returns an `ActorList` object with `filter` functionality and lazy initialization of actors
    - Added collision event sensor, "sensor.other.collision", that triggers a callback on each collision to the actor it is attached to
    - Added lane detector sensor, "sensor.other.lane_detector", that detects lane invasion events
    - Added `carla.Map` and `carla.Waypoint` classes for querying info about the road layout
      - Added methods for converting and saving the map as OpenDrive format
      - Added `map.get_spawn_points()` to retrieve the recommended spawn points for vehicles
      - Added `map.get_waypoint(location)` to query the nearest waypoint
      - Added `map.generate_waypoints(distance)` to generate waypoints all over the map at an approximated distance
      - Added `map.get_topology()` for getting a list the tuples of waypoints that define the edges of the road graph
      - Added `waypoint.next(distance)` to retrieve the list of the waypoints at a distance that can be driven from this waypoint
    - Added `parent` attributes to actors, not None if the actor is attached to another actor
    - Added `semantic_tags` to actors containing the list of tags of all of its components
    - Added methods for retrieving velocity and acceleration of actors
    - Added function to enable/disable simulating physics on an actor, `actor.set_simulate_physics(enabled=True)`
    - Added bounding boxes to vehicles, `vehicle.bounding_box` property
    - Exposed last control applied to vehicles, `vehicle.get_vehicle_control()`
    - Added a "tick" message containing info of all the actors in the scene
      - Executed in the background and cached
      - Added `world.wait_for_tick()` for blocking the current thread until a "tick" message is received
      - Added `world.on_tick(callback)` for executing a callback asynchronously each time a "tick" message is received
      - These methods return/pass a `carla.Timestamp` object containing, frame count, delta time of last tick, global simulation time, and OS timestamp
      - Methods retrieving actor's info, e.g. `actor.get_transform()`, don't need to connect with the simulator, which makes these calls quite cheap
    - Allow drawing debug shapes from Python: points, lines, arrows, boxes, and strings (`world.debug.draw_*`)
    - Added id (id of current episode) and map name to `carla.World`
    - Exposed traffic lights and signs as actors. Traffic lights have a specialized actor class that has the traffic light state (red, green, yellow) as property
    - Added methods for accessing and modifying individual items in `carla.Image` (pixels) and `carla.LidarMeasurement` (locations)
    - Added `carla.Vector3D` for (x, y, z) objects that are not a `carla.Location`
    - Removed `client.ping()`, `client.get_server_version()` accomplishes the same
    - Renamed `contains_X()` methods to `has_X()`
    - Changed `client.set_timeout(seconds)` to use seconds (float) instead of milliseconds
    - Allow iterating attributes of an Actor's Blueprint
    - Fixed wildcard filtering issues, now "vehicle.*" or "*bmw*" patterns work too
    - Fixed `actor.set_transform()` broken for attached actors
  * More Python example scripts and improved the present ones
    - Now all the scripts use the list of recommended spawn points for each map
    - Renamed "example.py" to "tutorial.py", and updated it with latest changes in API
    - Added timeout to the examples
    - "manual_control.py" performance has been improved while having more measurements
    - "manual_control.py" now has options to change camera type and position
    - "manual_control.py" now has options to iterate weather presets
    - "manual_control.py" now has a fancier HUD with lots of info, and F1 key binding to remove it
    - Added "dynamic_weather.py" to change the weather in real-time (the one used in the video)
    - Added "spawn_npc.py" to quickly add a lot of NPC vehicles to the simulator
    - Added "spawn_npc.py --safe" to only add non-problematic vehicles
    - "vehicle_gallery.py" also got some small fixes
  * Asset and content improvements
    - New vehicle: Lincoln MKZ 2017
    - Refactored weather system, parametrized to make it easier to use
    - Improved control of bikes and motorbikes, still not perfect but causes less accidents
    - Added building block generator system
    - Misc city assets: New building, tunnel columns, rail-road bridges, new textures, new urban props
    - Adjusted vehicle physics and center of mass
    - Adjusted the maximum distance culling for foliage
    - Adjusted pedestrian animations and scale issues (not yet available with new API though)
    - Improved map building blueprints, spline based asset repeaters, and wall building tools
    - Replaced uses of Unreal's Foliage system with standard static meshes to work around a visual bug in Linux systems
    - Fixed filenames too long when packing the project on Windows
    - Fixed "SplineMeshRepeater" loses its collider mesh from time to time
    - Standardized asset nomenclature
  * New system for road information based on OpenDrive format
    - Added new map classes for querying info about the road layout and topology
    - Added methods for finding closest point on the road
    - Added methods for generating and iterating waypoints based on the road layout
    - Added OpenDrive parser to convert OpenDrive files to our map data structures
  * Other miscellaneous improvements and fixes
    - Fixed single channel Lidar crash (by @cwecht)
    - Fixed command-line argument `-carla-settings` fails to load absolute paths (by @harlowja)
    - Added an option to command-line to change quality level when launching the simulator, `-quality-level=Low`
    - Added ROS bridge odometry message (by @ShepelIlya)
    - New lens distortion shader, sadly not yet integrated with our cameras :(
    - New Docker tutorial
    - Disabled texture streaming to avoid issue of textures not loading in scene captures
    - Adjusted scene capture camera gamma to 2.4
    - Fixed leaking objects in simulation when despawning a vehicle. Now Pawn's controller is destroyed too if necessary when destroying an Actor
    - Fixed overflow on platform time-stamp, now it uses `double`
    - Upgraded @rpclib to fix crash when client exits too fast (rpclib/PR#167)
    - Moved "PythonClient" inside deprecated folder to avoid confusion
    - Refactored sensor related code
      - New plugin system for sensors that simplifies adding sensors, mini-tutorial at #830
      - Compile-time dispatcher for sensors and serializers
  * Improvements to the streaming library
    - Added multi-streams for streaming simultaneously to multiple clients (used by the "tick" message)
    - Messages re-use allocated memory when possible
    - Allows unsubscribing from a stream
    - Fixed client receives interleaved sensor messages, some messages can be discarded if connection is too slow though
    - Fixed streaming client fails to connect in Windows
    - Fixed streaming client keeps trying to reconnect after destroying a sensor
  * Refactored client C++ API
    - Python GIL is released whenever possible to avoid blocking
    - Fixed deadlock when closing the simulator while a client is connected
    - Fixed crash on simulator shutdown if a client has connected at some point
    - Set methods are now sent async which greatly improves performance in the client-side
    - Vehicle control is cached and not sent if haven't changed
    - Suppressed exceptions in destructors
  * Other development improvements
    - Improved Linux Makefile, fine-grained targets to reduce compilation times in development
    - Workaround for "setup.py" to link against "libcarla_client.a" again (Linux only)
    - Added support for ".gtest" file, each line of this file is passed to GTest executables as arguments when running `make check` targets
    - Python eggs are also archived on Jenkins to easily get them without downloading the full package
    - Added uncrustify config file for formatting UE4 C++ code

## CARLA 0.9.0

  * Upgraded to Unreal Engine 4.19
  * Redesign of the networking architecture
    - Allows any number of clients to connect simultaneously
    - Now is possible to add and remove at any time any vehicle or camera
    - Now is possible to control any vehicle or camera
    - Now is possible to place cameras anywhere
    - Reduced to two ports instead of three
    - First port uses an RPC protocol based on [rpclib](http://rpclib.net/)
    - Second port is for the streaming of the sensor data
  * Redesign of the Python API
    - Actors and sensors are now exposed in the API and can be independently controlled
    - The Python module is built in C++, with significant performance gain in some operations
    - Many functionality haven't been ported yet, so expect a lot of things missing
  * Redesign of the build system to accommodate the changes in dependencies
    - Everything can be done now with the Makefile
    - For the moment only Linux is supported, sorry
  * Massive clean up of all unused assets
  * Some aesthetic fixes to the vehicles

## CARLA 0.8.4

  * Community contribution: ROS bridge by @laurent-george
  * New vehicle: Tesla Model 3
  * Added an option to _"CarlaSettings.ini"_ to disable bikes and motorbikes
  * Fixed missing collision of vehicles introduced in 0.8.3
  * Improved stability of bikes and motorbikes
  * Improved autopilot turning behaviour at intersections, now using front wheels positions as reference
  * Temporarily removed Kawasaki Ninja motorbikes because the model was having some stability issues

## CARLA 0.8.3

  * Added two-wheeled vehicles, 3 bicycles and 4 motorbikes
  * Several art optimizations (CARLA is now about 10% faster)
    - Improved the performance of vegetation assets, adjusted LOD and culling distance, set billboards where possible
    - Drastically reduced the number of polygons of the landscape while keeping the original shape
    - Removed some high-cost unnecessary assets
    - Remodelled Mustang and NissanMicra, now with less polygons and materials, better textures and LOD
    - Remodelled building SM_TerracedHouse_01, now with more polygons but less materials and better textures
  * CARLA releases include now a Dockerfile for building docker images
  * Change in HUD: replace "FPS" by "Simulation Step"
  * The current map name is now included in the scene description message sent to the client
  * Adapted "manual_control.py" and "view_start_positions.py" to use the map name sent by the simulator
  * Improved the vehicle spawning algorithm, now it tries to spawn as much cars as possible even if there are not enough spawn points
  * "Setup.sh" is now faster and accepts an argument to run multiple jobs in parallel
  * Fixed foliage distance culling using wrong distance in "Low Mode"
  * Fixed NissanMicra slightly turning left when driving straight

## CARLA 0.8.2

  * Revamped driving benchmark
    - Changed name from benchmark to driving benchmark
    - Fully Redesigned the architecture of the module
    - Added a lot more documentation
    - Now you can stop and resume the benchmarks you run
  * Rolled back vehicle's location to the pivot of the mesh instead of the center of the bounding box
  * Added relative transform of the vehicle's bounding box to the measurements, player and non-players
  * Added "frame number" to each sensor measurement so it is possible to sync all the measurements based on the frame they are produced
  * Improved vehicle spawner to better handle spawning failures
  * Walkers use now a closer angle to detect vehicles, so they don't stop moving if a car passes nearby
  * Fixed lighting artefact causing the road to change its brightness depending on the distance to the camera
  * Fixed captured images overexposed in Low mode
  * Fixed illegal character in asset name
  * Fixed editing sun azimuth angle in CarlaWeadther.ini had no effect
  * Fixed crash when using a non-standard image size in DirectX (Windows)
  * Fixed issue with using multiple "SceneCaptureToDiskCamera"

## CARLA 0.8.1

  * New Python example for visualizing the player start positions
  * Fixed box extent of non-player agents was sent in centimeters instead of meters
  * Fixed speed limits were sent in km/h instead of m/s
  * Fixed issue in Volkswagen T2 wheels causing it to overturn

## CARLA 0.8.0

  * Upgraded to Unreal Engine 4.18
  * Created our own pedestrian 3D models free to use and distribute
  * Removed Epic's Automotive Materials dependencies
  * 360 Lidars support (similar to Velodyne HDL-32E or VLP-16) thanks to Anton Pechenko (Yandex)
    - Ray-cast based
    - Configurable settings
    - Added methods to save points to disk as PLY file
  * Added quality level settings
    - Low: low quality graphics, about 3 times faster with one camera
    - Epic: best quality (as before)
  * Measurements now use SI units
    - Locations:    m
    - Speed:        m/s
    - Acceleration: m/s^2
    - Collisions:   kg*m/s
    - Angles:       degrees
  * Added API methods to convert depth images to a point cloud
    - New method "image_converter.depth_to_local_point_cloud"
    - A supplementary image can be passed to attach colors to the points
    - New client example generates a point cloud in world coordinates
    - Added Transform class to Python API
  * Performance optimizations
    - Significant speed improvements in both Epic and Low modes
    - Fixed materials and improved shaders for roads, architecture, sidewalks, foliage, landscapes, cars, walkers, reflections, water
    - Execution of a set of Project and Engine parameters to improve performance (quality, vsync, AO, occlusion)
    - Generation of the road pieces using static meshes and actors instead of a single actor with instanced meshes
      - Improved performance since now is able to apply occlusion and draw distance
    - Images are captured asynchronously in the render thread
      - In asynchronous mode, images may arrive up to two frames later
      - In synchronous mode, game thread is blocked until images are ready
    - Blueprint code optimizations for vehicles, walkers, and splines
    - Added a way to configure different quality levels with culling distance and materials configuration
  * Refactored sensor related code to ease adding new sensors in the future
  * Added vehicle box extent to player measurements
  * Removed the player from the list of non-player agents
  * Adjusted bounding boxes to vehicles' height
  * Changed vehicles' center to match bounding box
  * Added autopilot mode to manual_control.py
  * Added quality level options to manual_control.py and client_example.py
  * Replaced background landscape and trees by a matte painting
  * Fixed road map generated some meshes twice
  * Small improvements to Windows support
    - Fixed issues with the Makefile
    - Fixed asset names too long or containing special characters

## CARLA 0.7.1

  * New Python API module: Benchmark
    - Defines a set of tasks and conditions to test a certain agent
    - Contains a starting benchmark, CoRL2017
    - Contains Agent Class: Interface for benchmarking AIs
  * New Python API module: Basic Planner (Temporary Hack)
    - Provide routes for the agent
    - Contains AStar module to find the shortest route
  * Other Python API improvements
    - Converter class to convert between Unreal world and map units
    - Metrics module to summarize benchmark results
  * Send vehicle's roll, pitch, and yaw to client (orientation is now deprecated)
  * New RoutePlanner class for assigning fixed routes to autopilot (IntersectionEntrance has been removed)
  * Create a random engine for each vehicle, which greatly improves repeatability
  * Add option to skip content download in Setup.sh
  * Few small fixes to the city assets

## CARLA 0.7.0

  * New Python client API
    - Cleaner and more robust
    - Compatible with Python 2 and 3
    - Improved exception handling
    - Improved examples
    - Included methods for parsing the images
    - Better documentation
    - Protocol: renamed "ai_control" to "autopilot_control"
    - Merged testing client
    - Added the maps for both cities, the client can now access the car position within the lane
  * Make CARLA start without client by default
  * Added wind effect to some trees and plants
  * Improvements to the existing weather presets
  * Build script: skip content download if up-to-date

## CARLA 0.6.0

  * Included Unreal project and reorganised folders
  * Enabled semantic segmentation by default
  * Added Felipe's Python client
  * New build system (Linux only)
  * Few fixes to city assets

## CARLA 0.5.4

  * Added command-line parameter -carla-no-hud
  * Remove override gamma from weather settings
  * Fixed issue road map generation hangs cooking command
  * Organise Python client and make sample script
  * Rename maps
    - CARLA_ORIGIN_0 --> Town02
    - CARLA_ORIGIN_1 --> Town01
  * Fixed Carla-Cola machine falling at begin play

## CARLA 0.5.3

  * Fixed issues with weather
  * Fixed missing building

## CARLA 0.5.2

  * Autopilot mode has been removed, now server sends AI control together with measurements every frame
  * State and position of traffic lights and signs are now included in the measurements too
  * Added a python console client
  * Fixed crash when client sends an invalid player start
  * Fixed some issues with the dynamic weather not looking as it used to do
  * Fixed some collision boxes missing

## CARLA 0.5.1

  * Fixed issue server was destroyed on every reset, closing the connection
  * Fixed issue agent servers connect too late
  * Improvements to the python client
  * Added python client test suite for testing the release
  * Added image converter
  * Fixed missing floor on CARLA_ORIGIN_0
  * Changed sidewalk texture
  * Improvements on the physics of some vehicles
  * More props and decals added to the cities

## CARLA 0.5.0

  * Upgraded to Unreal Engine 4.17
    - Fixes memory leaks
    - Fixes crashes with C++ std classes
  * Redesigned CarlaServer
    - Faster, avoids unnecessary copies
    - Sends images as raw data (no compression)
    - Supports synchronous and asynchronous mode
    - Networking operation have a time-out
    - Synchronous methods have a time-out
    - Pure C interface for better compatibility
    - Unit tests with GoogleTest
  * New server-client protocol
    - Upgraded to proto3
    - Supports repeated fields
    - Optionally send information about all dynamic agents in the scene
    - Now sends transforms instead of locations only
    - Autopilot mode added to control
  * New build system to avoid linkage issues
  * Added autopilot mode
  * Added an on-board camera to the car
  * Added traffic lights and speed limit to player state
  * Added player pawn selection to config file
  * Improved blueprint interface of the C++ classes
  * Some performance improvements to vehicle controllers
  * Fix issues with depth material in Windows
  * Fix issues with random engine not being available for vehicles
  * Fixed issue that compiling a release hang when saving the road map
  * Added more content; 7 vehicles, 30 pedestrians, many decals and props
  * Randomized pedestrian clothing
  * Many improvements and fixes to the city levels and assets
  * Added sub-surface scattering to vegetation
  * Added key binding to change weather during play
  * Added key binding to toggle autopilot mode
  * Added a second camera to the player

## CARLA 0.4.6

  * Add weather presets specific for each level
  * Some map fixes, adjust weather presets specific for each level
  * Fixed regression that some walkers may go at extremely slow and fast speeds

## CARLA 0.4.5

  * Add random seeds to config file
  * Improve logging
  * Removed rotation of map CARLA_ORIGIN_1

## CARLA 0.4.4

  * Fixed regression walkers despawning when stopping after seeing a car
  * Changed, collision is only registered if player moves faster than 1 km/h
  * Fixed issue walkers resume movement after sensing nothing, but the car is still there sometimes
  * Few improvements to the city assets

## CARLA 0.4.3

  * Fixed issue with reward, intersect other lane wasn't sent to the client
  * Improvements to the AI of other vehicles, and how they detect pedestrians
  * Improvements to the AI of the pedestrians, trying to avoid slightly better the cars
  * Made roads collision channel WorldStatic
  * Tune several vehicles' physics and engine
  * Fixed issue with vehicles bouncing back after hitting a pedestrian
  * Add bigger box to pedestrians to avoid accidents
  * Make vehicles spawn in order instead of randomly

## CARLA 0.4.2

  * Fixed issues with the server-client protocol
  * More improvements to the AI of other vehicles, now they barely crash
  * Improved the physics of some vehicles
  * Tweak the city for better AI of other vehicles

## CARLA 0.4.1

  * Improved AI of other vehicles, still needs some adjustment, but now they crash much less
  * Fixed wrong semantic segmentation label of the poles of traffic lights and signs
  * Added randomized vehicle license plates
  * Few improvements to the city assets

## CARLA 0.4.0

  * Made vehicle input more realistic, now reverse and brake use different input
  * Changed server-client protocol
    - CarlaSettings.ini is sent for every new episode
    - Control is extended with brake, reverse and handbrake
  * Set a clearer hierarchy for loading settings files
  * Made camera post-process settings able to change depending on the weather
  * Added basic functionality for NPC vehicles
  * Some improvements to the walker spawner
  * Generate road map metadata on save
  * Added command-line switch -carla-no-networking
  * Improved verbosity control of CarlaServer
  * Fixed issue with server that two threads used 100% CPU
  * Fixed issue with the attachment of the main camera to the player
  * Fixed issues with CarlaServer interface with Unreal, does not use STL containers anymore
  * Fixed issue with server not running below 30 fps at fixed frame rate, added physics sub-stepping
  * Fixed issues with some weather settings
  * Added randomized pedestrians with their AI and animations
  * Added other vehicles with their AI and physics
  * Added traffic lights and signs
  * Tweaked capture image to look similar to main camera
  * Changed car input to match settings in plugin
  * General improvements to levels and assets

## CARLA 0.3.0

  * Added basic dynamic weather functionality
    - Weather and sun light can be changed during game
    - Presets stored in config file CarlaWeather.ini
    - Added some presets for dynamic weather
  * Add basic functionality to spawn pedestrians
  * Split road meshes for intersections and turns for better precission of the road map
  * Better debug for road map
  * Implemented collision count for other cars and pedestrians
  * Command line argument -carla-settings now accepts relative paths
  * Improved performance when semantic segmentation is disabled
  * Improved tagger system
  * Implemented nav-mesh and spawn points for pedestrians
  * Added new cars
  * Added dynamic street lights
  * General improvements to levels and assets
  * Make the car jump

## CARLA 0.2.4

  * Fixed serialization of road map resulting in a huge map size
  * Some optimizations in the vegetation
  * Implemented more LODS

## CARLA 0.2.3

  * Fixed rounding errors in HUD (100% was shown as 99%, 30 FPS as 29 FPS)
  * Fixed crash when player goes out of road map
  * Fixed several issues related to the transform of the road map (wasn't working in CARLA_ORIGIN_1)
  * Make custom depth pass disable by default (semantic segmentation won't work by default)
  * Fixed road width in T-intersections
  * Implement road LOD
  * Fixed missing assets

## CARLA 0.2.2

  * Implemented signals for off-road and opposite lane invasion
  * Fixed linking issues (use Unreal's libpng)
  * Fixed memory leak in PNG compression
  * Added boundaries to the map
  * Several fixes in the map content

## CARLA 0.2.1

  * Fixed the memory leak related to protobuf issues
  * Fixed color shift in semantic segmentation and depth
  * Added in-game timestamp (now sending both OS and in-game)

## CARLA 0.2.0

  * Fixed Depth issues
  * Fixed random crash due to an invalid player start position
  * Added semantic segmentation
  * Changed codification to PNG
  * Camera configuration through config INI file

## CARLA 0.1.1

  * Added build system for Windows and Linux
  * Added more content

## CARLA 0.1.0

  * Added basic functionality<|MERGE_RESOLUTION|>--- conflicted
+++ resolved
@@ -1,30 +1,7 @@
 ## CARLA 0.9.5
 
-<<<<<<< HEAD
-  * Basic agent integrated with global router
-  * Fixed local planner to avoid premature route pruning at path overlaps
-  * Fixed global router behavior to be consistent with new Waypoint API
-  * LaneInvasionSensor stabilization
-    - Fix naming: Use 'LaneInvasionSensor'/'lane_invasion' instead of mixture with 'LaneDetector'/'lane_detector'
-    - Create server-side LaneInvasionSensor (to be able to access it via ROS bridge)
-  * Fix ActorList returned by ActorList.Filter(...)
   * Added `client_bounding_boxes.py` to show bounding boxes client-side
-  * Add --rolename to manual_control.py
-  * Migrate Content to AWS
-  * Adding a parser to represent the map as a connected graph of waypoints.
-  * Allow user to disable rendering and set the server timeout from the command line
-  * Add timestamp to SensorData
-  * Allow usage of hostname for carla::Client and resolve them to IP address
-  * Added `map.transform_to_geolocation` to transform Location to GNSS GeoLocation
-  * Added `id` property to waypoints, uniquely identifying waypoints up to half centimetre precision
-  * Added OpenDrive's road offset `s` as property to waypoints
-  * Fixed python client DLL error on Windows
-  * Fixed wheel's tire friction from physics control parameters.
-  * Fixed cleanup of local_planner when used by other modules
-  * Fixed Obstacle Detector
-=======
   * New Town07, rural environment with narrow roads
->>>>>>> 9c8e987a
   * Reworked OpenDRIVE parser and waypoints API
     - Fixed several situations in which the XODR was incorrectly parsed
     - Exposed more information: lane marking, lane type, lane section id, s
