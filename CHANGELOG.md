--- conflicted
+++ resolved
@@ -1,5 +1,5 @@
 ## Latest
-	
+
   * Fixed bug causing the RoadOptions at the BehaviorAgent to not work as intended
   * Upgrading to Unreal Engine 4.26
   * Added Lincoln 2020 vehicle dimensions for CarSim integration
@@ -15,12 +15,9 @@
   * Added performance benchmarking section to documentation
   * CARLA is compatible with the last RoadRunner nomenclature for road assets
   * Fixed a bug when importing a FBX map with some **_** in the FBX name
-<<<<<<< HEAD
-=======
   * Fix bug in carla.Transform.get_up_vector()
   * Fix bug in lidar channel point count
   * Fix imu: some weird cases were given nan values
->>>>>>> 144b7417
   * When setting a global plan at the LocalPlanner, it is now optional to stop the automatic fill of the waypoint buffer
   * Improved agent's vehicle detection to also take into account the actor bounding boxes
   * Fix bug in carla.Transform.get_up_vector()
