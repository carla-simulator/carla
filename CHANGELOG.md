--- conflicted
+++ resolved
@@ -1,12 +1,8 @@
 ## Latest Changes
  * Prevent from segfault on failing SignalReference identification when loading OpenDrive files
-<<<<<<< HEAD
-  * Added vehicle doors to the recorder
-  * Adjusted vehicle BoundingBox when the vehicle opens the doors.
-=======
-   * Added vehicle doors to the recorder
+ * Added vehicle doors to the recorder
+ * Adjusted vehicle BoundingBox when the vehicle opens the doors.
  * Added functions to get actor' components transform
->>>>>>> d6049290
 
 ## CARLA 0.9.15
 
