## Latest

  * Fixed bug causing the TM's unstuck logic to incorrectly remove the vehicles in some situations.
  * Fixed the extra data in Directx textures, so we need to copy row by row on Windows to remove extra bytes on images
  * Fixed sensors to check for the stream to be ready (race condition)
  * Added empty actor
  * The spectator will be used to load tiles and actor in Large Maps when no other actors with the rolename 'ego_vehicle' or 'hero' are present. Added the `spectator_as_ego` to the `carla.WorldSettings()` to allow users to disable this behavior.
  * Fixed the import script, where could use any other TilesInfo.txt if the destination folder has many
  * Restored gamma value to 2.2 instead of 2.4
  * Pedestrians with AI or in replayer are now faster around 10x. They have collisions disabled until they hit a vehicle.
  * Added API function to avoid replaying the spectator
    * `Client.set_replayer_ignore_spectator(bool)`
    * `start_replaying.py` using flag `--move-spectator`
  * Surface non-unity build mode by passing ARGS=--no-unity to make; allows IWYU-type errors to be unmasked and fixed.
  * Added maps, vehicles, pedestrians and props catalogues to the documentation
  * Add keyword arguments for `carla.TrafficManager` Python API functions
  * Fixed bug causing the `FPixelReader::SavePixelsToDisk(PixelData, FilePath)` function to crash due to pixel array not set correctly.
  * Collisions detected by the CollisionSensor no longer generate more than one event per frame.
<<<<<<< HEAD
  * Fixed crash in GetAvailableMaps (Python API) with Python 3.10.
=======
  * Added API function to load a map only if it is different from the current one.
>>>>>>> 14447def

## CARLA 0.9.14

  * Fixed tutorial for adding a sensor to CARLA.
  * Fixed bug in FrictionTrigger causing sometimes server segfault
  * Added attachment type "SpringArmGhost" for cinematic cameras but without doing the collision test.
  * Improved algorithm to move signals out of the road by computing the desired displacement direction.
  * Added `TrafficManager.vehicle_lane_offset(actor, offset)` and `TrafficManager.global_lane_offset(offset)` methods.
  * Some of the warnings shown when building a map will now only be showing when debugging.
  * The ids for semantic segmentation has been modified to be the same as cityscapes (labels, ids and colors)
  * Fixed bug causing traffic signals at the end points of a road to sometimes create malformed waypoints.
  * Fixed pedestrian skeleton frame, where sometimes it was draw displaced from the body
  * Fixed decals when importing maps. It was using other .json files found in other packages.
  * In multi-GPU mode some sensors now are forced to be created on the primary server always (ex. collision sensor)
  * Added the speed limits for 100, 110 and 120 Km/h.
  * Fixing sensor destruction, now the stream and socket is succesfully destroyed.
  * Fixed bug at `Vehicle.get_traffic_light_state()` and `Vehicle.is_at_traffic_light()` causing vehicles to temporarily not lose the information of a traffic light if they moved away from it before it turned green.
  * Changed the height of the automatic spawn points, from 3m to only 0.5m
  * Added pedestrian skeleton to the recorder, as additional data. They will replay with the exact pose.
  * Added multi-GPU feature. Now several servers (with dedicated GPU) can render sensors for the same simulation.
  * Fixed bug causing the `Vehicle.get_traffic_light_state()` function not notify about the green to yellow and yellow to red light state changes.
  * Fixed bug causing the `Vehicle.is_at_traffic_light()` function to return *false* if the traffic light was green.
  * Fixed bug causing the scene lights to return an incorrect location at large maps.
  * Fixed bug causing the `world.ground_projection()` function to return an incorrect location at large maps.
  * Added failure state to vehicles, which can be retrieved by using `Vehicle.get_failure_state()`. Only Rollover failure state is currently supported.
  * Fixed bug causing the TM to block the simulation when a vehicle with no physics was teleported.
  * Fixed bug causing the TM to block the simulation when travelling through a short roads that looped on themselves.
  * Improved the TM's handling of non signalized junctions, resulting in a more fluid overall behavior.
  * Added check to avoid adding procedural trigger boxes inside intersections.
  * Python agents now accept a carla.Map and GlobalRoutePlanner instances as inputs, avoiding the need to recompute them.
  * Python agents now have a function to lane change.
  * Python agents now detect vehicle in adjacent lanes if invaded due to the offset.
  * Python agents now have the offset exposed.
  * Fixed bug causing the python agents to sometimes not detect a blocking actor if there were severral actors around it.
  * Improved Python agents performance for large maps.
  * Fix a bug at `Map.get_topology()`, causing lanes with no successors to not be part of it.
  * Added new ConstantVelocityAgent
  * Added new parameter to the TrafficManager, `set_desired_speed`, to set a vehicle's speed.
  * Added 4 new attributes to all vehicles:
    - `base_type` can be use as a vehicle classification. The possible values are  *car*, *truck*, *van*, *motorcycle* and *bycicle*.
    - `special_type` provides more information about the vehicle. It is currently restricted to *electric*, *emergency* and *taxi*, and not all vehicles have this attribute filled.
    - `has_dynamics_doors` can either be *true* or *false* depending on whether or not the vehicle has doors that can be opened using the API.
    - `has_lights` works in the same way as *has_dynamic_doors*, but differentiates between vehicles with lights, and those that don't.
  * Added native ackermann controller:
    - `apply_ackermann_control`:  to apply an ackermann control command to a vehicle
    - `get_ackermann_controller_settings`: to get the last ackermann controller settings applied
    - `apply_ackermann_controller_settings`: to apply new ackermann controller settings
  * Fixed bug causing the Traffic Manager to not be deterministic when using hybrid mode
  * Added `NormalsSensor`, a new sensor with normals information
  * Added support for N wheeled vehicles
  * Added support for new batch commands ConsoleCommand, ApplyLocation (to actor), SetTrafficLightState
  * Added new API function: `set_day_night_cycle` at the LightManager, to (de)activate the automatic switch of the lights when the simulation changes from day to night mode, and viceversa.
  * Switch to boost::variant2 for rpc::Command as that allows more than 20 RPC commands
  * Added post process effects for rainy and dusty weathers.
  * Switched data type of the dust storm weather parameter from bool to float.
  * Check for the version of the installed Clang compiler during build.
  * Added API function to get direct access to the GBuffer textures of a sensor:
    - `listen_to_gbuffer`: to set a callback for a specific GBuffer texture

## CARLA 0.9.13

  * Added new **instance aware semantic segmentation** sensor `sensor.camera.instance_segmentation`
  * Added new API classes: `MaterialParameter`, `TextureColor` and  `TextureFloatColor` to encode texture data and field (normal map, diffuse, etc)
  * Added new API functions: `apply_color_texture_to_object`, `apply_float_color_texture_to_object` and `apply_textures_to_object` to paint objects in **runtime**
  * Added the option for users to set a **route** using RoadOption elements to a vehicle controlled by the Traffic Manager.
  * **Cache** now has an extra folder with current version of CARLA (so different cache per version)
  * Added **set_percentage_random_left_lanechange** and **set_percentage_random_right_lanechange**.
  * Improved handling of **collisions** in Traffic Manager when driving at **very high speeds**.
  * Added physical simulation to **vehicle doors**, capable of opening and closing
  * Added **open/close doors** feature for vehicles.
  * Added API functions to **3D vectors**: `squared_length`, `length`, `make_unit_vector`, `dot`, `dot_2d`, `distance`, `distance_2d`, `distance_squared`, `distance_squared_2d`, `get_vector_angle`
  * Added API functions to **2D vectors**: `squared_length`, `length`, `make_unit_vector`
  * Added a **seed** for better reproducibility of pedestrians
    - New API function `set_pedestrians_seed`
    - New parameter **--seedw** in generate_traffic.py script
  * Added missing dependency `libomp5` to **Release.Dockerfile**
  * Added API functions to interact with **pedestrian bones**:
    - `get_bones / set_bones`:  to get/set the bones of a pedestrian
    - `blend_pose`:  to blend a custom pose with current animation
    - `show_pose / hide_pose`:  to show or hide the custom pose
    - `get_pose_from_animation`:  to set the custom pose with the animation current frame
  * Added a new script in **PythonAPI/examples/draw_skeleton.py** to draw the bones of a pedestrian from client side
  * Improved **collision** detection of the Python agents
  * Added the new **VehicleLightStage** to the Traffic Manager to dynamically update the vehicle lights.
  * Added two new examples to **PythonAPI/util**: Conversion of OpenStreetMaps to OpenDRIVE maps `osm_to_xodr.py` and Extraction of map spawn points `extract_spawn_points.py`
  * Fixed the **import of props** without any map
  * Fixed **global route planner** crash when being used at maps without lane markings
  * Fixed bug causing the server to **sigsegv** when a vehicle collides an environment object in recording mode.
  * Fixed **RSSSensor**: made client side calculations threaded
  * Fixed **keep_right_rule** parameter.

## CARLA 0.9.12

  * Changed the resolution of the cached map in Traffic Manager from 0.1 to 5 meters
  * Fixed import sumo_integration module from other scripts
  * CARLA now is built with Visual Studio 2019 in Windows
  * Fixed bug causing the RoadOptions at the BehaviorAgent to not work as intended
  * Upgrading to Unreal Engine 4.26
  * Added generation attribute to vehicles and pedestrians
  * Added Lincoln 2020 vehicle dimensions for CarSim integration
  * Enabling the **no_delay** option to RPC and stream sockets
  * The special nomenclature to define roads (ROAD_ROAD), sidewalks (ROAD_SIDEWALK)... can be at any position of the asset name
  * Improved performance bencharmark script: sync, map and sensor selection, ...
  * Improved performance, destroyed PhysX state for vehicles when physics are disable
  * Improved parallelism of raycast sensors in system with large number of cores
  * Added 'visualize_multiple_sensors' example
  * Added 'check_lidar_bb' util script
  * Added optional flag to `client.replay_file()` `replay_sensors` to enable or disable the replaying the sensors
  * Improved manual_control: now cameras are set in relation with car size
  * Client required files are sent from the server to a local cache (OpenDRIVE, Traffic Manager...)
  * Added CHRONO library for vehicle dynamics simulation (https://projectchrono.org/)
    - Supported JSON vehicle definition
    - Unsupported collision dynamics
  * Added performance benchmarking section to documentation
  * Added API functions to traffic light actor `get_effect_waypoints()`, `get_light_boxes()` and `get_opendrive_id()`
  * Added API functions to world `get_traffic_lights_from_waypoint()`, `get_traffic_lights_in_junction` and `get_traffic_light_from_opendrive_id`
  * Added API parameters to `WorldSettings`: `tile_stream_distance` and `actor_active_distance`
  * Added API parameters and functions to `Osm2OdrSettings`: `proj_string`, `center_map`, `generate_traffic_lights`, `all_junctions_with_traffic_lights`, `set_osm_way_types`, and `set_traffic_light_excluded_way_types`
  * Added API function to enable car telemetry
  * CARLA is compatible with the last RoadRunner nomenclature for road assets
  * Fixed a bug when importing a FBX map with some **_** in the FBX name
  * Extended make import process for applying road painter materials (carla art tool)
  * Added Large Map feature to CARLA, alowing to import large maps divided in square tiles (at most 2kmx2km per tile). Only section of a Large Map can be loaded at a time which introduces a sleep state for actors that are far away from the hero vehicle
  * Added creation of custom JSON file for applying decals to imported roads
  * Added ApplyVehiclePhysicsControl to commands
  * Added flush in the sublevel loading to increase carla's determinism in Opt maps
  * Fix bug in carla.Transform.get_up_vector()
  * Fix bug in lidar channel point count
  * Fix imu: some weird cases were given nan values
  * Fix bugs in apply_physics_control and friction trigger
  * Exposed tire parameters for longitudinal and lateral stiffness in the PhysicsControl.
  * When setting a global plan at the LocalPlanner, it is now optional to stop the automatic fill of the waypoint buffer
  * Improved agent's vehicle detection to also take into account the actor bounding boxes
  * Added Optical Flow camera
  * API extensions:
  - Added `set_wheel_steer_direction()` function to change the bone angle of each wheel of a vehicle
  - Added `get_wheel_steer_angle()` function to get the steer angle of a vehicle wheel
  - Added `scattering_intensity` , `mie_scattering_scale` , `rayleigh_scattering_scale` to PythonAPI for changing weather attributes
  - Improved the python agents API. Old behaviors have been improved and new ones have also been added, improving the functionalities of the agents. Several bugs have also been fixed

## CARLA 0.9.11

  * Improved the documentation for use with pandoc tool by converting html tags to their markdown equivalent
  * Refactored FAQ section of docs to use minimal html and fix broken layout
  * Extended the local planner with a lateral `offset`
  * Upgraded to DirectX 12 on Windows
  * Added the new core pipeline for the simulator
  * Added parameter to carla settings to control culling
  * Added fully deterministic option for Traffic Manager, sorting vehicles by ID and avoiding race conditions
  * Added the option to sweep the wheel shape for collision. This requires to patch the engine
  * Added the possibility of changing physics substepping options from client
  * Added 'noise_seed' to sensors to initialize the random generators
  * API extensions:
    - Added `actor.set_enable_gravity()` function to enable/disable the gravity affecting the actor
    - Added `load_map_layer` and `unload_map_layer` to control map layers on new maps that support subleveling
    - Added `get_environment_objects`call to get all the placed objects in the level
    - Added `enable_environment_objects`call to enable/disable objects of the level
    - Added `horizontal_fov` parameter to lidar sensor to allow for restriction of its field of view
    - Added `WorldSettings.deterministic_ragdolls` to enable deterministic or physically based ragdolls
  * Fixed RSSSensor python3 build and import of open drive maps by updating to ad-rss v4.2.0 and ad-map-access v2.3.0. Python import of dependent 'ad' python modules reflects now the namespaces of the C++ interface and follow doxygen documentation
  * Fixed sensor transformations and sensor data transformations mismatch in IMU and camera-based sensors
  * Fixed random dead-lock on synchronous mode at high frame rate
  * Fixed bug on Windows causing sun reflection artifacts
  * Fixed bug in `waypoint.get_landmarks()` causing some landmarks to be missed when s = 0
  * Fixed the `actor.set_simulate_physics()` for pedestrians and vehicles
  * Fixed bug causing camera-based sensors to stop sending data
  * Fixed the lack of determinism on the output of raycast sensors
  * Fixed missing `laneChange` record in converted OSM maps
  * Fixed bug in the actor's id returned by the semantic lidar
  * Fixed error when using `--config` parameter in `make package`
  * Fixed dependency of library **Xerces-c** on package
  * Fixed minor typo in the simulation data section of the documentation
  * Fixed the `config.py` to read the `.osm ` files in proper `utf-8` encoding

## CARLA 0.9.10

  * Added retrieval of bounding boxes for all the elements of the level
  * Added deterministic mode for Traffic Manager
  * Added support in Traffic Manager for dead-end roads
  * Upgraded CARLA Docker image to Ubuntu 18.04
  * Upgraded to AD RSS v4.1.0 supporting unstructured scenes and pedestrians, and fixed spdlog to v1.7.0
  * Changed frozen behavior for traffic lights. It now affects to all traffic lights at the same time
  * Added new pedestrian models
  * API changes:
    - Renamed `actor.set_velocity()` to `actor.set_target_velocity()`
    - Renamed `actor.set_angular_velocity()` to `actor.set_target_velocity()`
    - RGB cameras `exposure_mode` is now set to `histogram` by default
  * API extensions:
    - Added `carla.Osm2Odr.convert()` function and `carla.Osm2OdrSettings` class to support Open Street Maps to OpenDRIVE conversion
    - Added `world.freeze_all_traffic_lights()` and `traffic_light.reset_group()`
    - Added `client.stop_replayer()` to stop the replayer
    - Added `world.get_vehicles_light_states()` to get all the car light states at once
    - Added constant velocity mode (`actor.enable_constant_velocity()` / `actor.disable_constant_velocity()`)
    - Added function `actor.add_angular_impulse()` to add angular impulse to any actor
    - Added `actor.add_force()` and `actor.add_torque()`
    - Added functions `transform.get_right_vector()` and `transform.get_up_vector()`
    - Added command to set multiple car light states at once
    - Added 4-matrix form of transformations
  * Added new semantic segmentation tags: `RailTrack`, `GuardRail`, `TrafficLight`, `Static`, `Dynamic`, `Water` and `Terrain`
  * Added fixed ids for street and building lights
  * Added vehicle light and street light data to the recorder
  * Improved the colliders and physics for all vehicles
  * All sensors are now multi-stream, the same sensor can be listened from different clients
  * New semantic LiDAR sensor (`lidar.ray_cast_semantic`)
  * Added `open3D_lidar.py`, a more friendly LiDAR visualizer
  * Added make command to download contributions as plugins (`make plugins`)
  * Added a warning when using SpringArm exactly in the 'z' axis of the attached actor
  * Improved performance of raycast-based sensors through parallelization
  * Added an approximation of the intensity of each point of the cloud in the LiDAR sensor
  * Added Dynamic Vision Sensor (DVS) camera based on ESIM simulation http://rpg.ifi.uzh.ch/esim.html
  * Improved LiDAR and radar to better match the shape of the vehicles
  * Added support for additional TraCI clients in Sumo co-simulation
  * Added script example to synchronize the gathering of sensor data in client
  * Added default values and a warning message for lanes missing the width parameter in OpenDRIVE
  * Added parameter to enable/disable pedestrian navigation in standalone mode
  * Improved mesh partition in standalone mode
  * Added Renderdoc plugin to the Unreal project
  * Added configurable noise to LiDAR sensor
  * Replace deprecated `platform.dist()` with recommended `distro.linux_distribution()`
  * Improved the performance of capture sensors
  * Fixed the center of mass for vehicles
  * Fixed a number of OpenDRIVE parsing bugs
  * Fixed vehicles' bounding boxes, now they are automatic
  * Fixed a map change error when Traffic Manager is in synchronous mode
  * Fixes add entry issue for applying parameters more than once in Traffic Manager
  * Fixes std::numeric_limits<float>::epsilon error in Traffic Manager
  * Fixed memory leak on `manual_control.py` scripts (sensor listening was not stopped before destroying)
  * Fixed a bug in `spawn_npc_sumo.py` script computing not allowed routes for a given vehicle class
  * Fixed a bug where `get_traffic_light()` would always return `None`
  * Fixed recorder determinism problems
  * Fixed several untagged and mistagged objects
  * Fixed rain drop spawn issues when spawning camera sensors
  * Fixed semantic tags in the asset import pipeline
  * Fixed `Update.sh` from failing when the root folder contains a space on it
  * Fixed dynamic meshes not moving to the initial position when replaying
  * Fixed colors of lane markings when importing a map, they were reversed (white and yellow)
  * Fixed missing include directive in file `WheelPhysicsControl.h`
  * Fixed gravity measurement bug from IMU sensor
  * Fixed LiDAR’s point cloud reference frame
  * Fixed light intensity and camera parameters to match
  * Fixed and improved auto-exposure camera (`histogram` exposure mode)
  * Fixed delay in the TCP communication from server to the client in synchronous mode for Linux
  * Fixed large RAM usage when loading polynomial geometry from OpenDRIVE
  * Fixed collision issues when `debug.draw_line()` is called
  * Fixed gyroscope sensor to properly give angular velocity readings in the local frame
  * Fixed minor typo in the introduction section of the documentation
  * Fixed a bug at the local planner when changing the route, causing it to maintain the first part of the previous one. This was only relevant when using very large buffer sizes

## CARLA 0.9.9

  * Introduced hybrid mode for Traffic Manager
  * Upgraded to Unreal Engine 4.24
  * Fixed autonomous agents' incorrect detection of red traffic lights affecting them
  * Improved manual_control by adding realistic throttle and brake
  * Added walkable pedestrian crosswalks in OpenDRIVE standalone mode
  * Improved mesh generation with a chunk system for better performance and bigger maps in the future
  * Added security features to the standalone OpenDRIVE mode aiming to prevent cars from falling down from the road
  * Added junction smoothing algorithm to prevent roads from blocking other roads with level differences
  * Added new Behavior agent
  * Added automatic generation of traffic lights, stop signal and yield signal from OpenDRIVE file
  * Upgraded to AD RSS v3.0.0 supporting complex road layouts and i.e. intersections
  * Added examples of sumo co-simulation for Town01, Town04 and Town05
  * Added ptv vissim and carla co-simulation
  * Fixed `GetLeftLaneMarking()` from a possible runtime error
  * API extensions:
    - Added new methods to `Map`: `get_all_landmarks`, `get_all_landmarks_from_id` and `get_all_landmarks_of_type`
  * Added synchronization of traffic lights in sumo co-simulation
  * Added light manager to control the lights of the map

## CARLA 0.9.8

  * Added beta version sumo-carla co-simulation
  * Traffic Manager:
    - Added benchmark
    - Added synchronous mode
    - Fixed change map error
    - Added multiclient architecture
    - Added multi Traffic Manager architecture
    - Fixed linkage between waypoints
    - Implemented intersection anticipation
    - Implemented vehicle destruction when stuck
    - Implemented tunable parameters
    - Revamped lane changes
  * Added landmark class for signal-related queries
  * Added support to parse OpenDRIVE signals
  * Added junction class as queryable object from waypoint
  * Added timeout to World Tick
  * Added simple physical map generation from standalone OpenDRIVE data
  * Added support for generating walker navigation on server-side
  * Added support for new geometry: `spiral`, `poly3`, and `paramPoly3`
  * Improved `get_waypoint(location)` performance
  * New weather system: night time, fog, rain ripples, and now wind affects vegetation and rain (not car physics)
  * Fixed Low/Epic quality settings transition
  * Enabled Mesh distance fields
  * API extensions:
    - Added new methods to `BoundingBox`: `contains()`, `get_local_vertices()` and `get_world_vertices(transform)`
    - Added new function to get a waypoint specifying parameters from the OpenDRIVE: `map.get_waypoint_xodr(road_id, lane_id, s)`
    - Added 3 new parameters for the `carla.Weather`: `fog_density`, `fog_distance`, and (ground) `wetness`
    - Added `carla.client.generate_opendrive_world(opendrive)` that loads a map with custom OpenDRIVE basic physical topology
  * New python clients:
    - `weather.py`: allows weather changes using the new weather parameters
  * Fixed docker build of `.BIN` for pedestrian navigation
  * Fixed `local_planner.py`: agent will now stop when it reaches the desired destination
  * Fixed crash when missing elevation profile and lane offset in OpenDRIVE
  * Fixed typos
  * Fixed agent failures due to API changes in `is_within_distance_ahead()`
  * Fixed assertion bug when using LibCarla
  * Fixed incorrect doppler velocity for RADAR sensor
  * Fixed documentation links
  * Upgraded Boost to 1.72.0
  * Recorder feature:
    - Added an option `-i` to `start_replaying.py` to replay a session ignoreing the hero vehicles
  * Fixed import pipeline bugs:
    - Crash when no pedestrian navmesh is present
    - Automatically imported static meshes not properly tagged
  * Fixed PID controller's sensitivity to time discretization

## CARLA 0.9.7

  * Upgraded parameters of Unreal/CarlaUE4/Config/DefaultInput.ini to prevent mouse freeze
  * Add build variant with AD RSS library integration with RSS sensor and result visualisation
  * Support for OpenGL and Vulkan in docker + headless mode
  * Added new sensor: Inertial measurement unit (IMU)
  * Added new sensor: Radar
  * Exposed rgb camera attributes: exposure, depth of field, tonemapper, color correction, and chromatic aberration
  * Now all the camera-based sensors are provided with an additional parametrized lens distortion shader
  * Added Traffic Manager to replace autopilot in managing the NPC vehicles
  * Improved pedestrians navigation
  * API changes:
    - Lidar: `range` is now set in meters, not in centimeters
    - Lidar: `horizontal_angle` is now received in radians, not in degrees
    - GNSS: `carla.GnssEvent` renamed to `carla.GnssMeasurement`
  * API extensions:
    - Added `carla.IMUMeasurement`
    - Added `carla.RadarMeasurement` and `carla.RadarDetection`
    - GNSS data can now be obtained with noise
    - IMU data can now be obtained with noise
  * Moved GNSS sensor from client to server side
  * Added exporter plugin for UE4 to allow export meshes ready for Recast calculation
  * The 'make import' process now rename the assets accordingly and set complex collision as simple
  * New Python API function added (map.get_crosswalks()) that returns a list with all points that define the crosswalk zones from OpenDRIVE file
  * Updated `manual_control.py` with a lens disortion effect example
  * Updated `manual_control.py` with IMU and Radar realtime visualization
  * Fixed pylint for python3 in travis
  * Fixed PointCloudIO `cout` that interfiered with other python modules
  * Better steering in manual control
  * Added Doxygen documentation online with automatic updates through Jenkins pipeline
  * Fixed an error in `automatic_control.py` failing because the `Num Lock` key
  * Fixed client_bounding_boxes.py example script
  * Fixed materials and semantic segmentation issues regarding importing assets
  * Fixed ObstacleSensor to return HitDistance instead of HitRadius

## CARLA 0.9.6

  * Upgraded to Unreal Engine 4.22
  * Added Vulkan support, if installed, CARLA will use Vulkan, use `-opengl` flag to launch with OpenGL
  * The simulator is now compiled in "Shipping" mode, faster but it accepts less command-line arguments
  * Pedestrians are back:
    - Spawn pedestrians that will roam randomly on sidewalks
    - The script 'spawn_npc.py' spawns now pedestrians, adjust the number with the flag `-w`
    - Added navigation meshes for each maps for pedestrian navigation
  * Allow adding custom props (FBX) to CARLA Blueprint library so they are spawnable
  * Simplified pipeline for importing and packaging maps and custom props
  * Vehicle physics:
    - Added access to vehicle transmission details
    - Added access to vehicle physics brake values
    - Added tire friction trigger boxes for simulating slippery surfaces
  * Added camera gamma correction as command-line argument to manual_control.py
  * Added ability to set motion blur settings for RGB camera in sensor python blueprint
  * Added C++ client example using LibCarla
  * Added PythonAPI documentation generator, we documented in detail all the Python reference
  * Added a new Python script config.py that allows the user to configure the simulator from the command-line
  * New recorder features:
    - Documented recorded system and binary file
    - Added optional parameter to show more details about a recorder file (related to `show_recorder_file_info.py`)
    - Added playback speed (slow/fast motion) to the replayer
    - Allow custom paths for saving the recorded files
    - More data is now recorded to replay animations:
      + Wheels of vehicles are animated (steering, throttle, handbrake), also bikes and motorbikes
      + Walker animations are simulated (through speed of walker)
  * New high quality pedestrians: female, girl and boy; improved meshes and textures
  * More color and texture variations for each pedestrian
  * New vehicle Audi Etron: 25.000 tris and LODs
  * New material for Mustang, new system that will allow us to improve all the vehicle materials
  * Improved vehicle Tesla
  * New high-quality "Default" weather tailor-made for each map
  * Improved the rest of weather profiles too
  * RGB camera improvements:
    - Enabled temporal antialiasing and motion blur
    - Added gamma value and motion blur as a blueprint attributes
    - Enabled texture streaming for scene captures
  * API changes:
    - Renamed `frame_count` and `frame_number` as `frame`, old members are kept as deprecated
    - `world.wait_for_tick()` now returns a `carla.WorldSnapshot`
    - The callback of `world.on_tick(callback)` now receives a `carla.WorldSnapshot`
    - Deprecated waypoint's `is_intersection`, use `is_junction` instead
  * API extensions:
    - Added attachment type "SpringArm" for cinematic cameras
    - Added waypoint's `junction_id` that returns de OpenDrive identifier of the current junction
    - Added `world.get_actor(id)` to find a single actor by id
    - Added `carla.WeatherParameters.Default` for the default (tailor-made for each town) weather profile
    - Added `WorldSnapshot` that contains a list of `ActorSnapshot`, allows capturings a "still image" of the world at a single frame
    - Added `world.tick()` now synchronizes with the simulator and returns the id of the newly started frame
    - Added `world.apply_settings(settings)` now synchronizes with the simulator and returns the id of the frame when the settings took effect
    - Added `world.remove_on_tick(id)` to allow removing on tick callbacks
    - Added allow setting fixed frame-rate from client-side, now is part of `carla.WorldSettings`
    - Added `is_invincible` to walkers
  * Several optimizations to the RPC server, now supports a bigger load of async messages
  * Updated DebugHelper to render on Shipping packages, it has also better performance
  * Updated OpenDriveActor to use the new Waypoint API
  * Removed deprecated code and content
  * Exposed waypoints and OpenDrive map to UE4 Blueprints
  * Change the weight of cars. All cars have been compared with the real to have a feedback more real
  * Recorder fixes:
    - When a recorded session finish replaying, all vehicles will continue in autopilot, and all pedestrians will stop
    - Fixed a possible crash if an actor is respawned before the episode is ready when a new map is loaded automatically
    - Actors at start of playback could interpolate positions from its current position instead than the recorded position
    - Camera following in playback was not working if a new map was needed to load
    - API function 'show_recorder_file_info' was showing the wrong parent id
    - Script 'start_recording.py' now properly saves destruction of actors at stop
    - Problem when vehicles enable autopilot after a replayer, now it works better
  * Fixed dead-lock when loading a new map in synchronous mode
  * Fixed get_actors may produce actors without parent
  * Fixed std::bad_cast when importing other libraries, like tensorflow, before carla
  * Fixed latitude in WGS84 reprojection code such that Latitudes increase as one move north in CARLA worlds
  * Fixed walking animations, the animations now go at the same speed as the game
  * Fixed loading and reloading world not using the timeout
  * Fixed XODR files can be found now anywhere in content
  * Fixed bug related with Pygame error of surface too large, added sidewalks and improved lane markings in `no_rendering_mode.py`
  * Fixed Lidar effectiveness bug in manual_control.py
  * Fixed wrong units in VehiclePhysicsControl's center of mass
  * Fixed semantic segmentation of bike riders
  * Fixed inconsistent streetlights in Town03
  * Fixed incorrect vehicle bounds

## CARLA 0.9.5

  * Added `client_bounding_boxes.py` to show bounding boxes client-side
  * New Town07, rural environment with narrow roads
  * Reworked OpenDRIVE parser and waypoints API
    - Fixed several situations in which the XODR was incorrectly parsed
    - Exposed more information: lane marking, lane type, lane section id, s
    - API change: waypoint's `lane_type` is now an enum, `carla.LaneType`
    - API change: `carla.LaneMarking` is not an enum anymore, extended with color, type, lane change, and width
    - API extension: `map.get_waypoint` accepts an extra optional flag argument `lane_type` for filtering lane types
    - API extension: `carla.Map` can be constructed off-line out of XODR files, `carla.Map(town_name, xodr_content)`
    - API extension: `id` property to waypoints, uniquely identifying waypoints up to half centimetre precision
  * API change: Renamed "lane_invasion" to "lane_detector", added too its server-side sensor to be visible to other clients
  * API extension: new carla.command.SpawnActor to spawn actors in batch
  * API extension: `map.transform_to_geolocation` to transform Location to GNSS GeoLocation
  * API extension: added timestamp (elapsed simulation seconds) to SensorData
  * API extension: method `client.apply_batch_sync` that sends commands in batch and waits for server response
  * API extension: optional argument "actor_ids" to world.get_actors to request only the actors with the ids provided
  * Migrated Content to AWS
  * Updated `spawn_npc.py` to spawn vehicles in batch
  * Added --rolename to "manual_control.py"
  * Added options to "no_rendering_mode.py" to draw extra road information
  * Added "scene_layout.py" to retrieve the whole information in the scene as Python dict
  * Basic agent integrated with global router
  * Allow usage of hostname for carla::Client and resolve them to IP addresses
  * Added new pack of assets
    - Windmill, different farm houses, silo
    - Plants corn, dandelion, poppy, and grass
    - Yield traffic sign
  * Added modular buildings New York style
  * Added marking lanes in Town03
  * Added command-line arguments to simulator to disable rendering and set the server timeout
  * Improved performance in Town01 and Town02
  * Changed yellow marking lane from Town01 and Town02 to dashed yellow marking lane
  * Improved lane cross detection to use the new Waypoint API
  * Enhanced stop triggers options
  * Fixed semantic segmentation tags in Town04, Town05, Town06
  * Fixed tree collision in Town01
  * Fixed VehicleSpawnPoint out of the road in Town01
  * Fixed geo-reference of Town01 and Town07
  * Fixed floating pillars in Town04
  * Fixed floating building in Town03
  * Fixed vehicles missing the route if autopilot enabled too late
  * Fixed division by zero in is_within_distance_ahead()
  * Fixed local planner to avoid premature route pruning at path overlaps
  * Fixed global router behavior to be consistent with new Waypoint API
  * Fixed clean up of local_planner when used by other modules
  * Fixed python client DLL error on Windows
  * Fixed wrong type returned by `ActorList.Filter(...)`
  * Fixed wheel's tire friction affecting all vehicles from physics control parameters
  * Fixed obstacle detector not working
  * Fixed small float bug in misc.py


## CARLA 0.9.4

  * Added recording and playback functionality
  * Added synchronous mode, simulator waits until a client sends a "tick" cue, `client.tick()`
  * Allow changing map from client-side, added `client.load_world(name)`, `client.reload_world()`, and `client.get_available_maps()`
  * Added scripts and tools to import maps directly from .fbx and .xodr files into the simulator
  * Exposed minimum physics control parameters for vehicles' engine and wheels
  * Allow controlling multiple actors in "batch mode"
  * New Town06, featuring a "Michigan left" intersection including:
    - Connection ramp between two highways
    - Incorporation to a highway requiring changing several lanes to take another exit
    - Junctions supporting different scenarios
  * New traffic signs assets: one-way, no-turn, more speed limits, do not enter, arrow floors, Michigan left, and lane end
  * New pedestrian texture to add more variations
  * New road PBR material
  * Extended the waypoint API with `lane_change`, `lane_type`, `get_right_lane()` and `get_left_lane()`
  * Added world settings for changing no-rendering mode and synchronous mode at run-time
  * Added methods to acquire a traffic light's pole index and all traffic lights in it's group
  * Added performance benchmark script to measure the simulator's rendering performance
  * Added `manual_control_steeringwheel.py` to control agents using Logitech G29 steering wheels (and maybe others)
  * Added movable props present in the map (e.g. chairs and tables) as actors so they can be controlled from Python
  * Added recording and playback bindings to `manual_control.py` script
  * Removed `world.map_name` from API, use `world.get_map().name` instead
  * Refactored `no_rendering_mode.py` to improve performance and interface
  * Several improvements to the build system for Windows
  * Expose traffic sign's trigger volumes on Python API
  * Improved export/import map tools
  * Simplify Dockerfile halving Carla Docker image size
  * Episodes have now a random unique id to avoid collisions between runs
  * Reduced overhead of many RPC calls by sending only actor IDs (instead of serializing all the actor attributes every time)
  * Added priority system for vehicle control input (internal, not exposed in API)
  * Removed "Example.CarlaSettings.ini", you can still use it, but it's no longer necessary
  * Improved time-out related error messages
  * Fixed Town01 placed 38 meters above the zero
  * Fixed parsing of OpenDrive geo-reference exported by RoadRunner
  * Fixed issue of retrieving an empty list when calling `world.get_actors()` right after creating the world
  * Fixed a few synchronization issues related to changing the world at runtime
  * Fixed traffic light when it gets illuminated by the hero vehicle in `no_rendering_mode.py`
  * Fixed `manual_control.py` and `no_rendering_mode.py` to prevent crashes when used in "no rendering mode"
  * Fixed traffic signs having the trigger box rotated
  * Fixed female walk animation
  * Fixed BP_MultipleFloor, tweaked offset in BaseFloor to adjust meshes between them
  * Fixed static objects present in the map were marked as "movable"

## CARLA 0.9.3

  * Upgraded to Unreal Engine 4.21
  * Upgraded Boost to 1.69.0
  * New Town04 (biggest so far), includes a freeway, new bridge and road barrier, a nicer landscape based on height-map, and new street props
  * New Town05, adding more variety of intersections for the scenario runner
  * Redesigned pedestrian models and animations (walk and idle) for male and female characters
  * Added sensor for detecting obstacles (ray-cast based)
  * Added sensor GNSS (GPS)
  * Basic agent integrated with global router
  * Added a few methods to manage an actor:
    - set_velocity: for setting the linear velocity
    - set_angular_velocity: for setting the angular velocity
    - get_angular_velocity: for getting the angular velocity
    - add_impulse: for applying an impulse (in world axis)
  * Renamed vehicle.get_vehicle_control() to vehicle.get_control() to be consistent with walkers
  * Added new mesh for traffic lights
  * Added new pine tree assets, with their LODs finely tuned for performance
  * Added point transformation functionality for LibCarla and PythonAPI
  * Added "sensor_tick" attribute to sensors (cameras and lidars) to specify the capture rate in seconds
  * Added Export/Import map tools
  * Added "get_forward_vector()" to rotation and transform, retrieves the unit vector on the rotation's X-axis
  * Added support for Deepin in PythonAPI's setup.py
  * Added support for spawning and controlling walkers (pedestrians)
  * Updated BasicAgent to allow setting target_speed and handle US-style traffic lights properly
  * OpenDriveActor has been rewritten using the Waypoint API, this has fixed some bugs
  * Remove crash reporter from packaged build
  * Improved simulator fatal error handling, now uses UE4 fatal error system
  * LibCarla server pipeline now compiles with exceptions disabled for better performance and compatibility with UE4
  * Fixed TCP accept error, too many open files while creating and destroying a lot of sensors
  * Fixed lost error messages in client-side, now when a request fails it reports the reason
  * Fixed global route planner to handle round about turns and made the code consistent with local planner
  * Fixed local planner to avoid premature route pruning at path overlaps
  * Fixed autopilot direction not properly initialized that interfered with the initial raycast direction
  * Fixed crash when an actor was destroyed but not de-registered, e.g. falling out of world bounds

## CARLA 0.9.2

  * Updated ROS bridge for CARLA 0.9.X (moved to its own repository)
  * Added Python API "agents" extension, includes
    - Global route planner based on the Waypoints API (compatible with OpenDrive)
    - BasicAgent: new client agent that can drive to a given coordinate of the map using the waypoint API and PID controllers, attending to other vehicles and traffic lights
    - RoamingAgent: new client agent that can drive at different speeds following waypoints based on PID controllers, attending to other vehicles and traffic lights
    - LocalPlanner functionality to navigate waypoints using PID controllers
    - LateralControl and LongitudinalControl PIDs
  * Added support for manual gear shifting
  * Added "role_name" attribute to actors to easily identify the "hero" vehicle
  * Changed traffic lights in Town03 to American style
  * Added new junction types with only stop signs
  * Updates to documentation and tutorials
  * Simulator now starts by default in windowed mode
  * CMake version required downgraded to 3.5 for better compatibility
  * Fixed waypoints height were all placed at zero height
  * Fixed actors in world.get_actors() missing parent actor
  * Fixed some vehicles losing their wheels after calling set_simulate_physics
  * Fixed bounding box of Lincoln MkZ
  * Several fixes and improvements to OpenDriveActor

## CARLA 0.9.1

  * New town: Town03
    - Created with Vector Zero's RoadRunner (including OpenDrive information of the road layout)
    - Bigger and more diverse
    - More road variety: multiple lanes and lane markings, curves at different angles, roundabout, elevation, tunnel
  * Lots of improvements to the Python API
    - Support for Python 3
    - Support for retrieving and changing lighting and weather conditions
    - Migrated Lidar sensor
    - Migrated image converter methods: Depth, LogarithmicDepth, and CityScapesPalette
    - Migrated IO methods for sensor data, "save_to_disk" available for PNG, JPEG, TIFF, and PLY
    - Added support for requesting the list of all the actors alive in the current world, `world.get_actors()`
    - `world.get_actors()` returns an `ActorList` object with `filter` functionality and lazy initialization of actors
    - Added collision event sensor, "sensor.other.collision", that triggers a callback on each collision to the actor it is attached to
    - Added lane detector sensor, "sensor.other.lane_detector", that detects lane invasion events
    - Added `carla.Map` and `carla.Waypoint` classes for querying info about the road layout
      - Added methods for converting and saving the map as OpenDrive format
      - Added `map.get_spawn_points()` to retrieve the recommended spawn points for vehicles
      - Added `map.get_waypoint(location)` to query the nearest waypoint
      - Added `map.generate_waypoints(distance)` to generate waypoints all over the map at an approximated distance
      - Added `map.get_topology()` for getting a list the tuples of waypoints that define the edges of the road graph
      - Added `waypoint.next(distance)` to retrieve the list of the waypoints at a distance that can be driven from this waypoint
    - Added `parent` attributes to actors, not None if the actor is attached to another actor
    - Added `semantic_tags` to actors containing the list of tags of all of its components
    - Added methods for retrieving velocity and acceleration of actors
    - Added function to enable/disable simulating physics on an actor, `actor.set_simulate_physics(enabled=True)`
    - Added bounding boxes to vehicles, `vehicle.bounding_box` property
    - Exposed last control applied to vehicles, `vehicle.get_vehicle_control()`
    - Added a "tick" message containing info of all the actors in the scene
      - Executed in the background and cached
      - Added `world.wait_for_tick()` for blocking the current thread until a "tick" message is received
      - Added `world.on_tick(callback)` for executing a callback asynchronously each time a "tick" message is received
      - These methods return/pass a `carla.Timestamp` object containing, frame count, delta time of last tick, global simulation time, and OS timestamp
      - Methods retrieving actor's info, e.g. `actor.get_transform()`, don't need to connect with the simulator, which makes these calls quite cheap
    - Allow drawing debug shapes from Python: points, lines, arrows, boxes, and strings (`world.debug.draw_*`)
    - Added id (id of current episode) and map name to `carla.World`
    - Exposed traffic lights and signs as actors. Traffic lights have a specialized actor class that has the traffic light state (red, green, yellow) as property
    - Added methods for accessing and modifying individual items in `carla.Image` (pixels) and `carla.LidarMeasurement` (locations)
    - Added `carla.Vector3D` for (x, y, z) objects that are not a `carla.Location`
    - Removed `client.ping()`, `client.get_server_version()` accomplishes the same
    - Renamed `contains_X()` methods to `has_X()`
    - Changed `client.set_timeout(seconds)` to use seconds (float) instead of milliseconds
    - Allow iterating attributes of an Actor's Blueprint
    - Fixed wildcard filtering issues, now "vehicle.*" or "*bmw*" patterns work too
    - Fixed `actor.set_transform()` broken for attached actors
  * More Python example scripts and improved the present ones
    - Now all the scripts use the list of recommended spawn points for each map
    - Renamed "example.py" to "tutorial.py", and updated it with latest changes in API
    - Added timeout to the examples
    - "manual_control.py" performance has been improved while having more measurements
    - "manual_control.py" now has options to change camera type and position
    - "manual_control.py" now has options to iterate weather presets
    - "manual_control.py" now has a fancier HUD with lots of info, and F1 key binding to remove it
    - Added "dynamic_weather.py" to change the weather in real-time (the one used in the video)
    - Added "spawn_npc.py" to quickly add a lot of NPC vehicles to the simulator
    - Added "spawn_npc.py --safe" to only add non-problematic vehicles
    - "vehicle_gallery.py" also got some small fixes
  * Asset and content improvements
    - New vehicle: Lincoln MKZ 2017
    - Refactored weather system, parametrized to make it easier to use
    - Improved control of bikes and motorbikes, still not perfect but causes less accidents
    - Added building block generator system
    - Misc city assets: New building, tunnel columns, rail-road bridges, new textures, new urban props
    - Adjusted vehicle physics and center of mass
    - Adjusted the maximum distance culling for foliage
    - Adjusted pedestrian animations and scale issues (not yet available with new API though)
    - Improved map building blueprints, spline based asset repeaters, and wall building tools
    - Replaced uses of Unreal's Foliage system with standard static meshes to work around a visual bug in Linux systems
    - Fixed filenames too long when packing the project on Windows
    - Fixed "SplineMeshRepeater" loses its collider mesh from time to time
    - Standardized asset nomenclature
  * New system for road information based on OpenDrive format
    - Added new map classes for querying info about the road layout and topology
    - Added methods for finding closest point on the road
    - Added methods for generating and iterating waypoints based on the road layout
    - Added OpenDrive parser to convert OpenDrive files to our map data structures
  * Other miscellaneous improvements and fixes
    - Fixed single channel Lidar crash (by @cwecht)
    - Fixed command-line argument `-carla-settings` fails to load absolute paths (by @harlowja)
    - Added an option to command-line to change quality level when launching the simulator, `-quality-level=Low`
    - Added ROS bridge odometry message (by @ShepelIlya)
    - New lens distortion shader, sadly not yet integrated with our cameras :(
    - New Docker tutorial
    - Disabled texture streaming to avoid issue of textures not loading in scene captures
    - Adjusted scene capture camera gamma to 2.4
    - Fixed leaking objects in simulation when despawning a vehicle. Now Pawn's controller is destroyed too if necessary when destroying an Actor
    - Fixed overflow on platform time-stamp, now it uses `double`
    - Upgraded @rpclib to fix crash when client exits too fast (rpclib/PR#167)
    - Moved "PythonClient" inside deprecated folder to avoid confusion
    - Refactored sensor related code
      - New plugin system for sensors that simplifies adding sensors, mini-tutorial at #830
      - Compile-time dispatcher for sensors and serializers
  * Improvements to the streaming library
    - Added multi-streams for streaming simultaneously to multiple clients (used by the "tick" message)
    - Messages re-use allocated memory when possible
    - Allows unsubscribing from a stream
    - Fixed client receives interleaved sensor messages, some messages can be discarded if connection is too slow though
    - Fixed streaming client fails to connect in Windows
    - Fixed streaming client keeps trying to reconnect after destroying a sensor
  * Refactored client C++ API
    - Python GIL is released whenever possible to avoid blocking
    - Fixed deadlock when closing the simulator while a client is connected
    - Fixed crash on simulator shutdown if a client has connected at some point
    - Set methods are now sent async which greatly improves performance in the client-side
    - Vehicle control is cached and not sent if haven't changed
    - Suppressed exceptions in destructors
  * Other development improvements
    - Improved Linux Makefile, fine-grained targets to reduce compilation times in development
    - Workaround for "setup.py" to link against "libcarla_client.a" again (Linux only)
    - Added support for ".gtest" file, each line of this file is passed to GTest executables as arguments when running `make check` targets
    - Python eggs are also archived on Jenkins to easily get them without downloading the full package
    - Added uncrustify config file for formatting UE4 C++ code

## CARLA 0.9.0

  * Upgraded to Unreal Engine 4.19
  * Redesign of the networking architecture
    - Allows any number of clients to connect simultaneously
    - Now is possible to add and remove at any time any vehicle or camera
    - Now is possible to control any vehicle or camera
    - Now is possible to place cameras anywhere
    - Reduced to two ports instead of three
    - First port uses an RPC protocol based on [rpclib](http://rpclib.net/)
    - Second port is for the streaming of the sensor data
  * Redesign of the Python API
    - Actors and sensors are now exposed in the API and can be independently controlled
    - The Python module is built in C++, with significant performance gain in some operations
    - Many functionality haven't been ported yet, so expect a lot of things missing
  * Redesign of the build system to accommodate the changes in dependencies
    - Everything can be done now with the Makefile
    - For the moment only Linux is supported, sorry
  * Massive clean up of all unused assets
  * Some aesthetic fixes to the vehicles

## CARLA 0.8.4

  * Community contribution: ROS bridge by @laurent-george
  * New vehicle: Tesla Model 3
  * Added an option to _"CarlaSettings.ini"_ to disable bikes and motorbikes
  * Fixed missing collision of vehicles introduced in 0.8.3
  * Improved stability of bikes and motorbikes
  * Improved autopilot turning behaviour at intersections, now using front wheels positions as reference
  * Temporarily removed Kawasaki Ninja motorbikes because the model was having some stability issues

## CARLA 0.8.3

  * Added two-wheeled vehicles, 3 bicycles and 4 motorbikes
  * Several art optimizations (CARLA is now about 10% faster)
    - Improved the performance of vegetation assets, adjusted LOD and culling distance, set billboards where possible
    - Drastically reduced the number of polygons of the landscape while keeping the original shape
    - Removed some high-cost unnecessary assets
    - Remodelled Mustang and NissanMicra, now with less polygons and materials, better textures and LOD
    - Remodelled building SM_TerracedHouse_01, now with more polygons but less materials and better textures
  * CARLA releases include now a Dockerfile for building docker images
  * Change in HUD: replace "FPS" by "Simulation Step"
  * The current map name is now included in the scene description message sent to the client
  * Adapted "manual_control.py" and "view_start_positions.py" to use the map name sent by the simulator
  * Improved the vehicle spawning algorithm, now it tries to spawn as much cars as possible even if there are not enough spawn points
  * "Setup.sh" is now faster and accepts an argument to run multiple jobs in parallel
  * Fixed foliage distance culling using wrong distance in "Low Mode"
  * Fixed NissanMicra slightly turning left when driving straight

## CARLA 0.8.2

  * Revamped driving benchmark
    - Changed name from benchmark to driving benchmark
    - Fully Redesigned the architecture of the module
    - Added a lot more documentation
    - Now you can stop and resume the benchmarks you run
  * Rolled back vehicle's location to the pivot of the mesh instead of the center of the bounding box
  * Added relative transform of the vehicle's bounding box to the measurements, player and non-players
  * Added "frame number" to each sensor measurement so it is possible to sync all the measurements based on the frame they are produced
  * Improved vehicle spawner to better handle spawning failures
  * Walkers use now a closer angle to detect vehicles, so they don't stop moving if a car passes nearby
  * Fixed lighting artefact causing the road to change its brightness depending on the distance to the camera
  * Fixed captured images overexposed in Low mode
  * Fixed illegal character in asset name
  * Fixed editing sun azimuth angle in CarlaWeadther.ini had no effect
  * Fixed crash when using a non-standard image size in DirectX (Windows)
  * Fixed issue with using multiple "SceneCaptureToDiskCamera"

## CARLA 0.8.1

  * New Python example for visualizing the player start positions
  * Fixed box extent of non-player agents was sent in centimeters instead of meters
  * Fixed speed limits were sent in km/h instead of m/s
  * Fixed issue in Volkswagen T2 wheels causing it to overturn

## CARLA 0.8.0

  * Upgraded to Unreal Engine 4.18
  * Created our own pedestrian 3D models free to use and distribute
  * Removed Epic's Automotive Materials dependencies
  * 360 Lidars support (similar to Velodyne HDL-32E or VLP-16) thanks to Anton Pechenko (Yandex)
    - Ray-cast based
    - Configurable settings
    - Added methods to save points to disk as PLY file
  * Added quality level settings
    - Low: low quality graphics, about 3 times faster with one camera
    - Epic: best quality (as before)
  * Measurements now use SI units
    - Locations:    m
    - Speed:        m/s
    - Acceleration: m/s^2
    - Collisions:   kg*m/s
    - Angles:       degrees
  * Added API methods to convert depth images to a point cloud
    - New method "image_converter.depth_to_local_point_cloud"
    - A supplementary image can be passed to attach colors to the points
    - New client example generates a point cloud in world coordinates
    - Added Transform class to Python API
  * Performance optimizations
    - Significant speed improvements in both Epic and Low modes
    - Fixed materials and improved shaders for roads, architecture, sidewalks, foliage, landscapes, cars, walkers, reflections, water
    - Execution of a set of Project and Engine parameters to improve performance (quality, vsync, AO, occlusion)
    - Generation of the road pieces using static meshes and actors instead of a single actor with instanced meshes
      - Improved performance since now is able to apply occlusion and draw distance
    - Images are captured asynchronously in the render thread
      - In asynchronous mode, images may arrive up to two frames later
      - In synchronous mode, game thread is blocked until images are ready
    - Blueprint code optimizations for vehicles, walkers, and splines
    - Added a way to configure different quality levels with culling distance and materials configuration
  * Refactored sensor related code to ease adding new sensors in the future
  * Added vehicle box extent to player measurements
  * Removed the player from the list of non-player agents
  * Adjusted bounding boxes to vehicles' height
  * Changed vehicles' center to match bounding box
  * Added autopilot mode to manual_control.py
  * Added quality level options to manual_control.py and client_example.py
  * Replaced background landscape and trees by a matte painting
  * Fixed road map generated some meshes twice
  * Small improvements to Windows support
    - Fixed issues with the Makefile
    - Fixed asset names too long or containing special characters

## CARLA 0.7.1

  * New Python API module: Benchmark
    - Defines a set of tasks and conditions to test a certain agent
    - Contains a starting benchmark, CoRL2017
    - Contains Agent Class: Interface for benchmarking AIs
  * New Python API module: Basic Planner (Temporary Hack)
    - Provide routes for the agent
    - Contains AStar module to find the shortest route
  * Other Python API improvements
    - Converter class to convert between Unreal world and map units
    - Metrics module to summarize benchmark results
  * Send vehicle's roll, pitch, and yaw to client (orientation is now deprecated)
  * New RoutePlanner class for assigning fixed routes to autopilot (IntersectionEntrance has been removed)
  * Create a random engine for each vehicle, which greatly improves repeatability
  * Add option to skip content download in Setup.sh
  * Few small fixes to the city assets

## CARLA 0.7.0

  * New Python client API
    - Cleaner and more robust
    - Compatible with Python 2 and 3
    - Improved exception handling
    - Improved examples
    - Included methods for parsing the images
    - Better documentation
    - Protocol: renamed "ai_control" to "autopilot_control"
    - Merged testing client
    - Added the maps for both cities, the client can now access the car position within the lane
  * Make CARLA start without client by default
  * Added wind effect to some trees and plants
  * Improvements to the existing weather presets
  * Build script: skip content download if up-to-date

## CARLA 0.6.0

  * Included Unreal project and reorganised folders
  * Enabled semantic segmentation by default
  * Added Felipe's Python client
  * New build system (Linux only)
  * Few fixes to city assets

## CARLA 0.5.4

  * Added command-line parameter -carla-no-hud
  * Remove override gamma from weather settings
  * Fixed issue road map generation hangs cooking command
  * Organise Python client and make sample script
  * Rename maps
    - CARLA_ORIGIN_0 --> Town02
    - CARLA_ORIGIN_1 --> Town01
  * Fixed Carla-Cola machine falling at begin play

## CARLA 0.5.3

  * Fixed issues with weather
  * Fixed missing building

## CARLA 0.5.2

  * Autopilot mode has been removed, now server sends AI control together with measurements every frame
  * State and position of traffic lights and signs are now included in the measurements too
  * Added a python console client
  * Fixed crash when client sends an invalid player start
  * Fixed some issues with the dynamic weather not looking as it used to do
  * Fixed some collision boxes missing

## CARLA 0.5.1

  * Fixed issue server was destroyed on every reset, closing the connection
  * Fixed issue agent servers connect too late
  * Improvements to the python client
  * Added python client test suite for testing the release
  * Added image converter
  * Fixed missing floor on CARLA_ORIGIN_0
  * Changed sidewalk texture
  * Improvements on the physics of some vehicles
  * More props and decals added to the cities

## CARLA 0.5.0

  * Upgraded to Unreal Engine 4.17
    - Fixes memory leaks
    - Fixes crashes with C++ std classes
  * Redesigned CarlaServer
    - Faster, avoids unnecessary copies
    - Sends images as raw data (no compression)
    - Supports synchronous and asynchronous mode
    - Networking operation have a time-out
    - Synchronous methods have a time-out
    - Pure C interface for better compatibility
    - Unit tests with GoogleTest
  * New server-client protocol
    - Upgraded to proto3
    - Supports repeated fields
    - Optionally send information about all dynamic agents in the scene
    - Now sends transforms instead of locations only
    - Autopilot mode added to control
  * New build system to avoid linkage issues
  * Added autopilot mode
  * Added an on-board camera to the car
  * Added traffic lights and speed limit to player state
  * Added player pawn selection to config file
  * Improved blueprint interface of the C++ classes
  * Some performance improvements to vehicle controllers
  * Fix issues with depth material in Windows
  * Fix issues with random engine not being available for vehicles
  * Fixed issue that compiling a release hang when saving the road map
  * Added more content; 7 vehicles, 30 pedestrians, many decals and props
  * Randomized pedestrian clothing
  * Many improvements and fixes to the city levels and assets
  * Added sub-surface scattering to vegetation
  * Added key binding to change weather during play
  * Added key binding to toggle autopilot mode
  * Added a second camera to the player

## CARLA 0.4.6

  * Add weather presets specific for each level
  * Some map fixes, adjust weather presets specific for each level
  * Fixed regression that some walkers may go at extremely slow and fast speeds

## CARLA 0.4.5

  * Add random seeds to config file
  * Improve logging
  * Removed rotation of map CARLA_ORIGIN_1

## CARLA 0.4.4

  * Fixed regression walkers despawning when stopping after seeing a car
  * Changed, collision is only registered if player moves faster than 1 km/h
  * Fixed issue walkers resume movement after sensing nothing, but the car is still there sometimes
  * Few improvements to the city assets

## CARLA 0.4.3

  * Fixed issue with reward, intersect other lane wasn't sent to the client
  * Improvements to the AI of other vehicles, and how they detect pedestrians
  * Improvements to the AI of the pedestrians, trying to avoid slightly better the cars
  * Made roads collision channel WorldStatic
  * Tune several vehicles' physics and engine
  * Fixed issue with vehicles bouncing back after hitting a pedestrian
  * Add bigger box to pedestrians to avoid accidents
  * Make vehicles spawn in order instead of randomly

## CARLA 0.4.2

  * Fixed issues with the server-client protocol
  * More improvements to the AI of other vehicles, now they barely crash
  * Improved the physics of some vehicles
  * Tweak the city for better AI of other vehicles

## CARLA 0.4.1

  * Improved AI of other vehicles, still needs some adjustment, but now they crash much less
  * Fixed wrong semantic segmentation label of the poles of traffic lights and signs
  * Added randomized vehicle license plates
  * Few improvements to the city assets

## CARLA 0.4.0

  * Made vehicle input more realistic, now reverse and brake use different input
  * Changed server-client protocol
    - CarlaSettings.ini is sent for every new episode
    - Control is extended with brake, reverse and handbrake
  * Set a clearer hierarchy for loading settings files
  * Made camera post-process settings able to change depending on the weather
  * Added basic functionality for NPC vehicles
  * Some improvements to the walker spawner
  * Generate road map metadata on save
  * Added command-line switch -carla-no-networking
  * Improved verbosity control of CarlaServer
  * Fixed issue with server that two threads used 100% CPU
  * Fixed issue with the attachment of the main camera to the player
  * Fixed issues with CarlaServer interface with Unreal, does not use STL containers anymore
  * Fixed issue with server not running below 30 fps at fixed frame rate, added physics sub-stepping
  * Fixed issues with some weather settings
  * Added randomized pedestrians with their AI and animations
  * Added other vehicles with their AI and physics
  * Added traffic lights and signs
  * Tweaked capture image to look similar to main camera
  * Changed car input to match settings in plugin
  * General improvements to levels and assets

## CARLA 0.3.0

  * Added basic dynamic weather functionality
    - Weather and sun light can be changed during game
    - Presets stored in config file CarlaWeather.ini
    - Added some presets for dynamic weather
  * Add basic functionality to spawn pedestrians
  * Split road meshes for intersections and turns for better precission of the road map
  * Better debug for road map
  * Implemented collision count for other cars and pedestrians
  * Command line argument -carla-settings now accepts relative paths
  * Improved performance when semantic segmentation is disabled
  * Improved tagger system
  * Implemented nav-mesh and spawn points for pedestrians
  * Added new cars
  * Added dynamic street lights
  * General improvements to levels and assets
  * Make the car jump

## CARLA 0.2.4

  * Fixed serialization of road map resulting in a huge map size
  * Some optimizations in the vegetation
  * Implemented more LODS

## CARLA 0.2.3

  * Fixed rounding errors in HUD (100% was shown as 99%, 30 FPS as 29 FPS)
  * Fixed crash when player goes out of road map
  * Fixed several issues related to the transform of the road map (wasn't working in CARLA_ORIGIN_1)
  * Make custom depth pass disable by default (semantic segmentation won't work by default)
  * Fixed road width in T-intersections
  * Implement road LOD
  * Fixed missing assets

## CARLA 0.2.2

  * Implemented signals for off-road and opposite lane invasion
  * Fixed linking issues (use Unreal's libpng)
  * Fixed memory leak in PNG compression
  * Added boundaries to the map
  * Several fixes in the map content

## CARLA 0.2.1

  * Fixed the memory leak related to protobuf issues
  * Fixed color shift in semantic segmentation and depth
  * Added in-game timestamp (now sending both OS and in-game)

## CARLA 0.2.0

  * Fixed Depth issues
  * Fixed random crash due to an invalid player start position
  * Added semantic segmentation
  * Changed codification to PNG
  * Camera configuration through config INI file

## CARLA 0.1.1

  * Added build system for Windows and Linux
  * Added more content

## CARLA 0.1.0

  * Added basic functionality<|MERGE_RESOLUTION|>--- conflicted
+++ resolved
@@ -16,11 +16,8 @@
   * Add keyword arguments for `carla.TrafficManager` Python API functions
   * Fixed bug causing the `FPixelReader::SavePixelsToDisk(PixelData, FilePath)` function to crash due to pixel array not set correctly.
   * Collisions detected by the CollisionSensor no longer generate more than one event per frame.
-<<<<<<< HEAD
-  * Fixed crash in GetAvailableMaps (Python API) with Python 3.10.
-=======
+  * Fixed segfaults in Python API due to incorrect GIL locking under Python 3.10.
   * Added API function to load a map only if it is different from the current one.
->>>>>>> 14447def
 
 ## CARLA 0.9.14
 
