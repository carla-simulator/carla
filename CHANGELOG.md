--- conflicted
+++ resolved
@@ -29,11 +29,8 @@
  * Importing from carla.command is now possible
  * carla.ad subpackages are now directly importable and are not directly importable anymore (e.g. import ad)
  * Fixed segfault in traffic manager when trying to access not available vehicles
-<<<<<<< HEAD
+ * Fixed invalid comparission in python examples/rss
  * Added ad-rss type-stubs for the PythonAPI when building with RSS support
-=======
- * Fixed invalid comparission in python examples/rss
->>>>>>> bf114a12
 
 ## CARLA 0.9.15
 
