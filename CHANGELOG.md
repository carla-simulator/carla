<<<<<<< HEAD
  * Fixed waypoint.next and .previous causing loops when two opposite-direction lanes follow each other in the map.
=======
## Latest Changes
 * Fixed a bug that caused navigation information not to be loaded when switching maps
 * Prevent from segfault on failing SignalReference identification when loading OpenDrive files
 * Added vehicle doors to the recorder
 * Added functions to get actor' components transform
 * Added posibility to Digital Twins to work with local files (osm and xodr)
 * Enable proper material merging for Building in Digital Twins
 * Added functions to get actor' bones transforms
 * Added functions to get actor' bones and components names
 * Added functions to get actor' sockets transforms
 * make PythonAPI Windows: Fixed incompatibility issue with Anaconda due `py` command.
 * Added function to get actor' sockets names
 * Fixed bug in python agents when vehicle list was empty causing a check on all vehicles (BasicAgent.py) and detected pedestrians as vehicles if no pedestrains are present (BehaviourAgent.py) 
 * Extended debug drawing functions to allow drawing primitives on HUD layer
 * Added possibility to change gravity variable in imui sensor for the accelerometer
 * Fixed ROS2 native extension build error when ROS2 is installed in the system.
 * ROS2Native: Force fast-dds dependencies download to avoid build crash when boost_asio and tinyxml2 are not installed in Linux.
 * Added API function `get_telemetry_data` to the vehicle actor.
 * PythonAPI `Sensor.is_listening` was defined twice (property and method), cleaned and clarified it as a method.
 * Added V2X sensors for cooperative awareness message and custom user-defined messages to support vehicle-to-vehicle communication
 * Added named tuples for BasicAgent.py's detection result to allow for type-hints and better semantics.
 * Added type-hint support for the PythonAPI
 * Added type-hints to GlobalRoutePlanner and use carla.Vector3D code instead of pre 0.9.13 numpy code.
 * If available, use ActorIDs instead of Unreal Engine IDs for instance segmentation
 * Synchronized actor BoundingBox between server and client
 * Add actor_id to bounding boxes
>>>>>>> e8947a47

## CARLA 0.9.15

  * Added Digital Twins feature version 0.1. Now you can create your own map based on OpenStreetMaps
  * Added compatibility with SymReady Assets, using NVIDIA Omniverse
  * Added new maps: Town13 (is a large map) and Town15
  * The spectator will be used to load tiles and actor in Large Maps when no other actors with the rolename 'ego_vehicle' or 'hero' are present. Added the `spectator_as_ego` to the `carla.WorldSettings()` to allow users to disable this behavior.
  * Add keyword arguments for `carla.TrafficManager` Python API functions
  * Added build support for VS2022 and Ninja for LibCarla and osm2odr on Windows
  * Added empty actor
  * Restored gamma value to 2.2 instead of 2.4
  * CarlaExporter tool now exports the box collider and convex collider of the object if it has one, otherwise the mesh
  * Pedestrians with AI or in replayer are now faster around 10x. They have collisions disabled until they hit a vehicle.
  * Added API function to avoid replaying the spectator
    * `Client.set_replayer_ignore_spectator(bool)`
    * `start_replaying.py` using flag `--move-spectator`
  * Surface non-unity build mode by passing ARGS=--no-unity to make; allows IWYU-type errors to be unmasked and fixed.
  * Added maps, vehicles, pedestrians and props catalogues to the documentation
  * Collisions detected by the CollisionSensor no longer generate more than one event per frame.
  * Added API function to load a map only if it is different from the current one.
  * Fixed a bug in the TrafficManager causing vehicles that reached an ending lane to have abnormal behavior while lane changing.
  * Fixed bug causing the TM's unstuck logic to incorrectly remove the vehicles in some situations.
  * Fixed the extra data in Directx textures, so we need to copy row by row on Windows to remove extra bytes on images
  * Fixed vertices of big meshes (more than 65k vertices) in CarlaExporter
  * Fixed sensors to check for the stream to be ready (race condition)
  * Fixed bug causing the `FPixelReader::SavePixelsToDisk(PixelData, FilePath)` function to crash due to pixel array not set correctly.
  * Fixed segfaults in Python API due to incorrect GIL locking under Python 3.10.
  * Fixed the import script, where could use any other TilesInfo.txt if the destination folder has many
  * Fixed PythonAPI not installing on Debian due to deprecated function of distro in setup.py. Less ambiguous error for other posix platforms.


## CARLA 0.9.14

  * Fixed tutorial for adding a sensor to CARLA.
  * Fixed bug in FrictionTrigger causing sometimes server segfault
  * Added attachment type "SpringArmGhost" for cinematic cameras but without doing the collision test.
  * Improved algorithm to move signals out of the road by computing the desired displacement direction.
  * Added `TrafficManager.vehicle_lane_offset(actor, offset)` and `TrafficManager.global_lane_offset(offset)` methods.
  * Some of the warnings shown when building a map will now only be showing when debugging.
  * The ids for semantic segmentation has been modified to be the same as cityscapes (labels, ids and colors)
  * Fixed bug causing traffic signals at the end points of a road to sometimes create malformed waypoints.
  * Fixed pedestrian skeleton frame, where sometimes it was draw displaced from the body
  * Fixed decals when importing maps. It was using other .json files found in other packages.
  * In multi-GPU mode some sensors now are forced to be created on the primary server always (ex. collision sensor)
  * Added the speed limits for 100, 110 and 120 Km/h.
  * Fixing sensor destruction, now the stream and socket is succesfully destroyed.
  * Fixed bug at `Vehicle.get_traffic_light_state()` and `Vehicle.is_at_traffic_light()` causing vehicles to temporarily not lose the information of a traffic light if they moved away from it before it turned green.
  * Changed the height of the automatic spawn points, from 3m to only 0.5m
  * Added pedestrian skeleton to the recorder, as additional data. They will replay with the exact pose.
  * Added multi-GPU feature. Now several servers (with dedicated GPU) can render sensors for the same simulation.
  * Fixed bug causing the `Vehicle.get_traffic_light_state()` function not notify about the green to yellow and yellow to red light state changes.
  * Fixed bug causing the `Vehicle.is_at_traffic_light()` function to return *false* if the traffic light was green.
  * Fixed bug causing the scene lights to return an incorrect location at large maps.
  * Fixed bug causing the `world.ground_projection()` function to return an incorrect location at large maps.
  * Added failure state to vehicles, which can be retrieved by using `Vehicle.get_failure_state()`. Only Rollover failure state is currently supported.
  * Fixed bug causing the TM to block the simulation when a vehicle with no physics was teleported.
  * Fixed bug causing the TM to block the simulation when travelling through a short roads that looped on themselves.
  * Improved the TM's handling of non signalized junctions, resulting in a more fluid overall behavior.
  * Added check to avoid adding procedural trigger boxes inside intersections.
  * Python agents now accept a carla.Map and GlobalRoutePlanner instances as inputs, avoiding the need to recompute them.
  * Python agents now have a function to lane change.
  * Python agents now detect vehicle in adjacent lanes if invaded due to the offset.
  * Python agents now have the offset exposed.
  * Fixed bug causing the python agents to sometimes not detect a blocking actor if there were severral actors around it.
  * Improved Python agents performance for large maps.
  * Fix a bug at `Map.get_topology()`, causing lanes with no successors to not be part of it.
  * Added new ConstantVelocityAgent
  * Added new parameter to the TrafficManager, `set_desired_speed`, to set a vehicle's speed.
  * Added 4 new attributes to all vehicles:
    - `base_type` can be use as a vehicle classification. The possible values are  *car*, *truck*, *van*, *motorcycle* and *bycicle*.
    - `special_type` provides more information about the vehicle. It is currently restricted to *electric*, *emergency* and *taxi*, and not all vehicles have this attribute filled.
    - `has_dynamics_doors` can either be *true* or *false* depending on whether or not the vehicle has doors that can be opened using the API.
    - `has_lights` works in the same way as *has_dynamic_doors*, but differentiates between vehicles with lights, and those that don't.
  * Added native ackermann controller:
    - `apply_ackermann_control`:  to apply an ackermann control command to a vehicle
    - `get_ackermann_controller_settings`: to get the last ackermann controller settings applied
    - `apply_ackermann_controller_settings`: to apply new ackermann controller settings
  * Fixed bug causing the Traffic Manager to not be deterministic when using hybrid mode
  * Added `NormalsSensor`, a new sensor with normals information
  * Added support for N wheeled vehicles
  * Added support for new batch commands ConsoleCommand, ApplyLocation (to actor), SetTrafficLightState
  * Added new API function: `set_day_night_cycle` at the LightManager, to (de)activate the automatic switch of the lights when the simulation changes from day to night mode, and viceversa.
  * Switch to boost::variant2 for rpc::Command as that allows more than 20 RPC commands
  * Added post process effects for rainy and dusty weathers.
  * Switched data type of the dust storm weather parameter from bool to float.
  * Check for the version of the installed Clang compiler during build.
  * Added API function to get direct access to the GBuffer textures of a sensor:
    - `listen_to_gbuffer`: to set a callback for a specific GBuffer texture

## CARLA 0.9.13

  * Added new **instance aware semantic segmentation** sensor `sensor.camera.instance_segmentation`
  * Added new API classes: `MaterialParameter`, `TextureColor` and  `TextureFloatColor` to encode texture data and field (normal map, diffuse, etc)
  * Added new API functions: `apply_color_texture_to_object`, `apply_float_color_texture_to_object` and `apply_textures_to_object` to paint objects in **runtime**
  * Added the option for users to set a **route** using RoadOption elements to a vehicle controlled by the Traffic Manager.
  * **Cache** now has an extra folder with current version of CARLA (so different cache per version)
  * Added **set_percentage_random_left_lanechange** and **set_percentage_random_right_lanechange**.
  * Improved handling of **collisions** in Traffic Manager when driving at **very high speeds**.
  * Added physical simulation to **vehicle doors**, capable of opening and closing
  * Added **open/close doors** feature for vehicles.
  * Added API functions to **3D vectors**: `squared_length`, `length`, `make_unit_vector`, `dot`, `dot_2d`, `distance`, `distance_2d`, `distance_squared`, `distance_squared_2d`, `get_vector_angle`
  * Added API functions to **2D vectors**: `squared_length`, `length`, `make_unit_vector`
  * Added a **seed** for better reproducibility of pedestrians
    - New API function `set_pedestrians_seed`
    - New parameter **--seedw** in generate_traffic.py script
  * Added missing dependency `libomp5` to **Release.Dockerfile**
  * Added API functions to interact with **pedestrian bones**:
    - `get_bones / set_bones`:  to get/set the bones of a pedestrian
    - `blend_pose`:  to blend a custom pose with current animation
    - `show_pose / hide_pose`:  to show or hide the custom pose
    - `get_pose_from_animation`:  to set the custom pose with the animation current frame
  * Added a new script in **PythonAPI/examples/draw_skeleton.py** to draw the bones of a pedestrian from client side
  * Improved **collision** detection of the Python agents
  * Added the new **VehicleLightStage** to the Traffic Manager to dynamically update the vehicle lights.
  * Added two new examples to **PythonAPI/util**: Conversion of OpenStreetMaps to OpenDRIVE maps `osm_to_xodr.py` and Extraction of map spawn points `extract_spawn_points.py`
  * Fixed the **import of props** without any map
  * Fixed **global route planner** crash when being used at maps without lane markings
  * Fixed bug causing the server to **sigsegv** when a vehicle collides an environment object in recording mode.
  * Fixed **RSSSensor**: made client side calculations threaded
  * Fixed **keep_right_rule** parameter.

## CARLA 0.9.12

  * Changed the resolution of the cached map in Traffic Manager from 0.1 to 5 meters
  * Fixed import sumo_integration module from other scripts
  * CARLA now is built with Visual Studio 2019 in Windows
  * Fixed bug causing the RoadOptions at the BehaviorAgent to not work as intended
  * Upgrading to Unreal Engine 4.26
  * Added generation attribute to vehicles and pedestrians
  * Added Lincoln 2020 vehicle dimensions for CarSim integration
  * Enabling the **no_delay** option to RPC and stream sockets
  * The special nomenclature to define roads (ROAD_ROAD), sidewalks (ROAD_SIDEWALK)... can be at any position of the asset name
  * Improved performance bencharmark script: sync, map and sensor selection, ...
  * Improved performance, destroyed PhysX state for vehicles when physics are disable
  * Improved parallelism of raycast sensors in system with large number of cores
  * Added 'visualize_multiple_sensors' example
  * Added 'check_lidar_bb' util script
  * Added optional flag to `client.replay_file()` `replay_sensors` to enable or disable the replaying the sensors
  * Improved manual_control: now cameras are set in relation with car size
  * Client required files are sent from the server to a local cache (OpenDRIVE, Traffic Manager...)
  * Added CHRONO library for vehicle dynamics simulation (https://projectchrono.org/)
    - Supported JSON vehicle definition
    - Unsupported collision dynamics
  * Added performance benchmarking section to documentation
  * Added API functions to traffic light actor `get_effect_waypoints()`, `get_light_boxes()` and `get_opendrive_id()`
  * Added API functions to world `get_traffic_lights_from_waypoint()`, `get_traffic_lights_in_junction` and `get_traffic_light_from_opendrive_id`
  * Added API parameters to `WorldSettings`: `tile_stream_distance` and `actor_active_distance`
  * Added API parameters and functions to `Osm2OdrSettings`: `proj_string`, `center_map`, `generate_traffic_lights`, `all_junctions_with_traffic_lights`, `set_osm_way_types`, and `set_traffic_light_excluded_way_types`
  * Added API function to enable car telemetry
  * CARLA is compatible with the last RoadRunner nomenclature for road assets
  * Fixed a bug when importing a FBX map with some **_** in the FBX name
  * Extended make import process for applying road painter materials (carla art tool)
  * Added Large Map feature to CARLA, alowing to import large maps divided in square tiles (at most 2kmx2km per tile). Only section of a Large Map can be loaded at a time which introduces a sleep state for actors that are far away from the hero vehicle
  * Added creation of custom JSON file for applying decals to imported roads
  * Added ApplyVehiclePhysicsControl to commands
  * Added flush in the sublevel loading to increase carla's determinism in Opt maps
  * Fix bug in carla.Transform.get_up_vector()
  * Fix bug in lidar channel point count
  * Fix imu: some weird cases were given nan values
  * Fix bugs in apply_physics_control and friction trigger
  * Exposed tire parameters for longitudinal and lateral stiffness in the PhysicsControl.
  * When setting a global plan at the LocalPlanner, it is now optional to stop the automatic fill of the waypoint buffer
  * Improved agent's vehicle detection to also take into account the actor bounding boxes
  * Added Optical Flow camera
  * API extensions:
  - Added `set_wheel_steer_direction()` function to change the bone angle of each wheel of a vehicle
  - Added `get_wheel_steer_angle()` function to get the steer angle of a vehicle wheel
  - Added `scattering_intensity` , `mie_scattering_scale` , `rayleigh_scattering_scale` to PythonAPI for changing weather attributes
  - Improved the python agents API. Old behaviors have been improved and new ones have also been added, improving the functionalities of the agents. Several bugs have also been fixed

## CARLA 0.9.11

  * Improved the documentation for use with pandoc tool by converting html tags to their markdown equivalent
  * Refactored FAQ section of docs to use minimal html and fix broken layout
  * Extended the local planner with a lateral `offset`
  * Upgraded to DirectX 12 on Windows
  * Added the new core pipeline for the simulator
  * Added parameter to carla settings to control culling
  * Added fully deterministic option for Traffic Manager, sorting vehicles by ID and avoiding race conditions
  * Added the option to sweep the wheel shape for collision. This requires to patch the engine
  * Added the possibility of changing physics substepping options from client
  * Added 'noise_seed' to sensors to initialize the random generators
  * API extensions:
    - Added `actor.set_enable_gravity()` function to enable/disable the gravity affecting the actor
    - Added `load_map_layer` and `unload_map_layer` to control map layers on new maps that support subleveling
    - Added `get_environment_objects`call to get all the placed objects in the level
    - Added `enable_environment_objects`call to enable/disable objects of the level
    - Added `horizontal_fov` parameter to lidar sensor to allow for restriction of its field of view
    - Added `WorldSettings.deterministic_ragdolls` to enable deterministic or physically based ragdolls
  * Fixed RSSSensor python3 build and import of open drive maps by updating to ad-rss v4.2.0 and ad-map-access v2.3.0. Python import of dependent 'ad' python modules reflects now the namespaces of the C++ interface and follow doxygen documentation
  * Fixed sensor transformations and sensor data transformations mismatch in IMU and camera-based sensors
  * Fixed random dead-lock on synchronous mode at high frame rate
  * Fixed bug on Windows causing sun reflection artifacts
  * Fixed bug in `waypoint.get_landmarks()` causing some landmarks to be missed when s = 0
  * Fixed the `actor.set_simulate_physics()` for pedestrians and vehicles
  * Fixed bug causing camera-based sensors to stop sending data
  * Fixed the lack of determinism on the output of raycast sensors
  * Fixed missing `laneChange` record in converted OSM maps
  * Fixed bug in the actor's id returned by the semantic lidar
  * Fixed error when using `--config` parameter in `make package`
  * Fixed dependency of library **Xerces-c** on package
  * Fixed minor typo in the simulation data section of the documentation
  * Fixed the `config.py` to read the `.osm ` files in proper `utf-8` encoding

## CARLA 0.9.10

  * Added retrieval of bounding boxes for all the elements of the level
  * Added deterministic mode for Traffic Manager
  * Added support in Traffic Manager for dead-end roads
  * Upgraded CARLA Docker image to Ubuntu 18.04
  * Upgraded to AD RSS v4.1.0 supporting unstructured scenes and pedestrians, and fixed spdlog to v1.7.0
  * Changed frozen behavior for traffic lights. It now affects to all traffic lights at the same time
  * Added new pedestrian models
  * API changes:
    - Renamed `actor.set_velocity()` to `actor.set_target_velocity()`
    - Renamed `actor.set_angular_velocity()` to `actor.set_target_velocity()`
    - RGB cameras `exposure_mode` is now set to `histogram` by default
  * API extensions:
    - Added `carla.Osm2Odr.convert()` function and `carla.Osm2OdrSettings` class to support Open Street Maps to OpenDRIVE conversion
    - Added `world.freeze_all_traffic_lights()` and `traffic_light.reset_group()`
    - Added `client.stop_replayer()` to stop the replayer
    - Added `world.get_vehicles_light_states()` to get all the car light states at once
    - Added constant velocity mode (`actor.enable_constant_velocity()` / `actor.disable_constant_velocity()`)
    - Added function `actor.add_angular_impulse()` to add angular impulse to any actor
    - Added `actor.add_force()` and `actor.add_torque()`
    - Added functions `transform.get_right_vector()` and `transform.get_up_vector()`
    - Added command to set multiple car light states at once
    - Added 4-matrix form of transformations
  * Added new semantic segmentation tags: `RailTrack`, `GuardRail`, `TrafficLight`, `Static`, `Dynamic`, `Water` and `Terrain`
  * Added fixed ids for street and building lights
  * Added vehicle light and street light data to the recorder
  * Improved the colliders and physics for all vehicles
  * All sensors are now multi-stream, the same sensor can be listened from different clients
  * New semantic LiDAR sensor (`lidar.ray_cast_semantic`)
  * Added `open3D_lidar.py`, a more friendly LiDAR visualizer
  * Added make command to download contributions as plugins (`make plugins`)
  * Added a warning when using SpringArm exactly in the 'z' axis of the attached actor
  * Improved performance of raycast-based sensors through parallelization
  * Added an approximation of the intensity of each point of the cloud in the LiDAR sensor
  * Added Dynamic Vision Sensor (DVS) camera based on ESIM simulation http://rpg.ifi.uzh.ch/esim.html
  * Improved LiDAR and radar to better match the shape of the vehicles
  * Added support for additional TraCI clients in Sumo co-simulation
  * Added script example to synchronize the gathering of sensor data in client
  * Added default values and a warning message for lanes missing the width parameter in OpenDRIVE
  * Added parameter to enable/disable pedestrian navigation in standalone mode
  * Improved mesh partition in standalone mode
  * Added Renderdoc plugin to the Unreal project
  * Added configurable noise to LiDAR sensor
  * Replace deprecated `platform.dist()` with recommended `distro.linux_distribution()`
  * Improved the performance of capture sensors
  * Fixed the center of mass for vehicles
  * Fixed a number of OpenDRIVE parsing bugs
  * Fixed vehicles' bounding boxes, now they are automatic
  * Fixed a map change error when Traffic Manager is in synchronous mode
  * Fixes add entry issue for applying parameters more than once in Traffic Manager
  * Fixes std::numeric_limits<float>::epsilon error in Traffic Manager
  * Fixed memory leak on `manual_control.py` scripts (sensor listening was not stopped before destroying)
  * Fixed a bug in `spawn_npc_sumo.py` script computing not allowed routes for a given vehicle class
  * Fixed a bug where `get_traffic_light()` would always return `None`
  * Fixed recorder determinism problems
  * Fixed several untagged and mistagged objects
  * Fixed rain drop spawn issues when spawning camera sensors
  * Fixed semantic tags in the asset import pipeline
  * Fixed `Update.sh` from failing when the root folder contains a space on it
  * Fixed dynamic meshes not moving to the initial position when replaying
  * Fixed colors of lane markings when importing a map, they were reversed (white and yellow)
  * Fixed missing include directive in file `WheelPhysicsControl.h`
  * Fixed gravity measurement bug from IMU sensor
  * Fixed LiDAR’s point cloud reference frame
  * Fixed light intensity and camera parameters to match
  * Fixed and improved auto-exposure camera (`histogram` exposure mode)
  * Fixed delay in the TCP communication from server to the client in synchronous mode for Linux
  * Fixed large RAM usage when loading polynomial geometry from OpenDRIVE
  * Fixed collision issues when `debug.draw_line()` is called
  * Fixed gyroscope sensor to properly give angular velocity readings in the local frame
  * Fixed minor typo in the introduction section of the documentation
  * Fixed a bug at the local planner when changing the route, causing it to maintain the first part of the previous one. This was only relevant when using very large buffer sizes

## CARLA 0.9.9

  * Introduced hybrid mode for Traffic Manager
  * Upgraded to Unreal Engine 4.24
  * Fixed autonomous agents' incorrect detection of red traffic lights affecting them
  * Improved manual_control by adding realistic throttle and brake
  * Added walkable pedestrian crosswalks in OpenDRIVE standalone mode
  * Improved mesh generation with a chunk system for better performance and bigger maps in the future
  * Added security features to the standalone OpenDRIVE mode aiming to prevent cars from falling down from the road
  * Added junction smoothing algorithm to prevent roads from blocking other roads with level differences
  * Added new Behavior agent
  * Added automatic generation of traffic lights, stop signal and yield signal from OpenDRIVE file
  * Upgraded to AD RSS v3.0.0 supporting complex road layouts and i.e. intersections
  * Added examples of sumo co-simulation for Town01, Town04 and Town05
  * Added ptv vissim and carla co-simulation
  * Fixed `GetLeftLaneMarking()` from a possible runtime error
  * API extensions:
    - Added new methods to `Map`: `get_all_landmarks`, `get_all_landmarks_from_id` and `get_all_landmarks_of_type`
  * Added synchronization of traffic lights in sumo co-simulation
  * Added light manager to control the lights of the map

## CARLA 0.9.8

  * Added beta version sumo-carla co-simulation
  * Traffic Manager:
    - Added benchmark
    - Added synchronous mode
    - Fixed change map error
    - Added multiclient architecture
    - Added multi Traffic Manager architecture
    - Fixed linkage between waypoints
    - Implemented intersection anticipation
    - Implemented vehicle destruction when stuck
    - Implemented tunable parameters
    - Revamped lane changes
  * Added landmark class for signal-related queries
  * Added support to parse OpenDRIVE signals
  * Added junction class as queryable object from waypoint
  * Added timeout to World Tick
  * Added simple physical map generation from standalone OpenDRIVE data
  * Added support for generating walker navigation on server-side
  * Added support for new geometry: `spiral`, `poly3`, and `paramPoly3`
  * Improved `get_waypoint(location)` performance
  * New weather system: night time, fog, rain ripples, and now wind affects vegetation and rain (not car physics)
  * Fixed Low/Epic quality settings transition
  * Enabled Mesh distance fields
  * API extensions:
    - Added new methods to `BoundingBox`: `contains()`, `get_local_vertices()` and `get_world_vertices(transform)`
    - Added new function to get a waypoint specifying parameters from the OpenDRIVE: `map.get_waypoint_xodr(road_id, lane_id, s)`
    - Added 3 new parameters for the `carla.Weather`: `fog_density`, `fog_distance`, and (ground) `wetness`
    - Added `carla.client.generate_opendrive_world(opendrive)` that loads a map with custom OpenDRIVE basic physical topology
  * New python clients:
    - `weather.py`: allows weather changes using the new weather parameters
  * Fixed docker build of `.BIN` for pedestrian navigation
  * Fixed `local_planner.py`: agent will now stop when it reaches the desired destination
  * Fixed crash when missing elevation profile and lane offset in OpenDRIVE
  * Fixed typos
  * Fixed agent failures due to API changes in `is_within_distance_ahead()`
  * Fixed assertion bug when using LibCarla
  * Fixed incorrect doppler velocity for RADAR sensor
  * Fixed documentation links
  * Upgraded Boost to 1.72.0
  * Recorder feature:
    - Added an option `-i` to `start_replaying.py` to replay a session ignoreing the hero vehicles
  * Fixed import pipeline bugs:
    - Crash when no pedestrian navmesh is present
    - Automatically imported static meshes not properly tagged
  * Fixed PID controller's sensitivity to time discretization

## CARLA 0.9.7

  * Upgraded parameters of Unreal/CarlaUE4/Config/DefaultInput.ini to prevent mouse freeze
  * Add build variant with AD RSS library integration with RSS sensor and result visualisation
  * Support for OpenGL and Vulkan in docker + headless mode
  * Added new sensor: Inertial measurement unit (IMU)
  * Added new sensor: Radar
  * Exposed rgb camera attributes: exposure, depth of field, tonemapper, color correction, and chromatic aberration
  * Now all the camera-based sensors are provided with an additional parametrized lens distortion shader
  * Added Traffic Manager to replace autopilot in managing the NPC vehicles
  * Improved pedestrians navigation
  * API changes:
    - Lidar: `range` is now set in meters, not in centimeters
    - Lidar: `horizontal_angle` is now received in radians, not in degrees
    - GNSS: `carla.GnssEvent` renamed to `carla.GnssMeasurement`
  * API extensions:
    - Added `carla.IMUMeasurement`
    - Added `carla.RadarMeasurement` and `carla.RadarDetection`
    - GNSS data can now be obtained with noise
    - IMU data can now be obtained with noise
  * Moved GNSS sensor from client to server side
  * Added exporter plugin for UE4 to allow export meshes ready for Recast calculation
  * The 'make import' process now rename the assets accordingly and set complex collision as simple
  * New Python API function added (map.get_crosswalks()) that returns a list with all points that define the crosswalk zones from OpenDRIVE file
  * Updated `manual_control.py` with a lens disortion effect example
  * Updated `manual_control.py` with IMU and Radar realtime visualization
  * Fixed pylint for python3 in travis
  * Fixed PointCloudIO `cout` that interfiered with other python modules
  * Better steering in manual control
  * Added Doxygen documentation online with automatic updates through Jenkins pipeline
  * Fixed an error in `automatic_control.py` failing because the `Num Lock` key
  * Fixed client_bounding_boxes.py example script
  * Fixed materials and semantic segmentation issues regarding importing assets
  * Fixed ObstacleSensor to return HitDistance instead of HitRadius

## CARLA 0.9.6

  * Upgraded to Unreal Engine 4.22
  * Added Vulkan support, if installed, CARLA will use Vulkan, use `-opengl` flag to launch with OpenGL
  * The simulator is now compiled in "Shipping" mode, faster but it accepts less command-line arguments
  * Pedestrians are back:
    - Spawn pedestrians that will roam randomly on sidewalks
    - The script 'spawn_npc.py' spawns now pedestrians, adjust the number with the flag `-w`
    - Added navigation meshes for each maps for pedestrian navigation
  * Allow adding custom props (FBX) to CARLA Blueprint library so they are spawnable
  * Simplified pipeline for importing and packaging maps and custom props
  * Vehicle physics:
    - Added access to vehicle transmission details
    - Added access to vehicle physics brake values
    - Added tire friction trigger boxes for simulating slippery surfaces
  * Added camera gamma correction as command-line argument to manual_control.py
  * Added ability to set motion blur settings for RGB camera in sensor python blueprint
  * Added C++ client example using LibCarla
  * Added PythonAPI documentation generator, we documented in detail all the Python reference
  * Added a new Python script config.py that allows the user to configure the simulator from the command-line
  * New recorder features:
    - Documented recorded system and binary file
    - Added optional parameter to show more details about a recorder file (related to `show_recorder_file_info.py`)
    - Added playback speed (slow/fast motion) to the replayer
    - Allow custom paths for saving the recorded files
    - More data is now recorded to replay animations:
      + Wheels of vehicles are animated (steering, throttle, handbrake), also bikes and motorbikes
      + Walker animations are simulated (through speed of walker)
  * New high quality pedestrians: female, girl and boy; improved meshes and textures
  * More color and texture variations for each pedestrian
  * New vehicle Audi Etron: 25.000 tris and LODs
  * New material for Mustang, new system that will allow us to improve all the vehicle materials
  * Improved vehicle Tesla
  * New high-quality "Default" weather tailor-made for each map
  * Improved the rest of weather profiles too
  * RGB camera improvements:
    - Enabled temporal antialiasing and motion blur
    - Added gamma value and motion blur as a blueprint attributes
    - Enabled texture streaming for scene captures
  * API changes:
    - Renamed `frame_count` and `frame_number` as `frame`, old members are kept as deprecated
    - `world.wait_for_tick()` now returns a `carla.WorldSnapshot`
    - The callback of `world.on_tick(callback)` now receives a `carla.WorldSnapshot`
    - Deprecated waypoint's `is_intersection`, use `is_junction` instead
  * API extensions:
    - Added attachment type "SpringArm" for cinematic cameras
    - Added waypoint's `junction_id` that returns de OpenDrive identifier of the current junction
    - Added `world.get_actor(id)` to find a single actor by id
    - Added `carla.WeatherParameters.Default` for the default (tailor-made for each town) weather profile
    - Added `WorldSnapshot` that contains a list of `ActorSnapshot`, allows capturings a "still image" of the world at a single frame
    - Added `world.tick()` now synchronizes with the simulator and returns the id of the newly started frame
    - Added `world.apply_settings(settings)` now synchronizes with the simulator and returns the id of the frame when the settings took effect
    - Added `world.remove_on_tick(id)` to allow removing on tick callbacks
    - Added allow setting fixed frame-rate from client-side, now is part of `carla.WorldSettings`
    - Added `is_invincible` to walkers
  * Several optimizations to the RPC server, now supports a bigger load of async messages
  * Updated DebugHelper to render on Shipping packages, it has also better performance
  * Updated OpenDriveActor to use the new Waypoint API
  * Removed deprecated code and content
  * Exposed waypoints and OpenDrive map to UE4 Blueprints
  * Change the weight of cars. All cars have been compared with the real to have a feedback more real
  * Recorder fixes:
    - When a recorded session finish replaying, all vehicles will continue in autopilot, and all pedestrians will stop
    - Fixed a possible crash if an actor is respawned before the episode is ready when a new map is loaded automatically
    - Actors at start of playback could interpolate positions from its current position instead than the recorded position
    - Camera following in playback was not working if a new map was needed to load
    - API function 'show_recorder_file_info' was showing the wrong parent id
    - Script 'start_recording.py' now properly saves destruction of actors at stop
    - Problem when vehicles enable autopilot after a replayer, now it works better
  * Fixed dead-lock when loading a new map in synchronous mode
  * Fixed get_actors may produce actors without parent
  * Fixed std::bad_cast when importing other libraries, like tensorflow, before carla
  * Fixed latitude in WGS84 reprojection code such that Latitudes increase as one move north in CARLA worlds
  * Fixed walking animations, the animations now go at the same speed as the game
  * Fixed loading and reloading world not using the timeout
  * Fixed XODR files can be found now anywhere in content
  * Fixed bug related with Pygame error of surface too large, added sidewalks and improved lane markings in `no_rendering_mode.py`
  * Fixed Lidar effectiveness bug in manual_control.py
  * Fixed wrong units in VehiclePhysicsControl's center of mass
  * Fixed semantic segmentation of bike riders
  * Fixed inconsistent streetlights in Town03
  * Fixed incorrect vehicle bounds

## CARLA 0.9.5

  * Added `client_bounding_boxes.py` to show bounding boxes client-side
  * New Town07, rural environment with narrow roads
  * Reworked OpenDRIVE parser and waypoints API
    - Fixed several situations in which the XODR was incorrectly parsed
    - Exposed more information: lane marking, lane type, lane section id, s
    - API change: waypoint's `lane_type` is now an enum, `carla.LaneType`
    - API change: `carla.LaneMarking` is not an enum anymore, extended with color, type, lane change, and width
    - API extension: `map.get_waypoint` accepts an extra optional flag argument `lane_type` for filtering lane types
    - API extension: `carla.Map` can be constructed off-line out of XODR files, `carla.Map(town_name, xodr_content)`
    - API extension: `id` property to waypoints, uniquely identifying waypoints up to half centimetre precision
  * API change: Renamed "lane_invasion" to "lane_detector", added too its server-side sensor to be visible to other clients
  * API extension: new carla.command.SpawnActor to spawn actors in batch
  * API extension: `map.transform_to_geolocation` to transform Location to GNSS GeoLocation
  * API extension: added timestamp (elapsed simulation seconds) to SensorData
  * API extension: method `client.apply_batch_sync` that sends commands in batch and waits for server response
  * API extension: optional argument "actor_ids" to world.get_actors to request only the actors with the ids provided
  * Migrated Content to AWS
  * Updated `spawn_npc.py` to spawn vehicles in batch
  * Added --rolename to "manual_control.py"
  * Added options to "no_rendering_mode.py" to draw extra road information
  * Added "scene_layout.py" to retrieve the whole information in the scene as Python dict
  * Basic agent integrated with global router
  * Allow usage of hostname for carla::Client and resolve them to IP addresses
  * Added new pack of assets
    - Windmill, different farm houses, silo
    - Plants corn, dandelion, poppy, and grass
    - Yield traffic sign
  * Added modular buildings New York style
  * Added marking lanes in Town03
  * Added command-line arguments to simulator to disable rendering and set the server timeout
  * Improved performance in Town01 and Town02
  * Changed yellow marking lane from Town01 and Town02 to dashed yellow marking lane
  * Improved lane cross detection to use the new Waypoint API
  * Enhanced stop triggers options
  * Fixed semantic segmentation tags in Town04, Town05, Town06
  * Fixed tree collision in Town01
  * Fixed VehicleSpawnPoint out of the road in Town01
  * Fixed geo-reference of Town01 and Town07
  * Fixed floating pillars in Town04
  * Fixed floating building in Town03
  * Fixed vehicles missing the route if autopilot enabled too late
  * Fixed division by zero in is_within_distance_ahead()
  * Fixed local planner to avoid premature route pruning at path overlaps
  * Fixed global router behavior to be consistent with new Waypoint API
  * Fixed clean up of local_planner when used by other modules
  * Fixed python client DLL error on Windows
  * Fixed wrong type returned by `ActorList.Filter(...)`
  * Fixed wheel's tire friction affecting all vehicles from physics control parameters
  * Fixed obstacle detector not working
  * Fixed small float bug in misc.py


## CARLA 0.9.4

  * Added recording and playback functionality
  * Added synchronous mode, simulator waits until a client sends a "tick" cue, `client.tick()`
  * Allow changing map from client-side, added `client.load_world(name)`, `client.reload_world()`, and `client.get_available_maps()`
  * Added scripts and tools to import maps directly from .fbx and .xodr files into the simulator
  * Exposed minimum physics control parameters for vehicles' engine and wheels
  * Allow controlling multiple actors in "batch mode"
  * New Town06, featuring a "Michigan left" intersection including:
    - Connection ramp between two highways
    - Incorporation to a highway requiring changing several lanes to take another exit
    - Junctions supporting different scenarios
  * New traffic signs assets: one-way, no-turn, more speed limits, do not enter, arrow floors, Michigan left, and lane end
  * New pedestrian texture to add more variations
  * New road PBR material
  * Extended the waypoint API with `lane_change`, `lane_type`, `get_right_lane()` and `get_left_lane()`
  * Added world settings for changing no-rendering mode and synchronous mode at run-time
  * Added methods to acquire a traffic light's pole index and all traffic lights in it's group
  * Added performance benchmark script to measure the simulator's rendering performance
  * Added `manual_control_steeringwheel.py` to control agents using Logitech G29 steering wheels (and maybe others)
  * Added movable props present in the map (e.g. chairs and tables) as actors so they can be controlled from Python
  * Added recording and playback bindings to `manual_control.py` script
  * Removed `world.map_name` from API, use `world.get_map().name` instead
  * Refactored `no_rendering_mode.py` to improve performance and interface
  * Several improvements to the build system for Windows
  * Expose traffic sign's trigger volumes on Python API
  * Improved export/import map tools
  * Simplify Dockerfile halving Carla Docker image size
  * Episodes have now a random unique id to avoid collisions between runs
  * Reduced overhead of many RPC calls by sending only actor IDs (instead of serializing all the actor attributes every time)
  * Added priority system for vehicle control input (internal, not exposed in API)
  * Removed "Example.CarlaSettings.ini", you can still use it, but it's no longer necessary
  * Improved time-out related error messages
  * Fixed Town01 placed 38 meters above the zero
  * Fixed parsing of OpenDrive geo-reference exported by RoadRunner
  * Fixed issue of retrieving an empty list when calling `world.get_actors()` right after creating the world
  * Fixed a few synchronization issues related to changing the world at runtime
  * Fixed traffic light when it gets illuminated by the hero vehicle in `no_rendering_mode.py`
  * Fixed `manual_control.py` and `no_rendering_mode.py` to prevent crashes when used in "no rendering mode"
  * Fixed traffic signs having the trigger box rotated
  * Fixed female walk animation
  * Fixed BP_MultipleFloor, tweaked offset in BaseFloor to adjust meshes between them
  * Fixed static objects present in the map were marked as "movable"

## CARLA 0.9.3

  * Upgraded to Unreal Engine 4.21
  * Upgraded Boost to 1.69.0
  * New Town04 (biggest so far), includes a freeway, new bridge and road barrier, a nicer landscape based on height-map, and new street props
  * New Town05, adding more variety of intersections for the scenario runner
  * Redesigned pedestrian models and animations (walk and idle) for male and female characters
  * Added sensor for detecting obstacles (ray-cast based)
  * Added sensor GNSS (GPS)
  * Basic agent integrated with global router
  * Added a few methods to manage an actor:
    - set_velocity: for setting the linear velocity
    - set_angular_velocity: for setting the angular velocity
    - get_angular_velocity: for getting the angular velocity
    - add_impulse: for applying an impulse (in world axis)
  * Renamed vehicle.get_vehicle_control() to vehicle.get_control() to be consistent with walkers
  * Added new mesh for traffic lights
  * Added new pine tree assets, with their LODs finely tuned for performance
  * Added point transformation functionality for LibCarla and PythonAPI
  * Added "sensor_tick" attribute to sensors (cameras and lidars) to specify the capture rate in seconds
  * Added Export/Import map tools
  * Added "get_forward_vector()" to rotation and transform, retrieves the unit vector on the rotation's X-axis
  * Added support for Deepin in PythonAPI's setup.py
  * Added support for spawning and controlling walkers (pedestrians)
  * Updated BasicAgent to allow setting target_speed and handle US-style traffic lights properly
  * OpenDriveActor has been rewritten using the Waypoint API, this has fixed some bugs
  * Remove crash reporter from packaged build
  * Improved simulator fatal error handling, now uses UE4 fatal error system
  * LibCarla server pipeline now compiles with exceptions disabled for better performance and compatibility with UE4
  * Fixed TCP accept error, too many open files while creating and destroying a lot of sensors
  * Fixed lost error messages in client-side, now when a request fails it reports the reason
  * Fixed global route planner to handle round about turns and made the code consistent with local planner
  * Fixed local planner to avoid premature route pruning at path overlaps
  * Fixed autopilot direction not properly initialized that interfered with the initial raycast direction
  * Fixed crash when an actor was destroyed but not de-registered, e.g. falling out of world bounds

## CARLA 0.9.2

  * Updated ROS bridge for CARLA 0.9.X (moved to its own repository)
  * Added Python API "agents" extension, includes
    - Global route planner based on the Waypoints API (compatible with OpenDrive)
    - BasicAgent: new client agent that can drive to a given coordinate of the map using the waypoint API and PID controllers, attending to other vehicles and traffic lights
    - RoamingAgent: new client agent that can drive at different speeds following waypoints based on PID controllers, attending to other vehicles and traffic lights
    - LocalPlanner functionality to navigate waypoints using PID controllers
    - LateralControl and LongitudinalControl PIDs
  * Added support for manual gear shifting
  * Added "role_name" attribute to actors to easily identify the "hero" vehicle
  * Changed traffic lights in Town03 to American style
  * Added new junction types with only stop signs
  * Updates to documentation and tutorials
  * Simulator now starts by default in windowed mode
  * CMake version required downgraded to 3.5 for better compatibility
  * Fixed waypoints height were all placed at zero height
  * Fixed actors in world.get_actors() missing parent actor
  * Fixed some vehicles losing their wheels after calling set_simulate_physics
  * Fixed bounding box of Lincoln MkZ
  * Several fixes and improvements to OpenDriveActor

## CARLA 0.9.1

  * New town: Town03
    - Created with Vector Zero's RoadRunner (including OpenDrive information of the road layout)
    - Bigger and more diverse
    - More road variety: multiple lanes and lane markings, curves at different angles, roundabout, elevation, tunnel
  * Lots of improvements to the Python API
    - Support for Python 3
    - Support for retrieving and changing lighting and weather conditions
    - Migrated Lidar sensor
    - Migrated image converter methods: Depth, LogarithmicDepth, and CityScapesPalette
    - Migrated IO methods for sensor data, "save_to_disk" available for PNG, JPEG, TIFF, and PLY
    - Added support for requesting the list of all the actors alive in the current world, `world.get_actors()`
    - `world.get_actors()` returns an `ActorList` object with `filter` functionality and lazy initialization of actors
    - Added collision event sensor, "sensor.other.collision", that triggers a callback on each collision to the actor it is attached to
    - Added lane detector sensor, "sensor.other.lane_detector", that detects lane invasion events
    - Added `carla.Map` and `carla.Waypoint` classes for querying info about the road layout
      - Added methods for converting and saving the map as OpenDrive format
      - Added `map.get_spawn_points()` to retrieve the recommended spawn points for vehicles
      - Added `map.get_waypoint(location)` to query the nearest waypoint
      - Added `map.generate_waypoints(distance)` to generate waypoints all over the map at an approximated distance
      - Added `map.get_topology()` for getting a list the tuples of waypoints that define the edges of the road graph
      - Added `waypoint.next(distance)` to retrieve the list of the waypoints at a distance that can be driven from this waypoint
    - Added `parent` attributes to actors, not None if the actor is attached to another actor
    - Added `semantic_tags` to actors containing the list of tags of all of its components
    - Added methods for retrieving velocity and acceleration of actors
    - Added function to enable/disable simulating physics on an actor, `actor.set_simulate_physics(enabled=True)`
    - Added bounding boxes to vehicles, `vehicle.bounding_box` property
    - Exposed last control applied to vehicles, `vehicle.get_vehicle_control()`
    - Added a "tick" message containing info of all the actors in the scene
      - Executed in the background and cached
      - Added `world.wait_for_tick()` for blocking the current thread until a "tick" message is received
      - Added `world.on_tick(callback)` for executing a callback asynchronously each time a "tick" message is received
      - These methods return/pass a `carla.Timestamp` object containing, frame count, delta time of last tick, global simulation time, and OS timestamp
      - Methods retrieving actor's info, e.g. `actor.get_transform()`, don't need to connect with the simulator, which makes these calls quite cheap
    - Allow drawing debug shapes from Python: points, lines, arrows, boxes, and strings (`world.debug.draw_*`)
    - Added id (id of current episode) and map name to `carla.World`
    - Exposed traffic lights and signs as actors. Traffic lights have a specialized actor class that has the traffic light state (red, green, yellow) as property
    - Added methods for accessing and modifying individual items in `carla.Image` (pixels) and `carla.LidarMeasurement` (locations)
    - Added `carla.Vector3D` for (x, y, z) objects that are not a `carla.Location`
    - Removed `client.ping()`, `client.get_server_version()` accomplishes the same
    - Renamed `contains_X()` methods to `has_X()`
    - Changed `client.set_timeout(seconds)` to use seconds (float) instead of milliseconds
    - Allow iterating attributes of an Actor's Blueprint
    - Fixed wildcard filtering issues, now "vehicle.*" or "*bmw*" patterns work too
    - Fixed `actor.set_transform()` broken for attached actors
  * More Python example scripts and improved the present ones
    - Now all the scripts use the list of recommended spawn points for each map
    - Renamed "example.py" to "tutorial.py", and updated it with latest changes in API
    - Added timeout to the examples
    - "manual_control.py" performance has been improved while having more measurements
    - "manual_control.py" now has options to change camera type and position
    - "manual_control.py" now has options to iterate weather presets
    - "manual_control.py" now has a fancier HUD with lots of info, and F1 key binding to remove it
    - Added "dynamic_weather.py" to change the weather in real-time (the one used in the video)
    - Added "spawn_npc.py" to quickly add a lot of NPC vehicles to the simulator
    - Added "spawn_npc.py --safe" to only add non-problematic vehicles
    - "vehicle_gallery.py" also got some small fixes
  * Asset and content improvements
    - New vehicle: Lincoln MKZ 2017
    - Refactored weather system, parametrized to make it easier to use
    - Improved control of bikes and motorbikes, still not perfect but causes less accidents
    - Added building block generator system
    - Misc city assets: New building, tunnel columns, rail-road bridges, new textures, new urban props
    - Adjusted vehicle physics and center of mass
    - Adjusted the maximum distance culling for foliage
    - Adjusted pedestrian animations and scale issues (not yet available with new API though)
    - Improved map building blueprints, spline based asset repeaters, and wall building tools
    - Replaced uses of Unreal's Foliage system with standard static meshes to work around a visual bug in Linux systems
    - Fixed filenames too long when packing the project on Windows
    - Fixed "SplineMeshRepeater" loses its collider mesh from time to time
    - Standardized asset nomenclature
  * New system for road information based on OpenDrive format
    - Added new map classes for querying info about the road layout and topology
    - Added methods for finding closest point on the road
    - Added methods for generating and iterating waypoints based on the road layout
    - Added OpenDrive parser to convert OpenDrive files to our map data structures
  * Other miscellaneous improvements and fixes
    - Fixed single channel Lidar crash (by @cwecht)
    - Fixed command-line argument `-carla-settings` fails to load absolute paths (by @harlowja)
    - Added an option to command-line to change quality level when launching the simulator, `-quality-level=Low`
    - Added ROS bridge odometry message (by @ShepelIlya)
    - New lens distortion shader, sadly not yet integrated with our cameras :(
    - New Docker tutorial
    - Disabled texture streaming to avoid issue of textures not loading in scene captures
    - Adjusted scene capture camera gamma to 2.4
    - Fixed leaking objects in simulation when despawning a vehicle. Now Pawn's controller is destroyed too if necessary when destroying an Actor
    - Fixed overflow on platform time-stamp, now it uses `double`
    - Upgraded @rpclib to fix crash when client exits too fast (rpclib/PR#167)
    - Moved "PythonClient" inside deprecated folder to avoid confusion
    - Refactored sensor related code
      - New plugin system for sensors that simplifies adding sensors, mini-tutorial at #830
      - Compile-time dispatcher for sensors and serializers
  * Improvements to the streaming library
    - Added multi-streams for streaming simultaneously to multiple clients (used by the "tick" message)
    - Messages re-use allocated memory when possible
    - Allows unsubscribing from a stream
    - Fixed client receives interleaved sensor messages, some messages can be discarded if connection is too slow though
    - Fixed streaming client fails to connect in Windows
    - Fixed streaming client keeps trying to reconnect after destroying a sensor
  * Refactored client C++ API
    - Python GIL is released whenever possible to avoid blocking
    - Fixed deadlock when closing the simulator while a client is connected
    - Fixed crash on simulator shutdown if a client has connected at some point
    - Set methods are now sent async which greatly improves performance in the client-side
    - Vehicle control is cached and not sent if haven't changed
    - Suppressed exceptions in destructors
  * Other development improvements
    - Improved Linux Makefile, fine-grained targets to reduce compilation times in development
    - Workaround for "setup.py" to link against "libcarla_client.a" again (Linux only)
    - Added support for ".gtest" file, each line of this file is passed to GTest executables as arguments when running `make check` targets
    - Python eggs are also archived on Jenkins to easily get them without downloading the full package
    - Added uncrustify config file for formatting UE4 C++ code

## CARLA 0.9.0

  * Upgraded to Unreal Engine 4.19
  * Redesign of the networking architecture
    - Allows any number of clients to connect simultaneously
    - Now is possible to add and remove at any time any vehicle or camera
    - Now is possible to control any vehicle or camera
    - Now is possible to place cameras anywhere
    - Reduced to two ports instead of three
    - First port uses an RPC protocol based on [rpclib](http://rpclib.net/)
    - Second port is for the streaming of the sensor data
  * Redesign of the Python API
    - Actors and sensors are now exposed in the API and can be independently controlled
    - The Python module is built in C++, with significant performance gain in some operations
    - Many functionality haven't been ported yet, so expect a lot of things missing
  * Redesign of the build system to accommodate the changes in dependencies
    - Everything can be done now with the Makefile
    - For the moment only Linux is supported, sorry
  * Massive clean up of all unused assets
  * Some aesthetic fixes to the vehicles

## CARLA 0.8.4

  * Community contribution: ROS bridge by @laurent-george
  * New vehicle: Tesla Model 3
  * Added an option to _"CarlaSettings.ini"_ to disable bikes and motorbikes
  * Fixed missing collision of vehicles introduced in 0.8.3
  * Improved stability of bikes and motorbikes
  * Improved autopilot turning behaviour at intersections, now using front wheels positions as reference
  * Temporarily removed Kawasaki Ninja motorbikes because the model was having some stability issues

## CARLA 0.8.3

  * Added two-wheeled vehicles, 3 bicycles and 4 motorbikes
  * Several art optimizations (CARLA is now about 10% faster)
    - Improved the performance of vegetation assets, adjusted LOD and culling distance, set billboards where possible
    - Drastically reduced the number of polygons of the landscape while keeping the original shape
    - Removed some high-cost unnecessary assets
    - Remodelled Mustang and NissanMicra, now with less polygons and materials, better textures and LOD
    - Remodelled building SM_TerracedHouse_01, now with more polygons but less materials and better textures
  * CARLA releases include now a Dockerfile for building docker images
  * Change in HUD: replace "FPS" by "Simulation Step"
  * The current map name is now included in the scene description message sent to the client
  * Adapted "manual_control.py" and "view_start_positions.py" to use the map name sent by the simulator
  * Improved the vehicle spawning algorithm, now it tries to spawn as much cars as possible even if there are not enough spawn points
  * "Setup.sh" is now faster and accepts an argument to run multiple jobs in parallel
  * Fixed foliage distance culling using wrong distance in "Low Mode"
  * Fixed NissanMicra slightly turning left when driving straight

## CARLA 0.8.2

  * Revamped driving benchmark
    - Changed name from benchmark to driving benchmark
    - Fully Redesigned the architecture of the module
    - Added a lot more documentation
    - Now you can stop and resume the benchmarks you run
  * Rolled back vehicle's location to the pivot of the mesh instead of the center of the bounding box
  * Added relative transform of the vehicle's bounding box to the measurements, player and non-players
  * Added "frame number" to each sensor measurement so it is possible to sync all the measurements based on the frame they are produced
  * Improved vehicle spawner to better handle spawning failures
  * Walkers use now a closer angle to detect vehicles, so they don't stop moving if a car passes nearby
  * Fixed lighting artefact causing the road to change its brightness depending on the distance to the camera
  * Fixed captured images overexposed in Low mode
  * Fixed illegal character in asset name
  * Fixed editing sun azimuth angle in CarlaWeadther.ini had no effect
  * Fixed crash when using a non-standard image size in DirectX (Windows)
  * Fixed issue with using multiple "SceneCaptureToDiskCamera"

## CARLA 0.8.1

  * New Python example for visualizing the player start positions
  * Fixed box extent of non-player agents was sent in centimeters instead of meters
  * Fixed speed limits were sent in km/h instead of m/s
  * Fixed issue in Volkswagen T2 wheels causing it to overturn

## CARLA 0.8.0

  * Upgraded to Unreal Engine 4.18
  * Created our own pedestrian 3D models free to use and distribute
  * Removed Epic's Automotive Materials dependencies
  * 360 Lidars support (similar to Velodyne HDL-32E or VLP-16) thanks to Anton Pechenko (Yandex)
    - Ray-cast based
    - Configurable settings
    - Added methods to save points to disk as PLY file
  * Added quality level settings
    - Low: low quality graphics, about 3 times faster with one camera
    - Epic: best quality (as before)
  * Measurements now use SI units
    - Locations:    m
    - Speed:        m/s
    - Acceleration: m/s^2
    - Collisions:   kg*m/s
    - Angles:       degrees
  * Added API methods to convert depth images to a point cloud
    - New method "image_converter.depth_to_local_point_cloud"
    - A supplementary image can be passed to attach colors to the points
    - New client example generates a point cloud in world coordinates
    - Added Transform class to Python API
  * Performance optimizations
    - Significant speed improvements in both Epic and Low modes
    - Fixed materials and improved shaders for roads, architecture, sidewalks, foliage, landscapes, cars, walkers, reflections, water
    - Execution of a set of Project and Engine parameters to improve performance (quality, vsync, AO, occlusion)
    - Generation of the road pieces using static meshes and actors instead of a single actor with instanced meshes
      - Improved performance since now is able to apply occlusion and draw distance
    - Images are captured asynchronously in the render thread
      - In asynchronous mode, images may arrive up to two frames later
      - In synchronous mode, game thread is blocked until images are ready
    - Blueprint code optimizations for vehicles, walkers, and splines
    - Added a way to configure different quality levels with culling distance and materials configuration
  * Refactored sensor related code to ease adding new sensors in the future
  * Added vehicle box extent to player measurements
  * Removed the player from the list of non-player agents
  * Adjusted bounding boxes to vehicles' height
  * Changed vehicles' center to match bounding box
  * Added autopilot mode to manual_control.py
  * Added quality level options to manual_control.py and client_example.py
  * Replaced background landscape and trees by a matte painting
  * Fixed road map generated some meshes twice
  * Small improvements to Windows support
    - Fixed issues with the Makefile
    - Fixed asset names too long or containing special characters

## CARLA 0.7.1

  * New Python API module: Benchmark
    - Defines a set of tasks and conditions to test a certain agent
    - Contains a starting benchmark, CoRL2017
    - Contains Agent Class: Interface for benchmarking AIs
  * New Python API module: Basic Planner (Temporary Hack)
    - Provide routes for the agent
    - Contains AStar module to find the shortest route
  * Other Python API improvements
    - Converter class to convert between Unreal world and map units
    - Metrics module to summarize benchmark results
  * Send vehicle's roll, pitch, and yaw to client (orientation is now deprecated)
  * New RoutePlanner class for assigning fixed routes to autopilot (IntersectionEntrance has been removed)
  * Create a random engine for each vehicle, which greatly improves repeatability
  * Add option to skip content download in Setup.sh
  * Few small fixes to the city assets

## CARLA 0.7.0

  * New Python client API
    - Cleaner and more robust
    - Compatible with Python 2 and 3
    - Improved exception handling
    - Improved examples
    - Included methods for parsing the images
    - Better documentation
    - Protocol: renamed "ai_control" to "autopilot_control"
    - Merged testing client
    - Added the maps for both cities, the client can now access the car position within the lane
  * Make CARLA start without client by default
  * Added wind effect to some trees and plants
  * Improvements to the existing weather presets
  * Build script: skip content download if up-to-date

## CARLA 0.6.0

  * Included Unreal project and reorganised folders
  * Enabled semantic segmentation by default
  * Added Felipe's Python client
  * New build system (Linux only)
  * Few fixes to city assets

## CARLA 0.5.4

  * Added command-line parameter -carla-no-hud
  * Remove override gamma from weather settings
  * Fixed issue road map generation hangs cooking command
  * Organise Python client and make sample script
  * Rename maps
    - CARLA_ORIGIN_0 --> Town02
    - CARLA_ORIGIN_1 --> Town01
  * Fixed Carla-Cola machine falling at begin play

## CARLA 0.5.3

  * Fixed issues with weather
  * Fixed missing building

## CARLA 0.5.2

  * Autopilot mode has been removed, now server sends AI control together with measurements every frame
  * State and position of traffic lights and signs are now included in the measurements too
  * Added a python console client
  * Fixed crash when client sends an invalid player start
  * Fixed some issues with the dynamic weather not looking as it used to do
  * Fixed some collision boxes missing

## CARLA 0.5.1

  * Fixed issue server was destroyed on every reset, closing the connection
  * Fixed issue agent servers connect too late
  * Improvements to the python client
  * Added python client test suite for testing the release
  * Added image converter
  * Fixed missing floor on CARLA_ORIGIN_0
  * Changed sidewalk texture
  * Improvements on the physics of some vehicles
  * More props and decals added to the cities

## CARLA 0.5.0

  * Upgraded to Unreal Engine 4.17
    - Fixes memory leaks
    - Fixes crashes with C++ std classes
  * Redesigned CarlaServer
    - Faster, avoids unnecessary copies
    - Sends images as raw data (no compression)
    - Supports synchronous and asynchronous mode
    - Networking operation have a time-out
    - Synchronous methods have a time-out
    - Pure C interface for better compatibility
    - Unit tests with GoogleTest
  * New server-client protocol
    - Upgraded to proto3
    - Supports repeated fields
    - Optionally send information about all dynamic agents in the scene
    - Now sends transforms instead of locations only
    - Autopilot mode added to control
  * New build system to avoid linkage issues
  * Added autopilot mode
  * Added an on-board camera to the car
  * Added traffic lights and speed limit to player state
  * Added player pawn selection to config file
  * Improved blueprint interface of the C++ classes
  * Some performance improvements to vehicle controllers
  * Fix issues with depth material in Windows
  * Fix issues with random engine not being available for vehicles
  * Fixed issue that compiling a release hang when saving the road map
  * Added more content; 7 vehicles, 30 pedestrians, many decals and props
  * Randomized pedestrian clothing
  * Many improvements and fixes to the city levels and assets
  * Added sub-surface scattering to vegetation
  * Added key binding to change weather during play
  * Added key binding to toggle autopilot mode
  * Added a second camera to the player

## CARLA 0.4.6

  * Add weather presets specific for each level
  * Some map fixes, adjust weather presets specific for each level
  * Fixed regression that some walkers may go at extremely slow and fast speeds

## CARLA 0.4.5

  * Add random seeds to config file
  * Improve logging
  * Removed rotation of map CARLA_ORIGIN_1

## CARLA 0.4.4

  * Fixed regression walkers despawning when stopping after seeing a car
  * Changed, collision is only registered if player moves faster than 1 km/h
  * Fixed issue walkers resume movement after sensing nothing, but the car is still there sometimes
  * Few improvements to the city assets

## CARLA 0.4.3

  * Fixed issue with reward, intersect other lane wasn't sent to the client
  * Improvements to the AI of other vehicles, and how they detect pedestrians
  * Improvements to the AI of the pedestrians, trying to avoid slightly better the cars
  * Made roads collision channel WorldStatic
  * Tune several vehicles' physics and engine
  * Fixed issue with vehicles bouncing back after hitting a pedestrian
  * Add bigger box to pedestrians to avoid accidents
  * Make vehicles spawn in order instead of randomly

## CARLA 0.4.2

  * Fixed issues with the server-client protocol
  * More improvements to the AI of other vehicles, now they barely crash
  * Improved the physics of some vehicles
  * Tweak the city for better AI of other vehicles

## CARLA 0.4.1

  * Improved AI of other vehicles, still needs some adjustment, but now they crash much less
  * Fixed wrong semantic segmentation label of the poles of traffic lights and signs
  * Added randomized vehicle license plates
  * Few improvements to the city assets

## CARLA 0.4.0

  * Made vehicle input more realistic, now reverse and brake use different input
  * Changed server-client protocol
    - CarlaSettings.ini is sent for every new episode
    - Control is extended with brake, reverse and handbrake
  * Set a clearer hierarchy for loading settings files
  * Made camera post-process settings able to change depending on the weather
  * Added basic functionality for NPC vehicles
  * Some improvements to the walker spawner
  * Generate road map metadata on save
  * Added command-line switch -carla-no-networking
  * Improved verbosity control of CarlaServer
  * Fixed issue with server that two threads used 100% CPU
  * Fixed issue with the attachment of the main camera to the player
  * Fixed issues with CarlaServer interface with Unreal, does not use STL containers anymore
  * Fixed issue with server not running below 30 fps at fixed frame rate, added physics sub-stepping
  * Fixed issues with some weather settings
  * Added randomized pedestrians with their AI and animations
  * Added other vehicles with their AI and physics
  * Added traffic lights and signs
  * Tweaked capture image to look similar to main camera
  * Changed car input to match settings in plugin
  * General improvements to levels and assets

## CARLA 0.3.0

  * Added basic dynamic weather functionality
    - Weather and sun light can be changed during game
    - Presets stored in config file CarlaWeather.ini
    - Added some presets for dynamic weather
  * Add basic functionality to spawn pedestrians
  * Split road meshes for intersections and turns for better precission of the road map
  * Better debug for road map
  * Implemented collision count for other cars and pedestrians
  * Command line argument -carla-settings now accepts relative paths
  * Improved performance when semantic segmentation is disabled
  * Improved tagger system
  * Implemented nav-mesh and spawn points for pedestrians
  * Added new cars
  * Added dynamic street lights
  * General improvements to levels and assets
  * Make the car jump

## CARLA 0.2.4

  * Fixed serialization of road map resulting in a huge map size
  * Some optimizations in the vegetation
  * Implemented more LODS

## CARLA 0.2.3

  * Fixed rounding errors in HUD (100% was shown as 99%, 30 FPS as 29 FPS)
  * Fixed crash when player goes out of road map
  * Fixed several issues related to the transform of the road map (wasn't working in CARLA_ORIGIN_1)
  * Make custom depth pass disable by default (semantic segmentation won't work by default)
  * Fixed road width in T-intersections
  * Implement road LOD
  * Fixed missing assets

## CARLA 0.2.2

  * Implemented signals for off-road and opposite lane invasion
  * Fixed linking issues (use Unreal's libpng)
  * Fixed memory leak in PNG compression
  * Added boundaries to the map
  * Several fixes in the map content

## CARLA 0.2.1

  * Fixed the memory leak related to protobuf issues
  * Fixed color shift in semantic segmentation and depth
  * Added in-game timestamp (now sending both OS and in-game)

## CARLA 0.2.0

  * Fixed Depth issues
  * Fixed random crash due to an invalid player start position
  * Added semantic segmentation
  * Changed codification to PNG
  * Camera configuration through config INI file

## CARLA 0.1.1

  * Added build system for Windows and Linux
  * Added more content

## CARLA 0.1.0

  * Added basic functionality<|MERGE_RESOLUTION|>--- conflicted
+++ resolved
@@ -1,7 +1,5 @@
-<<<<<<< HEAD
-  * Fixed waypoint.next and .previous causing loops when two opposite-direction lanes follow each other in the map.
-=======
 ## Latest Changes
+ * Fixed waypoint.next and .previous causing loops when two opposite-direction lanes follow each other in the map.
  * Fixed a bug that caused navigation information not to be loaded when switching maps
  * Prevent from segfault on failing SignalReference identification when loading OpenDrive files
  * Added vehicle doors to the recorder
@@ -27,7 +25,6 @@
  * If available, use ActorIDs instead of Unreal Engine IDs for instance segmentation
  * Synchronized actor BoundingBox between server and client
  * Add actor_id to bounding boxes
->>>>>>> e8947a47
 
 ## CARLA 0.9.15
 
