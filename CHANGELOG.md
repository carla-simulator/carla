## Latest
<<<<<<< HEAD
  * Improved the documentation for use with pandoc tool by converting html tags to their markdown equivalent    
=======
  * Added parameter to carla settings to control culling
>>>>>>> 7a6edc40
  * Added `load_map_layer` and `unload_map_layer` to control map layers on new maps that support subleveling
  * Added `get_environment_objects`call to get all the placed objects in the level
  * Added `enable_environment_objects`call to enable/disable objects of the level
  * Added fully deterministic option for Traffic Manager, sorting vehicles by ID and avoiding race conditions
  * Fixed RSSSensor python3 build and import of open drive maps by updating to ad-rss v4.2.0 and ad-map-access v2.3.0. Python import of dependent 'ad' python modules reflects now the namespaces of the C++ interface and follow doxygen documentation
  * Added the option to sweep the wheel shape for collision. This requires to patch the engine
  * Added the possibility of changing physics substepping options from client
  * Added 'noise_seed' to sensors to initialize the random generators
  * Fixed sensor transformations and sensor data transformations mismatch in IMU and camera-based sensors
  * Fixed random dead-lock on synchronous mode at high frame rate
  * API extensions:
    - Added `actor.set_enable_gravity()` function to enable/disable the gravity affecting the actor
  * Upgraded to DirectX 12 on Windows
  * Fixed bug on Windows causing sun reflection artifacts
  * Fixed bug in `waypoint.get_landmarks()` causing some landmarks to be missed when s = 0
  * Fixed the `actor.set_simulate_physics()` for pedestrians and vehicles
  * Fixed bug causing camera-based sensors to stop sending data
  * Added `WorldSettings.deterministic_ragdolls` to enable deterministic or physically based ragdolls
  * Fixed the lack of determinism on the output of raycast sensors
  * Fixed bug in the actor's id returned by the semantic lidar
  * Fixed error when using `--config` parameter in `make package`
  * Fixed dependency of library **Xerces-c** on package
  * Fixed minor typo in the simulation data section of the documentation
  * Fixed the `config.py` to read the `.osm ` files in proper `utf-8` encoding
  * Added `horizontal_fov` parameter to lidar sensor to allow for restriction of its field of view
  * Extended the local planner with a lateral `offset`.

## CARLA 0.9.10

  * Added retrieval of bounding boxes for all the elements of the level
  * Added deterministic mode for Traffic Manager
  * Added support in Traffic Manager for dead-end roads
  * Upgraded CARLA Docker image to Ubuntu 18.04
  * Upgraded to AD RSS v4.1.0 supporting unstructured scenes and pedestrians, and fixed spdlog to v1.7.0
  * Changed frozen behavior for traffic lights. It now affects to all traffic lights at the same time
  * Added new pedestrian models
  * API changes:
    - Renamed `actor.set_velocity()` to `actor.set_target_velocity()`
    - Renamed `actor.set_angular_velocity()` to `actor.set_target_velocity()`
    - RGB cameras `exposure_mode` is now set to `histogram` by default
  * API extensions:
    - Added `carla.Osm2Odr.convert()` function and `carla.Osm2OdrSettings` class to support Open Street Maps to OpenDRIVE conversion
    - Added `world.freeze_all_traffic_lights()` and `traffic_light.reset_group()`
    - Added `client.stop_replayer()` to stop the replayer
    - Added `world.get_vehicles_light_states()` to get all the car light states at once
    - Added constant velocity mode (`actor.enable_constant_velocity()` / `actor.disable_constant_velocity()`)
    - Added function `actor.add_angular_impulse()` to add angular impulse to any actor
    - Added `actor.add_force()` and `actor.add_torque()`
    - Added functions `transform.get_right_vector()` and `transform.get_up_vector()`
    - Added command to set multiple car light states at once
    - Added 4-matrix form of transformations
  * Added new semantic segmentation tags: `RailTrack`, `GuardRail`, `TrafficLight`, `Static`, `Dynamic`, `Water` and `Terrain`
  * Added fixed ids for street and building lights
  * Added vehicle light and street light data to the recorder
  * Improved the colliders and physics for all vehicles
  * All sensors are now multi-stream, the same sensor can be listened from different clients
  * New semantic LiDAR sensor (`lidar.ray_cast_semantic`)
  * Added `open3D_lidar.py`, a more friendly LiDAR visualizer
  * Added make command to download contributions as plugins (`make plugins`)
  * Added a warning when using SpringArm exactly in the 'z' axis of the attached actor
  * Improved performance of raycast-based sensors through parallelization
  * Added an approximation of the intensity of each point of the cloud in the LiDAR sensor
  * Added Dynamic Vision Sensor (DVS) camera based on ESIM simulation http://rpg.ifi.uzh.ch/esim.html
  * Improved LiDAR and radar to better match the shape of the vehicles
  * Added support for additional TraCI clients in Sumo co-simulation
  * Added script example to synchronize the gathering of sensor data in client
  * Added default values and a warning message for lanes missing the width parameter in OpenDRIVE
  * Added parameter to enable/disable pedestrian navigation in standalone mode
  * Improved mesh partition in standalone mode
  * Added Renderdoc plugin to the Unreal project
  * Added configurable noise to LiDAR sensor
  * Replace deprecated `platform.dist()` with recommended `distro.linux_distribution()`
  * Improved the performance of capture sensors
  * Fixed the center of mass for vehicles
  * Fixed a number of OpenDRIVE parsing bugs
  * Fixed vehicles' bounding boxes, now they are automatic
  * Fixed a map change error when Traffic Manager is in synchronous mode
  * Fixes add entry issue for applying parameters more than once in Traffic Manager
  * Fixes std::numeric_limits<float>::epsilon error in Traffic Manager
  * Fixed memory leak on `manual_control.py` scripts (sensor listening was not stopped before destroying)
  * Fixed a bug in `spawn_npc_sumo.py` script computing not allowed routes for a given vehicle class
  * Fixed a bug where `get_traffic_light()` would always return `None`
  * Fixed recorder determinism problems
  * Fixed several untagged and mistagged objects
  * Fixed rain drop spawn issues when spawning camera sensors
  * Fixed semantic tags in the asset import pipeline
  * Fixed `Update.sh` from failing when the root folder contains a space on it
  * Fixed dynamic meshes not moving to the initial position when replaying
  * Fixed colors of lane markings when importing a map, they were reversed (white and yellow)
  * Fixed missing include directive in file `WheelPhysicsControl.h`
  * Fixed gravity measurement bug from IMU sensor
  * Fixed LiDAR’s point cloud reference frame
  * Fixed light intensity and camera parameters to match
  * Fixed and improved auto-exposure camera (`histogram` exposure mode)
  * Fixed delay in the TCP communication from server to the client in synchronous mode for Linux
  * Fixed large RAM usage when loading polynomial geometry from OpenDRIVE
  * Fixed collision issues when `debug.draw_line()` is called
  * Fixed gyroscope sensor to properly give angular velocity readings in the local frame
  * Fixed minor typo in the introduction section of the documentation
  * Fixed a bug at the local planner when changing the route, causing it to maintain the first part of the previous one. This was only relevant when using very large buffer sizes

## CARLA 0.9.9

  * Introduced hybrid mode for Traffic Manager
  * Upgraded to Unreal Engine 4.24
  * Fixed autonomous agents' incorrect detection of red traffic lights affecting them
  * Improved manual_control by adding realistic throttle and brake
  * Added walkable pedestrian crosswalks in OpenDRIVE standalone mode
  * Improved mesh generation with a chunk system for better performance and bigger maps in the future
  * Added security features to the standalone OpenDRIVE mode aiming to prevent cars from falling down from the road
  * Added junction smoothing algorithm to prevent roads from blocking other roads with level differences
  * Added new Behavior agent
  * Added automatic generation of traffic lights, stop signal and yield signal from OpenDRIVE file
  * Upgraded to AD RSS v3.0.0 supporting complex road layouts and i.e. intersections
  * Added examples of sumo co-simulation for Town01, Town04 and Town05
  * Added ptv vissim and carla co-simulation
  * Fixed `GetLeftLaneMarking()` from a possible runtime error
  * API extensions:
    - Added new methods to `Map`: `get_all_landmarks`, `get_all_landmarks_from_id` and `get_all_landmarks_of_type`
  * Added synchronization of traffic lights in sumo co-simulation
  * Added light manager to control the lights of the map

## CARLA 0.9.8

  * Added beta version sumo-carla co-simulation
  * Traffic Manager:
    - Added benchmark
    - Added synchronous mode
    - Fixed change map error
    - Added multiclient architecture
    - Added multi Traffic Manager architecture
    - Fixed linkage between waypoints
    - Implemented intersection anticipation
    - Implemented vehicle destruction when stuck
    - Implemented tunable parameters
    - Revamped lane changes
  * Added landmark class for signal-related queries
  * Added support to parse OpenDRIVE signals
  * Added junction class as queryable object from waypoint
  * Added timeout to World Tick
  * Added simple physical map generation from standalone OpenDRIVE data
  * Added support for generating walker navigation on server-side
  * Added support for new geometry: `spiral`, `poly3`, and `paramPoly3`
  * Improved `get_waypoint(location)` performance
  * New weather system: night time, fog, rain ripples, and now wind affects vegetation and rain (not car physics)
  * Fixed Low/Epic quality settings transition
  * Enabled Mesh distance fields
  * API extensions:
    - Added new methods to `BoundingBox`: `contains()`, `get_local_vertices()` and `get_world_vertices(transform)`
    - Added new function to get a waypoint specifying parameters from the OpenDRIVE: `map.get_waypoint_xodr(road_id, lane_id, s)`
    - Added 3 new parameters for the `carla.Weather`: `fog_density`, `fog_distance`, and (ground) `wetness`
    - Added `carla.client.generate_opendrive_world(opendrive)` that loads a map with custom OpenDRIVE basic physical topology
  * New python clients:
    - `weather.py`: allows weather changes using the new weather parameters
  * Fixed docker build of `.BIN` for pedestrian navigation
  * Fixed `local_planner.py`: agent will now stop when it reaches the desired destination
  * Fixed crash when missing elevation profile and lane offset in OpenDRIVE
  * Fixed typos
  * Fixed agent failures due to API changes in `is_within_distance_ahead()`
  * Fixed assertion bug when using LibCarla
  * Fixed incorrect doppler velocity for RADAR sensor
  * Fixed documentation links
  * Upgraded Boost to 1.72.0
  * Recorder feature:
    - Added an option `-i` to `start_replaying.py` to replay a session ignoreing the hero vehicles
  * Fixed import pipeline bugs:
    - Crash when no pedestrian navmesh is present
    - Automatically imported static meshes not properly tagged
  * Fixed PID controller's sensitivity to time discretization

## CARLA 0.9.7

  * Upgraded parameters of Unreal/CarlaUE4/Config/DefaultInput.ini to prevent mouse freeze
  * Add build variant with AD RSS library integration with RSS sensor and result visualisation
  * Support for OpenGL and Vulkan in docker + headless mode
  * Added new sensor: Inertial measurement unit (IMU)
  * Added new sensor: Radar
  * Exposed rgb camera attributes: exposure, depth of field, tonemapper, color correction, and chromatic aberration
  * Now all the camera-based sensors are provided with an additional parametrized lens distortion shader
  * Added Traffic Manager to replace autopilot in managing the NPC vehicles
  * Improved pedestrians navigation
  * API changes:
    - Lidar: `range` is now set in meters, not in centimeters
    - Lidar: `horizontal_angle` is now received in radians, not in degrees
    - GNSS: `carla.GnssEvent` renamed to `carla.GnssMeasurement`
  * API extensions:
    - Added `carla.IMUMeasurement`
    - Added `carla.RadarMeasurement` and `carla.RadarDetection`
    - GNSS data can now be obtained with noise
    - IMU data can now be obtained with noise
  * Moved GNSS sensor from client to server side
  * Added exporter plugin for UE4 to allow export meshes ready for Recast calculation
  * The 'make import' process now rename the assets accordingly and set complex collision as simple
  * New Python API function added (map.get_crosswalks()) that returns a list with all points that define the crosswalk zones from OpenDRIVE file
  * Updated `manual_control.py` with a lens disortion effect example
  * Updated `manual_control.py` with IMU and Radar realtime visualization
  * Fixed pylint for python3 in travis
  * Fixed PointCloudIO `cout` that interfiered with other python modules
  * Better steering in manual control
  * Added Doxygen documentation online with automatic updates through Jenkins pipeline
  * Fixed an error in `automatic_control.py` failing because the `Num Lock` key
  * Fixed client_bounding_boxes.py example script
  * Fixed materials and semantic segmentation issues regarding importing assets
  * Fixed ObstacleSensor to return HitDistance instead of HitRadius

## CARLA 0.9.6

  * Upgraded to Unreal Engine 4.22
  * Added Vulkan support, if installed, CARLA will use Vulkan, use `-opengl` flag to launch with OpenGL
  * The simulator is now compiled in "Shipping" mode, faster but it accepts less command-line arguments
  * Pedestrians are back:
    - Spawn pedestrians that will roam randomly on sidewalks
    - The script 'spawn_npc.py' spawns now pedestrians, adjust the number with the flag `-w`
    - Added navigation meshes for each maps for pedestrian navigation
  * Allow adding custom props (FBX) to CARLA Blueprint library so they are spawnable
  * Simplified pipeline for importing and packaging maps and custom props
  * Vehicle physics:
    - Added access to vehicle transmission details
    - Added access to vehicle physics brake values
    - Added tire friction trigger boxes for simulating slippery surfaces
  * Added camera gamma correction as command-line argument to manual_control.py
  * Added ability to set motion blur settings for RGB camera in sensor python blueprint
  * Added C++ client example using LibCarla
  * Added PythonAPI documentation generator, we documented in detail all the Python reference
  * Added a new Python script config.py that allows the user to configure the simulator from the command-line
  * New recorder features:
    - Documented recorded system and binary file
    - Added optional parameter to show more details about a recorder file (related to `show_recorder_file_info.py`)
    - Added playback speed (slow/fast motion) to the replayer
    - Allow custom paths for saving the recorded files
    - More data is now recorded to replay animations:
      + Wheels of vehicles are animated (steering, throttle, handbrake), also bikes and motorbikes
      + Walker animations are simulated (through speed of walker)
  * New high quality pedestrians: female, girl and boy; improved meshes and textures
  * More color and texture variations for each pedestrian
  * New vehicle Audi Etron: 25.000 tris and LODs
  * New material for Mustang, new system that will allow us to improve all the vehicle materials
  * Improved vehicle Tesla
  * New high-quality "Default" weather tailor-made for each map
  * Improved the rest of weather profiles too
  * RGB camera improvements:
    - Enabled temporal antialiasing and motion blur
    - Added gamma value and motion blur as a blueprint attributes
    - Enabled texture streaming for scene captures
  * API changes:
    - Renamed `frame_count` and `frame_number` as `frame`, old members are kept as deprecated
    - `world.wait_for_tick()` now returns a `carla.WorldSnapshot`
    - The callback of `world.on_tick(callback)` now receives a `carla.WorldSnapshot`
    - Deprecated waypoint's `is_intersection`, use `is_junction` instead
  * API extensions:
    - Added attachment type "SpringArm" for cinematic cameras
    - Added waypoint's `junction_id` that returns de OpenDrive identifier of the current junction
    - Added `world.get_actor(id)` to find a single actor by id
    - Added `carla.WeatherParameters.Default` for the default (tailor-made for each town) weather profile
    - Added `WorldSnapshot` that contains a list of `ActorSnapshot`, allows capturings a "still image" of the world at a single frame
    - Added `world.tick()` now synchronizes with the simulator and returns the id of the newly started frame
    - Added `world.apply_settings(settings)` now synchronizes with the simulator and returns the id of the frame when the settings took effect
    - Added `world.remove_on_tick(id)` to allow removing on tick callbacks
    - Added allow setting fixed frame-rate from client-side, now is part of `carla.WorldSettings`
    - Added `is_invincible` to walkers
  * Several optimizations to the RPC server, now supports a bigger load of async messages
  * Updated DebugHelper to render on Shipping packages, it has also better performance
  * Updated OpenDriveActor to use the new Waypoint API
  * Removed deprecated code and content
  * Exposed waypoints and OpenDrive map to UE4 Blueprints
  * Change the weight of cars. All cars have been compared with the real to have a feedback more real
  * Recorder fixes:
    - When a recorded session finish replaying, all vehicles will continue in autopilot, and all pedestrians will stop
    - Fixed a possible crash if an actor is respawned before the episode is ready when a new map is loaded automatically
    - Actors at start of playback could interpolate positions from its current position instead than the recorded position
    - Camera following in playback was not working if a new map was needed to load
    - API function 'show_recorder_file_info' was showing the wrong parent id
    - Script 'start_recording.py' now properly saves destruction of actors at stop
    - Problem when vehicles enable autopilot after a replayer, now it works better
  * Fixed dead-lock when loading a new map in synchronous mode
  * Fixed get_actors may produce actors without parent
  * Fixed std::bad_cast when importing other libraries, like tensorflow, before carla
  * Fixed latitude in WGS84 reprojection code such that Latitudes increase as one move north in CARLA worlds
  * Fixed walking animations, the animations now go at the same speed as the game
  * Fixed loading and reloading world not using the timeout
  * Fixed XODR files can be found now anywhere in content
  * Fixed bug related with Pygame error of surface too large, added sidewalks and improved lane markings in `no_rendering_mode.py`
  * Fixed Lidar effectiveness bug in manual_control.py
  * Fixed wrong units in VehiclePhysicsControl's center of mass
  * Fixed semantic segmentation of bike riders
  * Fixed inconsistent streetlights in Town03
  * Fixed incorrect vehicle bounds

## CARLA 0.9.5

  * Added `client_bounding_boxes.py` to show bounding boxes client-side
  * New Town07, rural environment with narrow roads
  * Reworked OpenDRIVE parser and waypoints API
    - Fixed several situations in which the XODR was incorrectly parsed
    - Exposed more information: lane marking, lane type, lane section id, s
    - API change: waypoint's `lane_type` is now an enum, `carla.LaneType`
    - API change: `carla.LaneMarking` is not an enum anymore, extended with color, type, lane change, and width
    - API extension: `map.get_waypoint` accepts an extra optional flag argument `lane_type` for filtering lane types
    - API extension: `carla.Map` can be constructed off-line out of XODR files, `carla.Map(town_name, xodr_content)`
    - API extension: `id` property to waypoints, uniquely identifying waypoints up to half centimetre precision
  * API change: Renamed "lane_invasion" to "lane_detector", added too its server-side sensor to be visible to other clients
  * API extension: new carla.command.SpawnActor to spawn actors in batch
  * API extension: `map.transform_to_geolocation` to transform Location to GNSS GeoLocation
  * API extension: added timestamp (elapsed simulation seconds) to SensorData
  * API extension: method `client.apply_batch_sync` that sends commands in batch and waits for server response
  * API extension: optional argument "actor_ids" to world.get_actors to request only the actors with the ids provided
  * Migrated Content to AWS
  * Updated `spawn_npc.py` to spawn vehicles in batch
  * Added --rolename to "manual_control.py"
  * Added options to "no_rendering_mode.py" to draw extra road information
  * Added "scene_layout.py" to retrieve the whole information in the scene as Python dict
  * Basic agent integrated with global router
  * Allow usage of hostname for carla::Client and resolve them to IP addresses
  * Added new pack of assets
    - Windmill, different farm houses, silo
    - Plants corn, dandelion, poppy, and grass
    - Yield traffic sign
  * Added modular buildings New York style
  * Added marking lanes in Town03
  * Added command-line arguments to simulator to disable rendering and set the server timeout
  * Improved performance in Town01 and Town02
  * Changed yellow marking lane from Town01 and Town02 to dashed yellow marking lane
  * Improved lane cross detection to use the new Waypoint API
  * Enhanced stop triggers options
  * Fixed semantic segmentation tags in Town04, Town05, Town06
  * Fixed tree collision in Town01
  * Fixed VehicleSpawnPoint out of the road in Town01
  * Fixed geo-reference of Town01 and Town07
  * Fixed floating pillars in Town04
  * Fixed floating building in Town03
  * Fixed vehicles missing the route if autopilot enabled too late
  * Fixed division by zero in is_within_distance_ahead()
  * Fixed local planner to avoid premature route pruning at path overlaps
  * Fixed global router behavior to be consistent with new Waypoint API
  * Fixed clean up of local_planner when used by other modules
  * Fixed python client DLL error on Windows
  * Fixed wrong type returned by `ActorList.Filter(...)`
  * Fixed wheel's tire friction affecting all vehicles from physics control parameters
  * Fixed obstacle detector not working
  * Fixed small float bug in misc.py


## CARLA 0.9.4

  * Added recording and playback functionality
  * Added synchronous mode, simulator waits until a client sends a "tick" cue, `client.tick()`
  * Allow changing map from client-side, added `client.load_world(name)`, `client.reload_world()`, and `client.get_available_maps()`
  * Added scripts and tools to import maps directly from .fbx and .xodr files into the simulator
  * Exposed minimum physics control parameters for vehicles' engine and wheels
  * Allow controlling multiple actors in "batch mode"
  * New Town06, featuring a "Michigan left" intersection including:
    - Connection ramp between two highways
    - Incorporation to a highway requiring changing several lanes to take another exit
    - Junctions supporting different scenarios
  * New traffic signs assets: one-way, no-turn, more speed limits, do not enter, arrow floors, Michigan left, and lane end
  * New pedestrian texture to add more variations
  * New road PBR material
  * Extended the waypoint API with `lane_change`, `lane_type`, `get_right_lane()` and `get_left_lane()`
  * Added world settings for changing no-rendering mode and synchronous mode at run-time
  * Added methods to acquire a traffic light's pole index and all traffic lights in it's group
  * Added performance benchmark script to measure the simulator's rendering performance
  * Added `manual_control_steeringwheel.py` to control agents using Logitech G29 steering wheels (and maybe others)
  * Added movable props present in the map (e.g. chairs and tables) as actors so they can be controlled from Python
  * Added recording and playback bindings to `manual_control.py` script
  * Removed `world.map_name` from API, use `world.get_map().name` instead
  * Refactored `no_rendering_mode.py` to improve performance and interface
  * Several improvements to the build system for Windows
  * Expose traffic sign's trigger volumes on Python API
  * Improved export/import map tools
  * Simplify Dockerfile halving Carla Docker image size
  * Episodes have now a random unique id to avoid collisions between runs
  * Reduced overhead of many RPC calls by sending only actor IDs (instead of serializing all the actor attributes every time)
  * Added priority system for vehicle control input (internal, not exposed in API)
  * Removed "Example.CarlaSettings.ini", you can still use it, but it's no longer necessary
  * Improved time-out related error messages
  * Fixed Town01 placed 38 meters above the zero
  * Fixed parsing of OpenDrive geo-reference exported by RoadRunner
  * Fixed issue of retrieving an empty list when calling `world.get_actors()` right after creating the world
  * Fixed a few synchronization issues related to changing the world at runtime
  * Fixed traffic light when it gets illuminated by the hero vehicle in `no_rendering_mode.py`
  * Fixed `manual_control.py` and `no_rendering_mode.py` to prevent crashes when used in "no rendering mode"
  * Fixed traffic signs having the trigger box rotated
  * Fixed female walk animation
  * Fixed BP_MultipleFloor, tweaked offset in BaseFloor to adjust meshes between them
  * Fixed static objects present in the map were marked as "movable"

## CARLA 0.9.3

  * Upgraded to Unreal Engine 4.21
  * Upgraded Boost to 1.69.0
  * New Town04 (biggest so far), includes a freeway, new bridge and road barrier, a nicer landscape based on height-map, and new street props
  * New Town05, adding more variety of intersections for the scenario runner
  * Redesigned pedestrian models and animations (walk and idle) for male and female characters
  * Added sensor for detecting obstacles (ray-cast based)
  * Added sensor GNSS (GPS)
  * Basic agent integrated with global router
  * Added a few methods to manage an actor:
    - set_velocity: for setting the linear velocity
    - set_angular_velocity: for setting the angular velocity
    - get_angular_velocity: for getting the angular velocity
    - add_impulse: for applying an impulse (in world axis)
  * Renamed vehicle.get_vehicle_control() to vehicle.get_control() to be consistent with walkers
  * Added new mesh for traffic lights
  * Added new pine tree assets, with their LODs finely tuned for performance
  * Added point transformation functionality for LibCarla and PythonAPI
  * Added "sensor_tick" attribute to sensors (cameras and lidars) to specify the capture rate in seconds
  * Added Export/Import map tools
  * Added "get_forward_vector()" to rotation and transform, retrieves the unit vector on the rotation's X-axis
  * Added support for Deepin in PythonAPI's setup.py
  * Added support for spawning and controlling walkers (pedestrians)
  * Updated BasicAgent to allow setting target_speed and handle US-style traffic lights properly
  * OpenDriveActor has been rewritten using the Waypoint API, this has fixed some bugs
  * Remove crash reporter from packaged build
  * Improved simulator fatal error handling, now uses UE4 fatal error system
  * LibCarla server pipeline now compiles with exceptions disabled for better performance and compatibility with UE4
  * Fixed TCP accept error, too many open files while creating and destroying a lot of sensors
  * Fixed lost error messages in client-side, now when a request fails it reports the reason
  * Fixed global route planner to handle round about turns and made the code consistent with local planner
  * Fixed local planner to avoid premature route pruning at path overlaps
  * Fixed autopilot direction not properly initialized that interfered with the initial raycast direction
  * Fixed crash when an actor was destroyed but not de-registered, e.g. falling out of world bounds

## CARLA 0.9.2

  * Updated ROS bridge for CARLA 0.9.X (moved to its own repository)
  * Added Python API "agents" extension, includes
    - Global route planner based on the Waypoints API (compatible with OpenDrive)
    - BasicAgent: new client agent that can drive to a given coordinate of the map using the waypoint API and PID controllers, attending to other vehicles and traffic lights
    - RoamingAgent: new client agent that can drive at different speeds following waypoints based on PID controllers, attending to other vehicles and traffic lights
    - LocalPlanner functionality to navigate waypoints using PID controllers
    - LateralControl and LongitudinalControl PIDs
  * Added support for manual gear shifting
  * Added "role_name" attribute to actors to easily identify the "hero" vehicle
  * Changed traffic lights in Town03 to American style
  * Added new junction types with only stop signs
  * Updates to documentation and tutorials
  * Simulator now starts by default in windowed mode
  * CMake version required downgraded to 3.5 for better compatibility
  * Fixed waypoints height were all placed at zero height
  * Fixed actors in world.get_actors() missing parent actor
  * Fixed some vehicles losing their wheels after calling set_simulate_physics
  * Fixed bounding box of Lincoln MkZ
  * Several fixes and improvements to OpenDriveActor

## CARLA 0.9.1

  * New town: Town03
    - Created with Vector Zero's RoadRunner (including OpenDrive information of the road layout)
    - Bigger and more diverse
    - More road variety: multiple lanes and lane markings, curves at different angles, roundabout, elevation, tunnel
  * Lots of improvements to the Python API
    - Support for Python 3
    - Support for retrieving and changing lighting and weather conditions
    - Migrated Lidar sensor
    - Migrated image converter methods: Depth, LogarithmicDepth, and CityScapesPalette
    - Migrated IO methods for sensor data, "save_to_disk" available for PNG, JPEG, TIFF, and PLY
    - Added support for requesting the list of all the actors alive in the current world, `world.get_actors()`
    - `world.get_actors()` returns an `ActorList` object with `filter` functionality and lazy initialization of actors
    - Added collision event sensor, "sensor.other.collision", that triggers a callback on each collision to the actor it is attached to
    - Added lane detector sensor, "sensor.other.lane_detector", that detects lane invasion events
    - Added `carla.Map` and `carla.Waypoint` classes for querying info about the road layout
      - Added methods for converting and saving the map as OpenDrive format
      - Added `map.get_spawn_points()` to retrieve the recommended spawn points for vehicles
      - Added `map.get_waypoint(location)` to query the nearest waypoint
      - Added `map.generate_waypoints(distance)` to generate waypoints all over the map at an approximated distance
      - Added `map.get_topology()` for getting a list the tuples of waypoints that define the edges of the road graph
      - Added `waypoint.next(distance)` to retrieve the list of the waypoints at a distance that can be driven from this waypoint
    - Added `parent` attributes to actors, not None if the actor is attached to another actor
    - Added `semantic_tags` to actors containing the list of tags of all of its components
    - Added methods for retrieving velocity and acceleration of actors
    - Added function to enable/disable simulating physics on an actor, `actor.set_simulate_physics(enabled=True)`
    - Added bounding boxes to vehicles, `vehicle.bounding_box` property
    - Exposed last control applied to vehicles, `vehicle.get_vehicle_control()`
    - Added a "tick" message containing info of all the actors in the scene
      - Executed in the background and cached
      - Added `world.wait_for_tick()` for blocking the current thread until a "tick" message is received
      - Added `world.on_tick(callback)` for executing a callback asynchronously each time a "tick" message is received
      - These methods return/pass a `carla.Timestamp` object containing, frame count, delta time of last tick, global simulation time, and OS timestamp
      - Methods retrieving actor's info, e.g. `actor.get_transform()`, don't need to connect with the simulator, which makes these calls quite cheap
    - Allow drawing debug shapes from Python: points, lines, arrows, boxes, and strings (`world.debug.draw_*`)
    - Added id (id of current episode) and map name to `carla.World`
    - Exposed traffic lights and signs as actors. Traffic lights have a specialized actor class that has the traffic light state (red, green, yellow) as property
    - Added methods for accessing and modifying individual items in `carla.Image` (pixels) and `carla.LidarMeasurement` (locations)
    - Added `carla.Vector3D` for (x, y, z) objects that are not a `carla.Location`
    - Removed `client.ping()`, `client.get_server_version()` accomplishes the same
    - Renamed `contains_X()` methods to `has_X()`
    - Changed `client.set_timeout(seconds)` to use seconds (float) instead of milliseconds
    - Allow iterating attributes of an Actor's Blueprint
    - Fixed wildcard filtering issues, now "vehicle.*" or "*bmw*" patterns work too
    - Fixed `actor.set_transform()` broken for attached actors
  * More Python example scripts and improved the present ones
    - Now all the scripts use the list of recommended spawn points for each map
    - Renamed "example.py" to "tutorial.py", and updated it with latest changes in API
    - Added timeout to the examples
    - "manual_control.py" performance has been improved while having more measurements
    - "manual_control.py" now has options to change camera type and position
    - "manual_control.py" now has options to iterate weather presets
    - "manual_control.py" now has a fancier HUD with lots of info, and F1 key binding to remove it
    - Added "dynamic_weather.py" to change the weather in real-time (the one used in the video)
    - Added "spawn_npc.py" to quickly add a lot of NPC vehicles to the simulator
    - Added "spawn_npc.py --safe" to only add non-problematic vehicles
    - "vehicle_gallery.py" also got some small fixes
  * Asset and content improvements
    - New vehicle: Lincoln MKZ 2017
    - Refactored weather system, parametrized to make it easier to use
    - Improved control of bikes and motorbikes, still not perfect but causes less accidents
    - Added building block generator system
    - Misc city assets: New building, tunnel columns, rail-road bridges, new textures, new urban props
    - Adjusted vehicle physics and center of mass
    - Adjusted the maximum distance culling for foliage
    - Adjusted pedestrian animations and scale issues (not yet available with new API though)
    - Improved map building blueprints, spline based asset repeaters, and wall building tools
    - Replaced uses of Unreal's Foliage system with standard static meshes to work around a visual bug in Linux systems
    - Fixed filenames too long when packing the project on Windows
    - Fixed "SplineMeshRepeater" loses its collider mesh from time to time
    - Standardized asset nomenclature
  * New system for road information based on OpenDrive format
    - Added new map classes for querying info about the road layout and topology
    - Added methods for finding closest point on the road
    - Added methods for generating and iterating waypoints based on the road layout
    - Added OpenDrive parser to convert OpenDrive files to our map data structures
  * Other miscellaneous improvements and fixes
    - Fixed single channel Lidar crash (by @cwecht)
    - Fixed command-line argument `-carla-settings` fails to load absolute paths (by @harlowja)
    - Added an option to command-line to change quality level when launching the simulator, `-quality-level=Low`
    - Added ROS bridge odometry message (by @ShepelIlya)
    - New lens distortion shader, sadly not yet integrated with our cameras :(
    - New Docker tutorial
    - Disabled texture streaming to avoid issue of textures not loading in scene captures
    - Adjusted scene capture camera gamma to 2.4
    - Fixed leaking objects in simulation when despawning a vehicle. Now Pawn's controller is destroyed too if necessary when destroying an Actor
    - Fixed overflow on platform time-stamp, now it uses `double`
    - Upgraded @rpclib to fix crash when client exits too fast (rpclib/PR#167)
    - Moved "PythonClient" inside deprecated folder to avoid confusion
    - Refactored sensor related code
      - New plugin system for sensors that simplifies adding sensors, mini-tutorial at #830
      - Compile-time dispatcher for sensors and serializers
  * Improvements to the streaming library
    - Added multi-streams for streaming simultaneously to multiple clients (used by the "tick" message)
    - Messages re-use allocated memory when possible
    - Allows unsubscribing from a stream
    - Fixed client receives interleaved sensor messages, some messages can be discarded if connection is too slow though
    - Fixed streaming client fails to connect in Windows
    - Fixed streaming client keeps trying to reconnect after destroying a sensor
  * Refactored client C++ API
    - Python GIL is released whenever possible to avoid blocking
    - Fixed deadlock when closing the simulator while a client is connected
    - Fixed crash on simulator shutdown if a client has connected at some point
    - Set methods are now sent async which greatly improves performance in the client-side
    - Vehicle control is cached and not sent if haven't changed
    - Suppressed exceptions in destructors
  * Other development improvements
    - Improved Linux Makefile, fine-grained targets to reduce compilation times in development
    - Workaround for "setup.py" to link against "libcarla_client.a" again (Linux only)
    - Added support for ".gtest" file, each line of this file is passed to GTest executables as arguments when running `make check` targets
    - Python eggs are also archived on Jenkins to easily get them without downloading the full package
    - Added uncrustify config file for formatting UE4 C++ code

## CARLA 0.9.0

  * Upgraded to Unreal Engine 4.19
  * Redesign of the networking architecture
    - Allows any number of clients to connect simultaneously
    - Now is possible to add and remove at any time any vehicle or camera
    - Now is possible to control any vehicle or camera
    - Now is possible to place cameras anywhere
    - Reduced to two ports instead of three
    - First port uses an RPC protocol based on [rpclib](http://rpclib.net/)
    - Second port is for the streaming of the sensor data
  * Redesign of the Python API
    - Actors and sensors are now exposed in the API and can be independently controlled
    - The Python module is built in C++, with significant performance gain in some operations
    - Many functionality haven't been ported yet, so expect a lot of things missing
  * Redesign of the build system to accommodate the changes in dependencies
    - Everything can be done now with the Makefile
    - For the moment only Linux is supported, sorry
  * Massive clean up of all unused assets
  * Some aesthetic fixes to the vehicles

## CARLA 0.8.4

  * Community contribution: ROS bridge by @laurent-george
  * New vehicle: Tesla Model 3
  * Added an option to _"CarlaSettings.ini"_ to disable bikes and motorbikes
  * Fixed missing collision of vehicles introduced in 0.8.3
  * Improved stability of bikes and motorbikes
  * Improved autopilot turning behaviour at intersections, now using front wheels positions as reference
  * Temporarily removed Kawasaki Ninja motorbikes because the model was having some stability issues

## CARLA 0.8.3

  * Added two-wheeled vehicles, 3 bicycles and 4 motorbikes
  * Several art optimizations (CARLA is now about 10% faster)
    - Improved the performance of vegetation assets, adjusted LOD and culling distance, set billboards where possible
    - Drastically reduced the number of polygons of the landscape while keeping the original shape
    - Removed some high-cost unnecessary assets
    - Remodelled Mustang and NissanMicra, now with less polygons and materials, better textures and LOD
    - Remodelled building SM_TerracedHouse_01, now with more polygons but less materials and better textures
  * CARLA releases include now a Dockerfile for building docker images
  * Change in HUD: replace "FPS" by "Simulation Step"
  * The current map name is now included in the scene description message sent to the client
  * Adapted "manual_control.py" and "view_start_positions.py" to use the map name sent by the simulator
  * Improved the vehicle spawning algorithm, now it tries to spawn as much cars as possible even if there are not enough spawn points
  * "Setup.sh" is now faster and accepts an argument to run multiple jobs in parallel
  * Fixed foliage distance culling using wrong distance in "Low Mode"
  * Fixed NissanMicra slightly turning left when driving straight

## CARLA 0.8.2

  * Revamped driving benchmark
    - Changed name from benchmark to driving benchmark
    - Fully Redesigned the architecture of the module
    - Added a lot more documentation
    - Now you can stop and resume the benchmarks you run
  * Rolled back vehicle's location to the pivot of the mesh instead of the center of the bounding box
  * Added relative transform of the vehicle's bounding box to the measurements, player and non-players
  * Added "frame number" to each sensor measurement so it is possible to sync all the measurements based on the frame they are produced
  * Improved vehicle spawner to better handle spawning failures
  * Walkers use now a closer angle to detect vehicles, so they don't stop moving if a car passes nearby
  * Fixed lighting artefact causing the road to change its brightness depending on the distance to the camera
  * Fixed captured images overexposed in Low mode
  * Fixed illegal character in asset name
  * Fixed editing sun azimuth angle in CarlaWeadther.ini had no effect
  * Fixed crash when using a non-standard image size in DirectX (Windows)
  * Fixed issue with using multiple "SceneCaptureToDiskCamera"

## CARLA 0.8.1

  * New Python example for visualizing the player start positions
  * Fixed box extent of non-player agents was sent in centimeters instead of meters
  * Fixed speed limits were sent in km/h instead of m/s
  * Fixed issue in Volkswagen T2 wheels causing it to overturn

## CARLA 0.8.0

  * Upgraded to Unreal Engine 4.18
  * Created our own pedestrian 3D models free to use and distribute
  * Removed Epic's Automotive Materials dependencies
  * 360 Lidars support (similar to Velodyne HDL-32E or VLP-16) thanks to Anton Pechenko (Yandex)
    - Ray-cast based
    - Configurable settings
    - Added methods to save points to disk as PLY file
  * Added quality level settings
    - Low: low quality graphics, about 3 times faster with one camera
    - Epic: best quality (as before)
  * Measurements now use SI units
    - Locations:    m
    - Speed:        m/s
    - Acceleration: m/s^2
    - Collisions:   kg*m/s
    - Angles:       degrees
  * Added API methods to convert depth images to a point cloud
    - New method "image_converter.depth_to_local_point_cloud"
    - A supplementary image can be passed to attach colors to the points
    - New client example generates a point cloud in world coordinates
    - Added Transform class to Python API
  * Performance optimizations
    - Significant speed improvements in both Epic and Low modes
    - Fixed materials and improved shaders for roads, architecture, sidewalks, foliage, landscapes, cars, walkers, reflections, water
    - Execution of a set of Project and Engine parameters to improve performance (quality, vsync, AO, occlusion)
    - Generation of the road pieces using static meshes and actors instead of a single actor with instanced meshes
      - Improved performance since now is able to apply occlusion and draw distance
    - Images are captured asynchronously in the render thread
      - In asynchronous mode, images may arrive up to two frames later
      - In synchronous mode, game thread is blocked until images are ready
    - Blueprint code optimizations for vehicles, walkers, and splines
    - Added a way to configure different quality levels with culling distance and materials configuration
  * Refactored sensor related code to ease adding new sensors in the future
  * Added vehicle box extent to player measurements
  * Removed the player from the list of non-player agents
  * Adjusted bounding boxes to vehicles' height
  * Changed vehicles' center to match bounding box
  * Added autopilot mode to manual_control.py
  * Added quality level options to manual_control.py and client_example.py
  * Replaced background landscape and trees by a matte painting
  * Fixed road map generated some meshes twice
  * Small improvements to Windows support
    - Fixed issues with the Makefile
    - Fixed asset names too long or containing special characters

## CARLA 0.7.1

  * New Python API module: Benchmark
    - Defines a set of tasks and conditions to test a certain agent
    - Contains a starting benchmark, CoRL2017
    - Contains Agent Class: Interface for benchmarking AIs
  * New Python API module: Basic Planner (Temporary Hack)
    - Provide routes for the agent
    - Contains AStar module to find the shortest route
  * Other Python API improvements
    - Converter class to convert between Unreal world and map units
    - Metrics module to summarize benchmark results
  * Send vehicle's roll, pitch, and yaw to client (orientation is now deprecated)
  * New RoutePlanner class for assigning fixed routes to autopilot (IntersectionEntrance has been removed)
  * Create a random engine for each vehicle, which greatly improves repeatability
  * Add option to skip content download in Setup.sh
  * Few small fixes to the city assets

## CARLA 0.7.0

  * New Python client API
    - Cleaner and more robust
    - Compatible with Python 2 and 3
    - Improved exception handling
    - Improved examples
    - Included methods for parsing the images
    - Better documentation
    - Protocol: renamed "ai_control" to "autopilot_control"
    - Merged testing client
    - Added the maps for both cities, the client can now access the car position within the lane
  * Make CARLA start without client by default
  * Added wind effect to some trees and plants
  * Improvements to the existing weather presets
  * Build script: skip content download if up-to-date

## CARLA 0.6.0

  * Included Unreal project and reorganised folders
  * Enabled semantic segmentation by default
  * Added Felipe's Python client
  * New build system (Linux only)
  * Few fixes to city assets

## CARLA 0.5.4

  * Added command-line parameter -carla-no-hud
  * Remove override gamma from weather settings
  * Fixed issue road map generation hangs cooking command
  * Organise Python client and make sample script
  * Rename maps
    - CARLA_ORIGIN_0 --> Town02
    - CARLA_ORIGIN_1 --> Town01
  * Fixed Carla-Cola machine falling at begin play

## CARLA 0.5.3

  * Fixed issues with weather
  * Fixed missing building

## CARLA 0.5.2

  * Autopilot mode has been removed, now server sends AI control together with measurements every frame
  * State and position of traffic lights and signs are now included in the measurements too
  * Added a python console client
  * Fixed crash when client sends an invalid player start
  * Fixed some issues with the dynamic weather not looking as it used to do
  * Fixed some collision boxes missing

## CARLA 0.5.1

  * Fixed issue server was destroyed on every reset, closing the connection
  * Fixed issue agent servers connect too late
  * Improvements to the python client
  * Added python client test suite for testing the release
  * Added image converter
  * Fixed missing floor on CARLA_ORIGIN_0
  * Changed sidewalk texture
  * Improvements on the physics of some vehicles
  * More props and decals added to the cities

## CARLA 0.5.0

  * Upgraded to Unreal Engine 4.17
    - Fixes memory leaks
    - Fixes crashes with C++ std classes
  * Redesigned CarlaServer
    - Faster, avoids unnecessary copies
    - Sends images as raw data (no compression)
    - Supports synchronous and asynchronous mode
    - Networking operation have a time-out
    - Synchronous methods have a time-out
    - Pure C interface for better compatibility
    - Unit tests with GoogleTest
  * New server-client protocol
    - Upgraded to proto3
    - Supports repeated fields
    - Optionally send information about all dynamic agents in the scene
    - Now sends transforms instead of locations only
    - Autopilot mode added to control
  * New build system to avoid linkage issues
  * Added autopilot mode
  * Added an on-board camera to the car
  * Added traffic lights and speed limit to player state
  * Added player pawn selection to config file
  * Improved blueprint interface of the C++ classes
  * Some performance improvements to vehicle controllers
  * Fix issues with depth material in Windows
  * Fix issues with random engine not being available for vehicles
  * Fixed issue that compiling a release hang when saving the road map
  * Added more content; 7 vehicles, 30 pedestrians, many decals and props
  * Randomized pedestrian clothing
  * Many improvements and fixes to the city levels and assets
  * Added sub-surface scattering to vegetation
  * Added key binding to change weather during play
  * Added key binding to toggle autopilot mode
  * Added a second camera to the player

## CARLA 0.4.6

  * Add weather presets specific for each level
  * Some map fixes, adjust weather presets specific for each level
  * Fixed regression that some walkers may go at extremely slow and fast speeds

## CARLA 0.4.5

  * Add random seeds to config file
  * Improve logging
  * Removed rotation of map CARLA_ORIGIN_1

## CARLA 0.4.4

  * Fixed regression walkers despawning when stopping after seeing a car
  * Changed, collision is only registered if player moves faster than 1 km/h
  * Fixed issue walkers resume movement after sensing nothing, but the car is still there sometimes
  * Few improvements to the city assets

## CARLA 0.4.3

  * Fixed issue with reward, intersect other lane wasn't sent to the client
  * Improvements to the AI of other vehicles, and how they detect pedestrians
  * Improvements to the AI of the pedestrians, trying to avoid slightly better the cars
  * Made roads collision channel WorldStatic
  * Tune several vehicles' physics and engine
  * Fixed issue with vehicles bouncing back after hitting a pedestrian
  * Add bigger box to pedestrians to avoid accidents
  * Make vehicles spawn in order instead of randomly

## CARLA 0.4.2

  * Fixed issues with the server-client protocol
  * More improvements to the AI of other vehicles, now they barely crash
  * Improved the physics of some vehicles
  * Tweak the city for better AI of other vehicles

## CARLA 0.4.1

  * Improved AI of other vehicles, still needs some adjustment, but now they crash much less
  * Fixed wrong semantic segmentation label of the poles of traffic lights and signs
  * Added randomized vehicle license plates
  * Few improvements to the city assets

## CARLA 0.4.0

  * Made vehicle input more realistic, now reverse and brake use different input
  * Changed server-client protocol
    - CarlaSettings.ini is sent for every new episode
    - Control is extended with brake, reverse and handbrake
  * Set a clearer hierarchy for loading settings files
  * Made camera post-process settings able to change depending on the weather
  * Added basic functionality for NPC vehicles
  * Some improvements to the walker spawner
  * Generate road map metadata on save
  * Added command-line switch -carla-no-networking
  * Improved verbosity control of CarlaServer
  * Fixed issue with server that two threads used 100% CPU
  * Fixed issue with the attachment of the main camera to the player
  * Fixed issues with CarlaServer interface with Unreal, does not use STL containers anymore
  * Fixed issue with server not running below 30 fps at fixed frame rate, added physics sub-stepping
  * Fixed issues with some weather settings
  * Added randomized pedestrians with their AI and animations
  * Added other vehicles with their AI and physics
  * Added traffic lights and signs
  * Tweaked capture image to look similar to main camera
  * Changed car input to match settings in plugin
  * General improvements to levels and assets

## CARLA 0.3.0

  * Added basic dynamic weather functionality
    - Weather and sun light can be changed during game
    - Presets stored in config file CarlaWeather.ini
    - Added some presets for dynamic weather
  * Add basic functionality to spawn pedestrians
  * Split road meshes for intersections and turns for better precission of the road map
  * Better debug for road map
  * Implemented collision count for other cars and pedestrians
  * Command line argument -carla-settings now accepts relative paths
  * Improved performance when semantic segmentation is disabled
  * Improved tagger system
  * Implemented nav-mesh and spawn points for pedestrians
  * Added new cars
  * Added dynamic street lights
  * General improvements to levels and assets
  * Make the car jump

## CARLA 0.2.4

  * Fixed serialization of road map resulting in a huge map size
  * Some optimizations in the vegetation
  * Implemented more LODS

## CARLA 0.2.3

  * Fixed rounding errors in HUD (100% was shown as 99%, 30 FPS as 29 FPS)
  * Fixed crash when player goes out of road map
  * Fixed several issues related to the transform of the road map (wasn't working in CARLA_ORIGIN_1)
  * Make custom depth pass disable by default (semantic segmentation won't work by default)
  * Fixed road width in T-intersections
  * Implement road LOD
  * Fixed missing assets

## CARLA 0.2.2

  * Implemented signals for off-road and opposite lane invasion
  * Fixed linking issues (use Unreal's libpng)
  * Fixed memory leak in PNG compression
  * Added boundaries to the map
  * Several fixes in the map content

## CARLA 0.2.1

  * Fixed the memory leak related to protobuf issues
  * Fixed color shift in semantic segmentation and depth
  * Added in-game timestamp (now sending both OS and in-game)

## CARLA 0.2.0

  * Fixed Depth issues
  * Fixed random crash due to an invalid player start position
  * Added semantic segmentation
  * Changed codification to PNG
  * Camera configuration through config INI file

## CARLA 0.1.1

  * Added build system for Windows and Linux
  * Added more content

## CARLA 0.1.0

  * Added basic functionality<|MERGE_RESOLUTION|>--- conflicted
+++ resolved
@@ -1,9 +1,7 @@
 ## Latest
-<<<<<<< HEAD
-  * Improved the documentation for use with pandoc tool by converting html tags to their markdown equivalent    
-=======
+
+  * Improved the documentation for use with pandoc tool by converting html tags to their markdown equivalent
   * Added parameter to carla settings to control culling
->>>>>>> 7a6edc40
   * Added `load_map_layer` and `unload_map_layer` to control map layers on new maps that support subleveling
   * Added `get_environment_objects`call to get all the placed objects in the level
   * Added `enable_environment_objects`call to enable/disable objects of the level
