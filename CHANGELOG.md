--- conflicted
+++ resolved
@@ -1,10 +1,7 @@
 ## Latest
 
-<<<<<<< HEAD
   * Fixed bug causing the TM to block the simulation when another client teleported a vehicle with no physics.
-=======
   * Added check to avoid adding procedural trigger boxes inside intersections.
->>>>>>> dc077dab
   * Python agents now accept a carla.Map and GlobalRoutePlanner instances as inputs, avoiding the need to recompute them.
   * Fix a bug at `Map.get_topology()`, causing lanes with no successors to not be part of it.
   * Added new ConstantVelocityAgent
