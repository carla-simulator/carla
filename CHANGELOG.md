--- conflicted
+++ resolved
@@ -1,13 +1,10 @@
 ## Latest
-<<<<<<< HEAD
   * Fixed RSSSensor: made client side calculations threaded
-=======
   * Added the option for users to set a path using locations to a vehicle controlled by the Traffic Manager.
   * Added a RoadOption element in each SimpleWaypoint to specify which action will the vehicle perform if it follows that route.
   * Added the option for users to set a route using RoadOption elements to a vehicle controlled by the Traffic Manager.
   * Fixed keep_right_rule parameter.
   * Added set_percentage_random_left_lanechange and set_percentage_random_right_lanechange.
->>>>>>> 5f071281
   * Improved handling of collisions in Traffic Manager when driving at very high speeds.
   * Added open/close doors feature for vehicles.
   * Added API functions to 3D vectors: `squared_length`, `length`, `make_unit_vector`, `dot`, `dot_2d`, `distance`, `distance_2d`, `distance_squared`, `distance_squared_2d`, `get_vector_angle`
