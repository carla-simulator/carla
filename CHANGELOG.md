--- conflicted
+++ resolved
@@ -1,9 +1,6 @@
 ## latest
-<<<<<<< HEAD
   * Added junction class as queryable object from waypoint
-=======
   * Added new methods to BoundingBox: contains, get_local_vertices and get_world_vertices.
->>>>>>> 68d7418e
   * New weather system: night time, fog, rain ripples, and now wind affects vegetation and rain (not car physics)
   * Fixed Low/Epic quality settings transition
   * Enabled Mesh distance fields
