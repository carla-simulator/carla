--- conflicted
+++ resolved
@@ -1,9 +1,5 @@
 ## Latest
-<<<<<<< HEAD
-
-  * Vulkan support: Changed project settings to make vulkan default but opengl can be selected using the make script
-=======
->>>>>>> 066c0b60
+  * Vulkan support: Changed project settings to make vulkan default on linux and updated make script to allow user to select opengl
   * Upgraded to Unreal Engine 4.22
   * Recorder fixes:
     - Fixed a possible crash if an actor is respawned before the episode is ready when a new map is loaded automatically.
