--- conflicted
+++ resolved
@@ -1,20 +1,10 @@
 ## Latest
-<<<<<<< HEAD
   * Added `load_map_layer` and `unload_map_layer` to control map layers on new maps that support subleveling
   * Added `get_environment_objects`call to get all the placed objects in the level
   * Added `enable_environment_objects`call to enable/disable objects of the level
   * Added fully deterministic option for Traffic Manager, sorting vehicles by ID and avoiding race conditions
-  * Fixed RSSSensor python3 build and import of open drive maps by updating to ad-rss v4.4.0 and ad-map-access v2.3.0. Python import of dependent 'ad' python modules reflects now the namespaces of the C++ interface and follow doxygen documentation
-=======
-
-  * Added `get_environment_objects`call to get all the placed objects in the level
-  * Added `enable_environment_objects`call to enable/disable objects of the level
-  * Added fully deterministic option for Traffic Manager, sorting vehicles by ID and avoiding race conditions.
-  * Fixed RSSSensor python3 build and import of open drive maps by updating to ad-rss v4.4.0 and ad-map-access v2.3.0. Python import of dependent 'ad' python modules reflects now the namespaces of the C++ interface and follow doxygen documentation.
-  * Added fully deterministic option for Traffic Manager, sorting vehicles by ID and avoiding race conditions.
-  * Fixed RSSSensor python3 build and import of open drive maps by updating to ad-rss v4.2.0 and ad-map-access v2.3.0. Python import of dependent 'ad' python modules reflects now the namespaces of the C++ interface and follow doxygen documentation.
+  * Fixed RSSSensor python3 build and import of open drive maps by updating to ad-rss v4.2.0 and ad-map-access v2.3.0. Python import of dependent 'ad' python modules reflects now the namespaces of the C++ interface and follow doxygen documentation
   * Fixed sensor transformations and sensor data transformations mismatch in IMU and camera-based sensors
->>>>>>> 6d20f7d3
   * Fixed random dead-lock on synchronous mode at high frame rate
   * API extensions:
     - Added `actor.set_enable_gravity()` function to enable/disable the gravity affecting the actor
