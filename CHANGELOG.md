--- conflicted
+++ resolved
@@ -1,10 +1,7 @@
 ## Latest
-<<<<<<< HEAD
   * Improved visual quality of the screen capture for the rgb sensor
     - Enabled Temporal AA for screen captures with no post-processing to prevent jaggies during motion
     - Reduced the target gamma of render target to 1.4 to minimize brightness differences with main camera 
-=======
->>>>>>> c3b9474c
   * Upgraded to Unreal Engine 4.22
   * Recorder fixes:
     - Fixed a possible crash if an actor is respawned before the episode is ready when a new map is loaded automatically.
@@ -19,7 +16,6 @@
     - Added optional parameter to show more details about a recorder file (related to `show_recorder_file_info.py`)
     - Added playback speed (slow/fast motion) for the replayer
     - We can use an absolute path for the recorded files (to choose where to 'write to' or 'read from')
-  * Fixed Lidar effectiveness bug in manual_control.py
     - New data recorded to replay animations:
       - Wheels of vehicles are animated (steering, throttle, handbrake), also bikes and cycles
       - Walkers animation is simulated in playback (through speed of walker), so they walk properly.
