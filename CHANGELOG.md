--- conflicted
+++ resolved
@@ -1,9 +1,6 @@
 ## Latest
 
-<<<<<<< HEAD
   * Fixed import sumo_integration module from other scripts
-=======
->>>>>>> cdd12c5a
   * Fixed bug causing the RoadOptions at the BehaviorAgent to not work as intended
   * Upgrading to Unreal Engine 4.26
   * Added Lincoln 2020 vehicle dimensions for CarSim integration
