## latest
<<<<<<< HEAD
  * Added timeout to World Tick
=======

  * Added beta version sumo-carla co-simulation.
>>>>>>> ac32aee6
  * Traffic Manager:
    - Added benchmark
    - Added synchronous mode
    - Fixed change map error
    - Added multiclient architecture
    - Added multi Traffic Manager architecture
    - Fixed linkage between waypoints
    - Implemented intersection anticipation
    - Implemented vehicle destruction when stuck
    - Implemented tunable parameters
  * Added landmark class for signal-related queries.
  * Added support to parse OpenDRIVE signals.
  * Added junction class as queryable object from waypoint
  * Added simple physical map generation from standalone OpenDRIVE data
  * Added support for generating walker navigation on server-side
  * Added support for new geometry: `spiral`, `poly3`, and `paramPoly3`
  * Improved `get_waypoint(location)` performance
  * New weather system: night time, fog, rain ripples, and now wind affects vegetation and rain (not car physics)
  * Fixed Low/Epic quality settings transition
  * Enabled Mesh distance fields
  * API extensions:
    - Added new methods to `BoundingBox`: `contains()`, `get_local_vertices()` and `get_world_vertices(transform)`
    - Added new function to get a waypoint specifying parameters from the OpenDRIVE: `map.get_waypoint_xodr(road_id, lane_id, s)`
    - Added 3 new parameters for the `carla.Weather`: `fog_density`, `fog_distance`, and (ground) `wetness`
    - Added `carla.client.generate_opendrive_world(opendrive)` that loads a map with custom OpenDRIVE basic physical topology
  * New python clients:
    - `weather.py`: allows weather changes using the new weather parameters
  * Fixed docker build of .BIN for pedestrian navigation
  * Fixed local_planner.py: agent will now stop when it reaches the desired destination
  * Fixed crash when missing elevation profile and lane offset in OpenDRIVE
  * Fixed typos
  * Fixed agent failures due to API changes in is_within_distance_ahead()
  * Fixed assertion bug when using LibCarla
  * Fixed incorrect doppler velocity for RADAR sensor
  * Fixed documentation links
  * Upgraded Boost to 1.72.0
  * Recorder feature:
    - Added an option (-i) when replaying a session to ignore the hero vehicles
  * Fixed import pipeline bugs:
    - Crash when no pedestrian navmesh is present
    - Automatically imported static meshes not properly tagged

## CARLA 0.9.7

  * Upgraded parameters of Unreal/CarlaUE4/Config/DefaultInput.ini to prevent mouse freeze
  * Add build variant with AD RSS library integration with RSS sensor and result visualisation
  * Support for OpenGL and Vulkan in docker + headless mode
  * Added new sensor: Inertial measurement unit (IMU)
  * Added new sensor: Radar
  * Exposed rgb camera attributes: exposure, depth of field, tonemapper, color correction, and chromatic aberration
  * Now all the camera-based sensors are provided with an additional parametrized lens distortion shader
  * Added Traffic Manager to replace autopilot in managing the NPC vehicles
  * Improved pedestrians navigation
  * API changes:
    - Lidar: `range` is now set in meters, not in centimeters
    - Lidar: `horizontal_angle` is now received in radians, not in degrees
    - GNSS: `carla.GnssEvent` renamed to `carla.GnssMeasurement`
  * API extensions:
    - Added `carla.IMUMeasurement`
    - Added `carla.RadarMeasurement` and `carla.RadarDetection`
    - GNSS data can now be obtained with noise
    - IMU data can now be obtained with noise
  * Moved GNSS sensor from client to server side
  * Added exporter plugin for UE4 to allow export meshes ready for Recast calculation
  * The 'make import' process now rename the assets accordingly and set complex collision as simple
  * New Python API function added (map.get_crosswalks()) that returns a list with all points that define the crosswalk zones from OpenDRIVE file
  * Updated `manual_control.py` with a lens disortion effect example
  * Updated `manual_control.py` with IMU and Radar realtime visualization
  * Fixed pylint for python3 in travis
  * Fixed PointCloudIO `cout` that interfiered with other python modules
  * Better steering in manual control
  * Added Doxygen documentation online with automatic updates through Jenkins pipeline
  * Fixed an error in `automatic_control.py` failing because the `Num Lock` key
  * Fixed client_bounding_boxes.py example script
  * Fixed materials and semantic segmentation issues regarding importing assets
  * Fixed ObstacleSensor to return HitDistance instead of HitRadius

## CARLA 0.9.6

  * Upgraded to Unreal Engine 4.22
  * Added Vulkan support, if installed, CARLA will use Vulkan, use `-opengl` flag to launch with OpenGL
  * The simulator is now compiled in "Shipping" mode, faster but it accepts less command-line arguments
  * Pedestrians are back:
    - Spawn pedestrians that will roam randomly on sidewalks
    - The script 'spawn_npc.py' spawns now pedestrians, adjust the number with the flag `-w`
    - Added navigation meshes for each maps for pedestrian navigation
  * Allow adding custom props (FBX) to CARLA Blueprint library so they are spawnable
  * Simplified pipeline for importing and packaging maps and custom props
  * Vehicle physics:
    - Added access to vehicle transmission details
    - Added access to vehicle physics brake values
    - Added tire friction trigger boxes for simulating slippery surfaces
  * Added camera gamma correction as command-line argument to manual_control.py
  * Added ability to set motion blur settings for RGB camera in sensor python blueprint
  * Added C++ client example using LibCarla
  * Added PythonAPI documentation generator, we documented in detail all the Python reference
  * Added a new Python script config.py that allows the user to configure the simulator from the command-line
  * New recorder features:
    - Documented recorded system and binary file
    - Added optional parameter to show more details about a recorder file (related to `show_recorder_file_info.py`)
    - Added playback speed (slow/fast motion) to the replayer
    - Allow custom paths for saving the recorded files
    - More data is now recorded to replay animations:
      + Wheels of vehicles are animated (steering, throttle, handbrake), also bikes and motorbikes
      + Walker animations are simulated (through speed of walker)
  * New high quality pedestrians: female, girl and boy; improved meshes and textures
  * More color and texture variations for each pedestrian
  * New vehicle Audi Etron: 25.000 tris and LODs
  * New material for Mustang, new system that will allow us to improve all the vehicle materials
  * Improved vehicle Tesla
  * New high-quality "Default" weather tailor-made for each map
  * Improved the rest of weather profiles too
  * RGB camera improvements:
    - Enabled temporal antialiasing and motion blur
    - Added gamma value and motion blur as a blueprint attributes
    - Enabled texture streaming for scene captures
  * API changes:
    - Renamed `frame_count` and `frame_number` as `frame`, old members are kept as deprecated
    - `world.wait_for_tick()` now returns a `carla.WorldSnapshot`
    - The callback of `world.on_tick(callback)` now receives a `carla.WorldSnapshot`
    - Deprecated waypoint's `is_intersection`, use `is_junction` instead
  * API extensions:
    - Added attachment type "SpringArm" for cinematic cameras
    - Added waypoint's `junction_id` that returns de OpenDrive identifier of the current junction
    - Added `world.get_actor(id)` to find a single actor by id
    - Added `carla.WeatherParameters.Default` for the default (tailor-made for each town) weather profile
    - Added `WorldSnapshot` that contains a list of `ActorSnapshot`, allows capturings a "still image" of the world at a single frame
    - Added `world.tick()` now synchronizes with the simulator and returns the id of the newly started frame
    - Added `world.apply_settings(settings)` now synchronizes with the simulator and returns the id of the frame when the settings took effect
    - Added `world.remove_on_tick(id)` to allow removing on tick callbacks
    - Added allow setting fixed frame-rate from client-side, now is part of `carla.WorldSettings`
    - Added `is_invincible` to walkers
  * Several optimizations to the RPC server, now supports a bigger load of async messages
  * Updated DebugHelper to render on Shipping packages, it has also better performance
  * Updated OpenDriveActor to use the new Waypoint API
  * Removed deprecated code and content
  * Exposed waypoints and OpenDrive map to UE4 Blueprints
  * Change the weight of cars. All cars have been compared with the real to have a feedback more real
  * Recorder fixes:
    - When a recorded session finish replaying, all vehicles will continue in autopilot, and all pedestrians will stop
    - Fixed a possible crash if an actor is respawned before the episode is ready when a new map is loaded automatically
    - Actors at start of playback could interpolate positions from its current position instead than the recorded position
    - Camera following in playback was not working if a new map was needed to load
    - API function 'show_recorder_file_info' was showing the wrong parent id
    - Script 'start_recording.py' now properly saves destruction of actors at stop
    - Problem when vehicles enable autopilot after a replayer, now it works better
  * Fixed dead-lock when loading a new map in synchronous mode
  * Fixed get_actors may produce actors without parent
  * Fixed std::bad_cast when importing other libraries, like tensorflow, before carla
  * Fixed latitude in WGS84 reprojection code such that Latitudes increase as one move north in CARLA worlds
  * Fixed walking animations, the animations now go at the same speed as the game
  * Fixed loading and reloading world not using the timeout
  * Fixed XODR files can be found now anywhere in content
  * Fixed bug related with Pygame error of surface too large, added sidewalks and improved lane markings in `no_rendering_mode.py`
  * Fixed Lidar effectiveness bug in manual_control.py
  * Fixed wrong units in VehiclePhysicsControl's center of mass
  * Fixed semantic segmentation of bike riders
  * Fixed inconsistent streetlights in Town03
  * Fixed incorrect vehicle bounds

## CARLA 0.9.5

  * Added `client_bounding_boxes.py` to show bounding boxes client-side
  * New Town07, rural environment with narrow roads
  * Reworked OpenDRIVE parser and waypoints API
    - Fixed several situations in which the XODR was incorrectly parsed
    - Exposed more information: lane marking, lane type, lane section id, s
    - API change: waypoint's `lane_type` is now an enum, `carla.LaneType`
    - API change: `carla.LaneMarking` is not an enum anymore, extended with color, type, lane change, and width
    - API extension: `map.get_waypoint` accepts an extra optional flag argument `lane_type` for filtering lane types
    - API extension: `carla.Map` can be constructed off-line out of XODR files, `carla.Map(town_name, xodr_content)`
    - API extension: `id` property to waypoints, uniquely identifying waypoints up to half centimetre precision
  * API change: Renamed "lane_invasion" to "lane_detector", added too its server-side sensor to be visible to other clients
  * API extension: new carla.command.SpawnActor to spawn actors in batch
  * API extension: `map.transform_to_geolocation` to transform Location to GNSS GeoLocation
  * API extension: added timestamp (elapsed simulation seconds) to SensorData
  * API extension: method `client.apply_batch_sync` that sends commands in batch and waits for server response
  * API extension: optional argument "actor_ids" to world.get_actors to request only the actors with the ids provided
  * Migrated Content to AWS
  * Updated `spawn_npc.py` to spawn vehicles in batch
  * Added --rolename to "manual_control.py"
  * Added options to "no_rendering_mode.py" to draw extra road information
  * Added "scene_layout.py" to retrieve the whole information in the scene as Python dict
  * Basic agent integrated with global router
  * Allow usage of hostname for carla::Client and resolve them to IP addresses
  * Added new pack of assets
    - Windmill, different farm houses, silo
    - Plants corn, dandelion, poppy, and grass
    - Yield traffic sign
  * Added modular buildings New York style
  * Added marking lanes in Town03
  * Added command-line arguments to simulator to disable rendering and set the server timeout
  * Improved performance in Town01 and Town02
  * Changed yellow marking lane from Town01 and Town02 to dashed yellow marking lane
  * Improved lane cross detection to use the new Waypoint API
  * Enhanced stop triggers options
  * Fixed semantic segmentation tags in Town04, Town05, Town06
  * Fixed tree collision in Town01
  * Fixed VehicleSpawnPoint out of the road in Town01
  * Fixed geo-reference of Town01 and Town07
  * Fixed floating pillars in Town04
  * Fixed floating building in Town03
  * Fixed vehicles missing the route if autopilot enabled too late
  * Fixed division by zero in is_within_distance_ahead()
  * Fixed local planner to avoid premature route pruning at path overlaps
  * Fixed global router behavior to be consistent with new Waypoint API
  * Fixed clean up of local_planner when used by other modules
  * Fixed python client DLL error on Windows
  * Fixed wrong type returned by `ActorList.Filter(...)`
  * Fixed wheel's tire friction affecting all vehicles from physics control parameters
  * Fixed obstacle detector not working
  * Fixed small float bug in misc.py


## CARLA 0.9.4

  * Added recording and playback functionality
  * Added synchronous mode, simulator waits until a client sends a "tick" cue, `client.tick()`
  * Allow changing map from client-side, added `client.load_world(name)`, `client.reload_world()`, and `client.get_available_maps()`
  * Added scripts and tools to import maps directly from .fbx and .xodr files into the simulator
  * Exposed minimum physics control parameters for vehicles' engine and wheels
  * Allow controlling multiple actors in "batch mode"
  * New Town06, featuring a "Michigan left" intersection including:
    - Connection ramp between two highways
    - Incorporation to a highway requiring changing several lanes to take another exit
    - Junctions supporting different scenarios
  * New traffic signs assets: one-way, no-turn, more speed limits, do not enter, arrow floors, Michigan left, and lane end
  * New pedestrian texture to add more variations
  * New road PBR material
  * Extended the waypoint API with `lane_change`, `lane_type`, `get_right_lane()` and `get_left_lane()`
  * Added world settings for changing no-rendering mode and synchronous mode at run-time
  * Added methods to acquire a traffic light's pole index and all traffic lights in it's group
  * Added performance benchmark script to measure the simulator's rendering performance
  * Added `manual_control_steeringwheel.py` to control agents using Logitech G29 steering wheels (and maybe others)
  * Added movable props present in the map (e.g. chairs and tables) as actors so they can be controlled from Python
  * Added recording and playback bindings to `manual_control.py` script
  * Removed `world.map_name` from API, use `world.get_map().name` instead
  * Refactored `no_rendering_mode.py` to improve performance and interface
  * Several improvements to the build system for Windows
  * Expose traffic sign's trigger volumes on Python API
  * Improved export/import map tools
  * Simplify Dockerfile halving Carla Docker image size
  * Episodes have now a random unique id to avoid collisions between runs
  * Reduced overhead of many RPC calls by sending only actor IDs (instead of serializing all the actor attributes every time)
  * Added priority system for vehicle control input (internal, not exposed in API)
  * Removed "Example.CarlaSettings.ini", you can still use it, but it's no longer necessary
  * Improved time-out related error messages
  * Fixed Town01 placed 38 meters above the zero
  * Fixed parsing of OpenDrive geo-reference exported by RoadRunner
  * Fixed issue of retrieving an empty list when calling `world.get_actors()` right after creating the world
  * Fixed a few synchronization issues related to changing the world at runtime
  * Fixed traffic light when it gets illuminated by the hero vehicle in `no_rendering_mode.py`
  * Fixed `manual_control.py` and `no_rendering_mode.py` to prevent crashes when used in "no rendering mode"
  * Fixed traffic signs having the trigger box rotated
  * Fixed female walk animation
  * Fixed BP_MultipleFloor, tweaked offset in BaseFloor to adjust meshes between them
  * Fixed static objects present in the map were marked as "movable"

## CARLA 0.9.3

  * Upgraded to Unreal Engine 4.21
  * Upgraded Boost to 1.69.0
  * New Town04 (biggest so far), includes a freeway, new bridge and road barrier, a nicer landscape based on height-map, and new street props
  * New Town05, adding more variety of intersections for the scenario runner
  * Redesigned pedestrian models and animations (walk and idle) for male and female characters
  * Added sensor for detecting obstacles (ray-cast based)
  * Added sensor GNSS (GPS)
  * Basic agent integrated with global router
  * Added a few methods to manage an actor:
    - set_velocity: for setting the linear velocity
    - set_angular_velocity: for setting the angular velocity
    - get_angular_velocity: for getting the angular velocity
    - add_impulse: for applying an impulse (in world axis)
  * Renamed vehicle.get_vehicle_control() to vehicle.get_control() to be consistent with walkers
  * Added new mesh for traffic lights
  * Added new pine tree assets, with their LODs finely tuned for performance
  * Added point transformation functionality for LibCarla and PythonAPI
  * Added "sensor_tick" attribute to sensors (cameras and lidars) to specify the capture rate in seconds
  * Added Export/Import map tools
  * Added "get_forward_vector()" to rotation and transform, retrieves the unit vector on the rotation's X-axis
  * Added support for Deepin in PythonAPI's setup.py
  * Added support for spawning and controlling walkers (pedestrians)
  * Updated BasicAgent to allow setting target_speed and handle US-style traffic lights properly
  * OpenDriveActor has been rewritten using the Waypoint API, this has fixed some bugs
  * Remove crash reporter from packaged build
  * Improved simulator fatal error handling, now uses UE4 fatal error system
  * LibCarla server pipeline now compiles with exceptions disabled for better performance and compatibility with UE4
  * Fixed TCP accept error, too many open files while creating and destroying a lot of sensors
  * Fixed lost error messages in client-side, now when a request fails it reports the reason
  * Fixed global route planner to handle round about turns and made the code consistent with local planner
  * Fixed local planner to avoid premature route pruning at path overlaps
  * Fixed autopilot direction not properly initialized that interfered with the initial raycast direction
  * Fixed crash when an actor was destroyed but not de-registered, e.g. falling out of world bounds

## CARLA 0.9.2

  * Updated ROS bridge for CARLA 0.9.X (moved to its own repository)
  * Added Python API "agents" extension, includes
    - Global route planner based on the Waypoints API (compatible with OpenDrive)
    - BasicAgent: new client agent that can drive to a given coordinate of the map using the waypoint API and PID controllers, attending to other vehicles and traffic lights
    - RoamingAgent: new client agent that can drive at different speeds following waypoints based on PID controllers, attending to other vehicles and traffic lights
    - LocalPlanner functionality to navigate waypoints using PID controllers
    - LateralControl and LongitudinalControl PIDs
  * Added support for manual gear shifting
  * Added "role_name" attribute to actors to easily identify the "hero" vehicle
  * Changed traffic lights in Town03 to American style
  * Added new junction types with only stop signs
  * Updates to documentation and tutorials
  * Simulator now starts by default in windowed mode
  * CMake version required downgraded to 3.5 for better compatibility
  * Fixed waypoints height were all placed at zero height
  * Fixed actors in world.get_actors() missing parent actor
  * Fixed some vehicles losing their wheels after calling set_simulate_physics
  * Fixed bounding box of Lincoln MkZ
  * Several fixes and improvements to OpenDriveActor

## CARLA 0.9.1

  * New town: Town03
    - Created with Vector Zero's RoadRunner (including OpenDrive information of the road layout)
    - Bigger and more diverse
    - More road variety: multiple lanes and lane markings, curves at different angles, roundabout, elevation, tunnel
  * Lots of improvements to the Python API
    - Support for Python 3
    - Support for retrieving and changing lighting and weather conditions
    - Migrated Lidar sensor
    - Migrated image converter methods: Depth, LogarithmicDepth, and CityScapesPalette
    - Migrated IO methods for sensor data, "save_to_disk" available for PNG, JPEG, TIFF, and PLY
    - Added support for requesting the list of all the actors alive in the current world, `world.get_actors()`
    - `world.get_actors()` returns an `ActorList` object with `filter` functionality and lazy initialization of actors
    - Added collision event sensor, "sensor.other.collision", that triggers a callback on each collision to the actor it is attached to
    - Added lane detector sensor, "sensor.other.lane_detector", that detects lane invasion events
    - Added `carla.Map` and `carla.Waypoint` classes for querying info about the road layout
      - Added methods for converting and saving the map as OpenDrive format
      - Added `map.get_spawn_points()` to retrieve the recommended spawn points for vehicles
      - Added `map.get_waypoint(location)` to query the nearest waypoint
      - Added `map.generate_waypoints(distance)` to generate waypoints all over the map at an approximated distance
      - Added `map.get_topology()` for getting a list the tuples of waypoints that define the edges of the road graph
      - Added `waypoint.next(distance)` to retrieve the list of the waypoints at a distance that can be driven from this waypoint
    - Added `parent` attributes to actors, not None if the actor is attached to another actor
    - Added `semantic_tags` to actors containing the list of tags of all of its components
    - Added methods for retrieving velocity and acceleration of actors
    - Added function to enable/disable simulating physics on an actor, `actor.set_simulate_physics(enabled=True)`
    - Added bounding boxes to vehicles, `vehicle.bounding_box` property
    - Exposed last control applied to vehicles, `vehicle.get_vehicle_control()`
    - Added a "tick" message containing info of all the actors in the scene
      - Executed in the background and cached
      - Added `world.wait_for_tick()` for blocking the current thread until a "tick" message is received
      - Added `world.on_tick(callback)` for executing a callback asynchronously each time a "tick" message is received
      - These methods return/pass a `carla.Timestamp` object containing, frame count, delta time of last tick, global simulation time, and OS timestamp
      - Methods retrieving actor's info, e.g. `actor.get_transform()`, don't need to connect with the simulator, which makes these calls quite cheap
    - Allow drawing debug shapes from Python: points, lines, arrows, boxes, and strings (`world.debug.draw_*`)
    - Added id (id of current episode) and map name to `carla.World`
    - Exposed traffic lights and signs as actors. Traffic lights have a specialized actor class that has the traffic light state (red, green, yellow) as property
    - Added methods for accessing and modifying individual items in `carla.Image` (pixels) and `carla.LidarMeasurement` (locations)
    - Added `carla.Vector3D` for (x, y, z) objects that are not a `carla.Location`
    - Removed `client.ping()`, `client.get_server_version()` accomplishes the same
    - Renamed `contains_X()` methods to `has_X()`
    - Changed `client.set_timeout(seconds)` to use seconds (float) instead of milliseconds
    - Allow iterating attributes of an Actor's Blueprint
    - Fixed wildcard filtering issues, now "vehicle.*" or "*bmw*" patterns work too
    - Fixed `actor.set_transform()` broken for attached actors
  * More Python example scripts and improved the present ones
    - Now all the scripts use the list of recommended spawn points for each map
    - Renamed "example.py" to "tutorial.py", and updated it with latest changes in API
    - Added timeout to the examples
    - "manual_control.py" performance has been improved while having more measurements
    - "manual_control.py" now has options to change camera type and position
    - "manual_control.py" now has options to iterate weather presets
    - "manual_control.py" now has a fancier HUD with lots of info, and F1 key binding to remove it
    - Added "dynamic_weather.py" to change the weather in real-time (the one used in the video)
    - Added "spawn_npc.py" to quickly add a lot of NPC vehicles to the simulator
    - Added "spawn_npc.py --safe" to only add non-problematic vehicles
    - "vehicle_gallery.py" also got some small fixes
  * Asset and content improvements
    - New vehicle: Lincoln MKZ 2017
    - Refactored weather system, parametrized to make it easier to use
    - Improved control of bikes and motorbikes, still not perfect but causes less accidents
    - Added building block generator system
    - Misc city assets: New building, tunnel columns, rail-road bridges, new textures, new urban props
    - Adjusted vehicle physics and center of mass
    - Adjusted the maximum distance culling for foliage
    - Adjusted pedestrian animations and scale issues (not yet available with new API though)
    - Improved map building blueprints, spline based asset repeaters, and wall building tools
    - Replaced uses of Unreal's Foliage system with standard static meshes to work around a visual bug in Linux systems
    - Fixed filenames too long when packing the project on Windows
    - Fixed "SplineMeshRepeater" loses its collider mesh from time to time
    - Standardized asset nomenclature
  * New system for road information based on OpenDrive format
    - Added new map classes for querying info about the road layout and topology
    - Added methods for finding closest point on the road
    - Added methods for generating and iterating waypoints based on the road layout
    - Added OpenDrive parser to convert OpenDrive files to our map data structures
  * Other miscellaneous improvements and fixes
    - Fixed single channel Lidar crash (by @cwecht)
    - Fixed command-line argument `-carla-settings` fails to load absolute paths (by @harlowja)
    - Added an option to command-line to change quality level when launching the simulator, `-quality-level=Low`
    - Added ROS bridge odometry message (by @ShepelIlya)
    - New lens distortion shader, sadly not yet integrated with our cameras :(
    - New Docker tutorial
    - Disabled texture streaming to avoid issue of textures not loading in scene captures
    - Adjusted scene capture camera gamma to 2.4
    - Fixed leaking objects in simulation when despawning a vehicle. Now Pawn's controller is destroyed too if necessary when destroying an Actor
    - Fixed overflow on platform time-stamp, now it uses `double`
    - Upgraded @rpclib to fix crash when client exits too fast (rpclib/PR#167)
    - Moved "PythonClient" inside deprecated folder to avoid confusion
    - Refactored sensor related code
      - New plugin system for sensors that simplifies adding sensors, mini-tutorial at #830
      - Compile-time dispatcher for sensors and serializers
  * Improvements to the streaming library
    - Added multi-streams for streaming simultaneously to multiple clients (used by the "tick" message)
    - Messages re-use allocated memory when possible
    - Allows unsubscribing from a stream
    - Fixed client receives interleaved sensor messages, some messages can be discarded if connection is too slow though
    - Fixed streaming client fails to connect in Windows
    - Fixed streaming client keeps trying to reconnect after destroying a sensor
  * Refactored client C++ API
    - Python GIL is released whenever possible to avoid blocking
    - Fixed deadlock when closing the simulator while a client is connected
    - Fixed crash on simulator shutdown if a client has connected at some point
    - Set methods are now sent async which greatly improves performance in the client-side
    - Vehicle control is cached and not sent if haven't changed
    - Suppressed exceptions in destructors
  * Other development improvements
    - Improved Linux Makefile, fine-grained targets to reduce compilation times in development
    - Workaround for "setup.py" to link against "libcarla_client.a" again (Linux only)
    - Added support for ".gtest" file, each line of this file is passed to GTest executables as arguments when running `make check` targets
    - Python eggs are also archived on Jenkins to easily get them without downloading the full package
    - Added uncrustify config file for formatting UE4 C++ code

## CARLA 0.9.0

  * Upgraded to Unreal Engine 4.19
  * Redesign of the networking architecture
    - Allows any number of clients to connect simultaneously
    - Now is possible to add and remove at any time any vehicle or camera
    - Now is possible to control any vehicle or camera
    - Now is possible to place cameras anywhere
    - Reduced to two ports instead of three
    - First port uses an RPC protocol based on [rpclib](http://rpclib.net/)
    - Second port is for the streaming of the sensor data
  * Redesign of the Python API
    - Actors and sensors are now exposed in the API and can be independently controlled
    - The Python module is built in C++, with significant performance gain in some operations
    - Many functionality haven't been ported yet, so expect a lot of things missing
  * Redesign of the build system to accommodate the changes in dependencies
    - Everything can be done now with the Makefile
    - For the moment only Linux is supported, sorry
  * Massive clean up of all unused assets
  * Some aesthetic fixes to the vehicles

## CARLA 0.8.4

  * Community contribution: ROS bridge by @laurent-george
  * New vehicle: Tesla Model 3
  * Added an option to _"CarlaSettings.ini"_ to disable bikes and motorbikes
  * Fixed missing collision of vehicles introduced in 0.8.3
  * Improved stability of bikes and motorbikes
  * Improved autopilot turning behaviour at intersections, now using front wheels positions as reference
  * Temporarily removed Kawasaki Ninja motorbikes because the model was having some stability issues

## CARLA 0.8.3

  * Added two-wheeled vehicles, 3 bicycles and 4 motorbikes
  * Several art optimizations (CARLA is now about 10% faster)
    - Improved the performance of vegetation assets, adjusted LOD and culling distance, set billboards where possible
    - Drastically reduced the number of polygons of the landscape while keeping the original shape
    - Removed some high-cost unnecessary assets
    - Remodelled Mustang and NissanMicra, now with less polygons and materials, better textures and LOD
    - Remodelled building SM_TerracedHouse_01, now with more polygons but less materials and better textures
  * CARLA releases include now a Dockerfile for building docker images
  * Change in HUD: replace "FPS" by "Simulation Step"
  * The current map name is now included in the scene description message sent to the client
  * Adapted "manual_control.py" and "view_start_positions.py" to use the map name sent by the simulator
  * Improved the vehicle spawning algorithm, now it tries to spawn as much cars as possible even if there are not enough spawn points
  * "Setup.sh" is now faster and accepts an argument to run multiple jobs in parallel
  * Fixed foliage distance culling using wrong distance in "Low Mode"
  * Fixed NissanMicra slightly turning left when driving straight

## CARLA 0.8.2

  * Revamped driving benchmark
    - Changed name from benchmark to driving benchmark
    - Fully Redesigned the architecture of the module
    - Added a lot more documentation
    - Now you can stop and resume the benchmarks you run
  * Rolled back vehicle's location to the pivot of the mesh instead of the center of the bounding box
  * Added relative transform of the vehicle's bounding box to the measurements, player and non-players
  * Added "frame number" to each sensor measurement so it is possible to sync all the measurements based on the frame they are produced
  * Improved vehicle spawner to better handle spawning failures
  * Walkers use now a closer angle to detect vehicles, so they don't stop moving if a car passes nearby
  * Fixed lighting artefact causing the road to change its brightness depending on the distance to the camera
  * Fixed captured images overexposed in Low mode
  * Fixed illegal character in asset name
  * Fixed editing sun azimuth angle in CarlaWeadther.ini had no effect
  * Fixed crash when using a non-standard image size in DirectX (Windows)
  * Fixed issue with using multiple "SceneCaptureToDiskCamera"

## CARLA 0.8.1

  * New Python example for visualizing the player start positions
  * Fixed box extent of non-player agents was sent in centimeters instead of meters
  * Fixed speed limits were sent in km/h instead of m/s
  * Fixed issue in Volkswagen T2 wheels causing it to overturn

## CARLA 0.8.0

  * Upgraded to Unreal Engine 4.18
  * Created our own pedestrian 3D models free to use and distribute
  * Removed Epic's Automotive Materials dependencies
  * 360 Lidars support (similar to Velodyne HDL-32E or VLP-16) thanks to Anton Pechenko (Yandex)
    - Ray-cast based
    - Configurable settings
    - Added methods to save points to disk as PLY file
  * Added quality level settings
    - Low: low quality graphics, about 3 times faster with one camera
    - Epic: best quality (as before)
  * Measurements now use SI units
    - Locations:    m
    - Speed:        m/s
    - Acceleration: m/s^2
    - Collisions:   kg*m/s
    - Angles:       degrees
  * Added API methods to convert depth images to a point cloud
    - New method "image_converter.depth_to_local_point_cloud"
    - A supplementary image can be passed to attach colors to the points
    - New client example generates a point cloud in world coordinates
    - Added Transform class to Python API
  * Performance optimizations
    - Significant speed improvements in both Epic and Low modes
    - Fixed materials and improved shaders for roads, architecture, sidewalks, foliage, landscapes, cars, walkers, reflections, water
    - Execution of a set of Project and Engine parameters to improve performance (quality, vsync, AO, occlusion)
    - Generation of the road pieces using static meshes and actors instead of a single actor with instanced meshes
      - Improved performance since now is able to apply occlusion and draw distance
    - Images are captured asynchronously in the render thread
      - In asynchronous mode, images may arrive up to two frames later
      - In synchronous mode, game thread is blocked until images are ready
    - Blueprint code optimizations for vehicles, walkers, and splines
    - Added a way to configure different quality levels with culling distance and materials configuration
  * Refactored sensor related code to ease adding new sensors in the future
  * Added vehicle box extent to player measurements
  * Removed the player from the list of non-player agents
  * Adjusted bounding boxes to vehicles' height
  * Changed vehicles' center to match bounding box
  * Added autopilot mode to manual_control.py
  * Added quality level options to manual_control.py and client_example.py
  * Replaced background landscape and trees by a matte painting
  * Fixed road map generated some meshes twice
  * Small improvements to Windows support
    - Fixed issues with the Makefile
    - Fixed asset names too long or containing special characters

## CARLA 0.7.1

  * New Python API module: Benchmark
    - Defines a set of tasks and conditions to test a certain agent
    - Contains a starting benchmark, CoRL2017
    - Contains Agent Class: Interface for benchmarking AIs
  * New Python API module: Basic Planner (Temporary Hack)
    - Provide routes for the agent
    - Contains AStar module to find the shortest route
  * Other Python API improvements
    - Converter class to convert between Unreal world and map units
    - Metrics module to summarize benchmark results
  * Send vehicle's roll, pitch, and yaw to client (orientation is now deprecated)
  * New RoutePlanner class for assigning fixed routes to autopilot (IntersectionEntrance has been removed)
  * Create a random engine for each vehicle, which greatly improves repeatability
  * Add option to skip content download in Setup.sh
  * Few small fixes to the city assets

## CARLA 0.7.0

  * New Python client API
    - Cleaner and more robust
    - Compatible with Python 2 and 3
    - Improved exception handling
    - Improved examples
    - Included methods for parsing the images
    - Better documentation
    - Protocol: renamed "ai_control" to "autopilot_control"
    - Merged testing client
    - Added the maps for both cities, the client can now access the car position within the lane
  * Make CARLA start without client by default
  * Added wind effect to some trees and plants
  * Improvements to the existing weather presets
  * Build script: skip content download if up-to-date

## CARLA 0.6.0

  * Included Unreal project and reorganised folders
  * Enabled semantic segmentation by default
  * Added Felipe's Python client
  * New build system (Linux only)
  * Few fixes to city assets

## CARLA 0.5.4

  * Added command-line parameter -carla-no-hud
  * Remove override gamma from weather settings
  * Fixed issue road map generation hangs cooking command
  * Organise Python client and make sample script
  * Rename maps
    - CARLA_ORIGIN_0 --> Town02
    - CARLA_ORIGIN_1 --> Town01
  * Fixed Carla-Cola machine falling at begin play

## CARLA 0.5.3

  * Fixed issues with weather
  * Fixed missing building

## CARLA 0.5.2

  * Autopilot mode has been removed, now server sends AI control together with measurements every frame
  * State and position of traffic lights and signs are now included in the measurements too
  * Added a python console client
  * Fixed crash when client sends an invalid player start
  * Fixed some issues with the dynamic weather not looking as it used to do
  * Fixed some collision boxes missing

## CARLA 0.5.1

  * Fixed issue server was destroyed on every reset, closing the connection
  * Fixed issue agent servers connect too late
  * Improvements to the python client
  * Added python client test suite for testing the release
  * Added image converter
  * Fixed missing floor on CARLA_ORIGIN_0
  * Changed sidewalk texture
  * Improvements on the physics of some vehicles
  * More props and decals added to the cities

## CARLA 0.5.0

  * Upgraded to Unreal Engine 4.17
    - Fixes memory leaks
    - Fixes crashes with C++ std classes
  * Redesigned CarlaServer
    - Faster, avoids unnecessary copies
    - Sends images as raw data (no compression)
    - Supports synchronous and asynchronous mode
    - Networking operation have a time-out
    - Synchronous methods have a time-out
    - Pure C interface for better compatibility
    - Unit tests with GoogleTest
  * New server-client protocol
    - Upgraded to proto3
    - Supports repeated fields
    - Optionally send information about all dynamic agents in the scene
    - Now sends transforms instead of locations only
    - Autopilot mode added to control
  * New build system to avoid linkage issues
  * Added autopilot mode
  * Added an on-board camera to the car
  * Added traffic lights and speed limit to player state
  * Added player pawn selection to config file
  * Improved blueprint interface of the C++ classes
  * Some performance improvements to vehicle controllers
  * Fix issues with depth material in Windows
  * Fix issues with random engine not being available for vehicles
  * Fixed issue that compiling a release hang when saving the road map
  * Added more content; 7 vehicles, 30 pedestrians, many decals and props
  * Randomized pedestrian clothing
  * Many improvements and fixes to the city levels and assets
  * Added sub-surface scattering to vegetation
  * Added key binding to change weather during play
  * Added key binding to toggle autopilot mode
  * Added a second camera to the player

## CARLA 0.4.6

  * Add weather presets specific for each level
  * Some map fixes, adjust weather presets specific for each level
  * Fixed regression that some walkers may go at extremely slow and fast speeds

## CARLA 0.4.5

  * Add random seeds to config file
  * Improve logging
  * Removed rotation of map CARLA_ORIGIN_1

## CARLA 0.4.4

  * Fixed regression walkers despawning when stopping after seeing a car
  * Changed, collision is only registered if player moves faster than 1 km/h
  * Fixed issue walkers resume movement after sensing nothing, but the car is still there sometimes
  * Few improvements to the city assets

## CARLA 0.4.3

  * Fixed issue with reward, intersect other lane wasn't sent to the client
  * Improvements to the AI of other vehicles, and how they detect pedestrians
  * Improvements to the AI of the pedestrians, trying to avoid slightly better the cars
  * Made roads collision channel WorldStatic
  * Tune several vehicles' physics and engine
  * Fixed issue with vehicles bouncing back after hitting a pedestrian
  * Add bigger box to pedestrians to avoid accidents
  * Make vehicles spawn in order instead of randomly

## CARLA 0.4.2

  * Fixed issues with the server-client protocol
  * More improvements to the AI of other vehicles, now they barely crash
  * Improved the physics of some vehicles
  * Tweak the city for better AI of other vehicles

## CARLA 0.4.1

  * Improved AI of other vehicles, still needs some adjustment, but now they crash much less
  * Fixed wrong semantic segmentation label of the poles of traffic lights and signs
  * Added randomized vehicle license plates
  * Few improvements to the city assets

## CARLA 0.4.0

  * Made vehicle input more realistic, now reverse and brake use different input
  * Changed server-client protocol
    - CarlaSettings.ini is sent for every new episode
    - Control is extended with brake, reverse and handbrake
  * Set a clearer hierarchy for loading settings files
  * Made camera post-process settings able to change depending on the weather
  * Added basic functionality for NPC vehicles
  * Some improvements to the walker spawner
  * Generate road map metadata on save
  * Added command-line switch -carla-no-networking
  * Improved verbosity control of CarlaServer
  * Fixed issue with server that two threads used 100% CPU
  * Fixed issue with the attachment of the main camera to the player
  * Fixed issues with CarlaServer interface with Unreal, does not use STL containers anymore
  * Fixed issue with server not running below 30 fps at fixed frame rate, added physics sub-stepping
  * Fixed issues with some weather settings
  * Added randomized pedestrians with their AI and animations
  * Added other vehicles with their AI and physics
  * Added traffic lights and signs
  * Tweaked capture image to look similar to main camera
  * Changed car input to match settings in plugin
  * General improvements to levels and assets

## CARLA 0.3.0

  * Added basic dynamic weather functionality
    - Weather and sun light can be changed during game
    - Presets stored in config file CarlaWeather.ini
    - Added some presets for dynamic weather
  * Add basic functionality to spawn pedestrians
  * Split road meshes for intersections and turns for better precission of the road map
  * Better debug for road map
  * Implemented collision count for other cars and pedestrians
  * Command line argument -carla-settings now accepts relative paths
  * Improved performance when semantic segmentation is disabled
  * Improved tagger system
  * Implemented nav-mesh and spawn points for pedestrians
  * Added new cars
  * Added dynamic street lights
  * General improvements to levels and assets
  * Make the car jump

## CARLA 0.2.4

  * Fixed serialization of road map resulting in a huge map size
  * Some optimizations in the vegetation
  * Implemented more LODS

## CARLA 0.2.3

  * Fixed rounding errors in HUD (100% was shown as 99%, 30 FPS as 29 FPS)
  * Fixed crash when player goes out of road map
  * Fixed several issues related to the transform of the road map (wasn't working in CARLA_ORIGIN_1)
  * Make custom depth pass disable by default (semantic segmentation won't work by default)
  * Fixed road width in T-intersections
  * Implement road LOD
  * Fixed missing assets

## CARLA 0.2.2

  * Implemented signals for off-road and opposite lane invasion
  * Fixed linking issues (use Unreal's libpng)
  * Fixed memory leak in PNG compression
  * Added boundaries to the map
  * Several fixes in the map content

## CARLA 0.2.1

  * Fixed the memory leak related to protobuf issues
  * Fixed color shift in semantic segmentation and depth
  * Added in-game timestamp (now sending both OS and in-game)

## CARLA 0.2.0

  * Fixed Depth issues
  * Fixed random crash due to an invalid player start position
  * Added semantic segmentation
  * Changed codification to PNG
  * Camera configuration through config INI file

## CARLA 0.1.1

  * Added build system for Windows and Linux
  * Added more content

## CARLA 0.1.0

  * Added basic functionality<|MERGE_RESOLUTION|>--- conflicted
+++ resolved
@@ -1,10 +1,6 @@
 ## latest
-<<<<<<< HEAD
-  * Added timeout to World Tick
-=======
 
   * Added beta version sumo-carla co-simulation.
->>>>>>> ac32aee6
   * Traffic Manager:
     - Added benchmark
     - Added synchronous mode
@@ -18,6 +14,7 @@
   * Added landmark class for signal-related queries.
   * Added support to parse OpenDRIVE signals.
   * Added junction class as queryable object from waypoint
+  * Added timeout to World Tick
   * Added simple physical map generation from standalone OpenDRIVE data
   * Added support for generating walker navigation on server-side
   * Added support for new geometry: `spiral`, `poly3`, and `paramPoly3`
