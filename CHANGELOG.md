## Latest

  * Added API functions to 3D vectors: `squared_length`, `length`, `make_unit_vector`, `dot`, `dot_2d`, `distance`, `distance_2d`, `distance_squared`, `distance_squared_2d`, `get_vector_angle`
  * Added API functions to 2D vectors: `squared_length`, `length`, `make_unit_vector`

## CARLA 0.9.12

  * Changed the resolution of the cached map in Traffic Manager from 0.1 to 5 meters
  * Fixed import sumo_integration module from other scripts
  * CARLA now is built with Visual Studio 2019 in Windows
  * Fixed bug causing the RoadOptions at the BehaviorAgent to not work as intended
  * Upgrading to Unreal Engine 4.26
  * Added generation attribute to vehicles and pedestrians
  * Added Lincoln 2020 vehicle dimensions for CarSim integration
  * Enabling the **no_delay** option to RPC and stream sockets
  * The special nomenclature to define roads (ROAD_ROAD), sidewalks (ROAD_SIDEWALK)... can be at any position of the asset name
  * Improved performance bencharmark script: sync, map and sensor selection, ...
  * Improved performance, destroyed PhysX state for vehicles when physics are disable
  * Improved parallelism of raycast sensors in system with large number of cores
  * Added 'visualize_multiple_sensors' example
  * Added 'check_lidar_bb' util script
  * Added optional flag to `client.replay_file()` `replay_sensors` to enable or disable the replaying the sensors
  * Improved manual_control: now cameras are set in relation with car size
  * Client required files are sent from the server to a local cache (OpenDRIVE, Traffic Manager...)
  * Added CHRONO library for vehicle dynamics simulation (https://projectchrono.org/)
    - Supported JSON vehicle definition
    - Unsupported collision dynamics
  * Added performance benchmarking section to documentation
  * Added API functions to traffic light actor `get_effect_waypoints()`, `get_light_boxes()` and `get_opendrive_id()`
  * Added API functions to world `get_traffic_lights_from_waypoint()`, `get_traffic_lights_in_junction` and `get_traffic_light_from_opendrive_id`
  * Added API parameters to `WorldSettings`: `tile_stream_distance` and `actor_active_distance`
  * Added API parameters and functions to `Osm2OdrSettings`: `proj_string`, `center_map`, `generate_traffic_lights`, `all_junctions_with_traffic_lights`, `set_osm_way_types`, and `set_traffic_light_excluded_way_types`
  * Added API function to enable car telemetry
  * CARLA is compatible with the last RoadRunner nomenclature for road assets
  * Fixed a bug when importing a FBX map with some **_** in the FBX name
  * Extended make import process for applying road painter materials (carla art tool)
  * Added Large Map feature to CARLA, alowing to import large maps divided in square tiles (at most 2kmx2km per tile). Only section of a Large Map can be loaded at a time which introduces a sleep state for actors that are far away from the hero vehicle
  * Added creation of custom JSON file for applying decals to imported roads
  * Added ApplyVehiclePhysicsControl to commands
  * Added flush in the sublevel loading to increase carla's determinism in Opt maps
  * Fix bug in carla.Transform.get_up_vector()
  * Fix bug in lidar channel point count
  * Fix imu: some weird cases were given nan values
  * Fix bugs in apply_physics_control and friction trigger
  * Exposed tire parameters for longitudinal and lateral stiffness in the PhysicsControl.
  * When setting a global plan at the LocalPlanner, it is now optional to stop the automatic fill of the waypoint buffer
  * Improved agent's vehicle detection to also take into account the actor bounding boxes
  * Added Optical Flow camera
  * API extensions:
  - Added `set_wheel_steer_direction()` function to change the bone angle of each wheel of a vehicle
  - Added `get_wheel_steer_angle()` function to get the steer angle of a vehicle whee
  - Added `scattering_intensity` , `mie_scattering_scale` , `rayleigh_scattering_scale` to PythonAPI for changing weather attributes
<<<<<<< HEAD
  * Added docker deployment automation with make docker.
  * Added check for local packages in the linux setup script.
=======
  - Improved the python agents API. Old behaviors have been improved and new ones have also been added, improving the functionalities of the agents. Several bugs have also been fixed
>>>>>>> 9e0e04aa

## CARLA 0.9.11

  * Improved the documentation for use with pandoc tool by converting html tags to their markdown equivalent
  * Refactored FAQ section of docs to use minimal html and fix broken layout
  * Extended the local planner with a lateral `offset`
  * Upgraded to DirectX 12 on Windows
  * Added the new core pipeline for the simulator
  * Added parameter to carla settings to control culling
  * Added fully deterministic option for Traffic Manager, sorting vehicles by ID and avoiding race conditions
  * Added the option to sweep the wheel shape for collision. This requires to patch the engine
  * Added the possibility of changing physics substepping options from client
  * Added 'noise_seed' to sensors to initialize the random generators
  * API extensions:
    - Added `actor.set_enable_gravity()` function to enable/disable the gravity affecting the actor
    - Added `load_map_layer` and `unload_map_layer` to control map layers on new maps that support subleveling
    - Added `get_environment_objects`call to get all the placed objects in the level
    - Added `enable_environment_objects`call to enable/disable objects of the level
    - Added `horizontal_fov` parameter to lidar sensor to allow for restriction of its field of view
    - Added `WorldSettings.deterministic_ragdolls` to enable deterministic or physically based ragdolls
  * Fixed RSSSensor python3 build and import of open drive maps by updating to ad-rss v4.2.0 and ad-map-access v2.3.0. Python import of dependent 'ad' python modules reflects now the namespaces of the C++ interface and follow doxygen documentation
  * Fixed sensor transformations and sensor data transformations mismatch in IMU and camera-based sensors
  * Fixed random dead-lock on synchronous mode at high frame rate
  * Fixed bug on Windows causing sun reflection artifacts
  * Fixed bug in `waypoint.get_landmarks()` causing some landmarks to be missed when s = 0
  * Fixed the `actor.set_simulate_physics()` for pedestrians and vehicles
  * Fixed bug causing camera-based sensors to stop sending data
  * Fixed the lack of determinism on the output of raycast sensors
  * Fixed missing `laneChange` record in converted OSM maps
  * Fixed bug in the actor's id returned by the semantic lidar
  * Fixed error when using `--config` parameter in `make package`
  * Fixed dependency of library **Xerces-c** on package
  * Fixed minor typo in the simulation data section of the documentation
  * Fixed the `config.py` to read the `.osm ` files in proper `utf-8` encoding

## CARLA 0.9.10

  * Added retrieval of bounding boxes for all the elements of the level
  * Added deterministic mode for Traffic Manager
  * Added support in Traffic Manager for dead-end roads
  * Upgraded CARLA Docker image to Ubuntu 18.04
  * Upgraded to AD RSS v4.1.0 supporting unstructured scenes and pedestrians, and fixed spdlog to v1.7.0
  * Changed frozen behavior for traffic lights. It now affects to all traffic lights at the same time
  * Added new pedestrian models
  * API changes:
    - Renamed `actor.set_velocity()` to `actor.set_target_velocity()`
    - Renamed `actor.set_angular_velocity()` to `actor.set_target_velocity()`
    - RGB cameras `exposure_mode` is now set to `histogram` by default
  * API extensions:
    - Added `carla.Osm2Odr.convert()` function and `carla.Osm2OdrSettings` class to support Open Street Maps to OpenDRIVE conversion
    - Added `world.freeze_all_traffic_lights()` and `traffic_light.reset_group()`
    - Added `client.stop_replayer()` to stop the replayer
    - Added `world.get_vehicles_light_states()` to get all the car light states at once
    - Added constant velocity mode (`actor.enable_constant_velocity()` / `actor.disable_constant_velocity()`)
    - Added function `actor.add_angular_impulse()` to add angular impulse to any actor
    - Added `actor.add_force()` and `actor.add_torque()`
    - Added functions `transform.get_right_vector()` and `transform.get_up_vector()`
    - Added command to set multiple car light states at once
    - Added 4-matrix form of transformations
  * Added new semantic segmentation tags: `RailTrack`, `GuardRail`, `TrafficLight`, `Static`, `Dynamic`, `Water` and `Terrain`
  * Added fixed ids for street and building lights
  * Added vehicle light and street light data to the recorder
  * Improved the colliders and physics for all vehicles
  * All sensors are now multi-stream, the same sensor can be listened from different clients
  * New semantic LiDAR sensor (`lidar.ray_cast_semantic`)
  * Added `open3D_lidar.py`, a more friendly LiDAR visualizer
  * Added make command to download contributions as plugins (`make plugins`)
  * Added a warning when using SpringArm exactly in the 'z' axis of the attached actor
  * Improved performance of raycast-based sensors through parallelization
  * Added an approximation of the intensity of each point of the cloud in the LiDAR sensor
  * Added Dynamic Vision Sensor (DVS) camera based on ESIM simulation http://rpg.ifi.uzh.ch/esim.html
  * Improved LiDAR and radar to better match the shape of the vehicles
  * Added support for additional TraCI clients in Sumo co-simulation
  * Added script example to synchronize the gathering of sensor data in client
  * Added default values and a warning message for lanes missing the width parameter in OpenDRIVE
  * Added parameter to enable/disable pedestrian navigation in standalone mode
  * Improved mesh partition in standalone mode
  * Added Renderdoc plugin to the Unreal project
  * Added configurable noise to LiDAR sensor
  * Replace deprecated `platform.dist()` with recommended `distro.linux_distribution()`
  * Improved the performance of capture sensors
  * Fixed the center of mass for vehicles
  * Fixed a number of OpenDRIVE parsing bugs
  * Fixed vehicles' bounding boxes, now they are automatic
  * Fixed a map change error when Traffic Manager is in synchronous mode
  * Fixes add entry issue for applying parameters more than once in Traffic Manager
  * Fixes std::numeric_limits<float>::epsilon error in Traffic Manager
  * Fixed memory leak on `manual_control.py` scripts (sensor listening was not stopped before destroying)
  * Fixed a bug in `spawn_npc_sumo.py` script computing not allowed routes for a given vehicle class
  * Fixed a bug where `get_traffic_light()` would always return `None`
  * Fixed recorder determinism problems
  * Fixed several untagged and mistagged objects
  * Fixed rain drop spawn issues when spawning camera sensors
  * Fixed semantic tags in the asset import pipeline
  * Fixed `Update.sh` from failing when the root folder contains a space on it
  * Fixed dynamic meshes not moving to the initial position when replaying
  * Fixed colors of lane markings when importing a map, they were reversed (white and yellow)
  * Fixed missing include directive in file `WheelPhysicsControl.h`
  * Fixed gravity measurement bug from IMU sensor
  * Fixed LiDAR’s point cloud reference frame
  * Fixed light intensity and camera parameters to match
  * Fixed and improved auto-exposure camera (`histogram` exposure mode)
  * Fixed delay in the TCP communication from server to the client in synchronous mode for Linux
  * Fixed large RAM usage when loading polynomial geometry from OpenDRIVE
  * Fixed collision issues when `debug.draw_line()` is called
  * Fixed gyroscope sensor to properly give angular velocity readings in the local frame
  * Fixed minor typo in the introduction section of the documentation
  * Fixed a bug at the local planner when changing the route, causing it to maintain the first part of the previous one. This was only relevant when using very large buffer sizes

## CARLA 0.9.9

  * Introduced hybrid mode for Traffic Manager
  * Upgraded to Unreal Engine 4.24
  * Fixed autonomous agents' incorrect detection of red traffic lights affecting them
  * Improved manual_control by adding realistic throttle and brake
  * Added walkable pedestrian crosswalks in OpenDRIVE standalone mode
  * Improved mesh generation with a chunk system for better performance and bigger maps in the future
  * Added security features to the standalone OpenDRIVE mode aiming to prevent cars from falling down from the road
  * Added junction smoothing algorithm to prevent roads from blocking other roads with level differences
  * Added new Behavior agent
  * Added automatic generation of traffic lights, stop signal and yield signal from OpenDRIVE file
  * Upgraded to AD RSS v3.0.0 supporting complex road layouts and i.e. intersections
  * Added examples of sumo co-simulation for Town01, Town04 and Town05
  * Added ptv vissim and carla co-simulation
  * Fixed `GetLeftLaneMarking()` from a possible runtime error
  * API extensions:
    - Added new methods to `Map`: `get_all_landmarks`, `get_all_landmarks_from_id` and `get_all_landmarks_of_type`
  * Added synchronization of traffic lights in sumo co-simulation
  * Added light manager to control the lights of the map

## CARLA 0.9.8

  * Added beta version sumo-carla co-simulation
  * Traffic Manager:
    - Added benchmark
    - Added synchronous mode
    - Fixed change map error
    - Added multiclient architecture
    - Added multi Traffic Manager architecture
    - Fixed linkage between waypoints
    - Implemented intersection anticipation
    - Implemented vehicle destruction when stuck
    - Implemented tunable parameters
    - Revamped lane changes
  * Added landmark class for signal-related queries
  * Added support to parse OpenDRIVE signals
  * Added junction class as queryable object from waypoint
  * Added timeout to World Tick
  * Added simple physical map generation from standalone OpenDRIVE data
  * Added support for generating walker navigation on server-side
  * Added support for new geometry: `spiral`, `poly3`, and `paramPoly3`
  * Improved `get_waypoint(location)` performance
  * New weather system: night time, fog, rain ripples, and now wind affects vegetation and rain (not car physics)
  * Fixed Low/Epic quality settings transition
  * Enabled Mesh distance fields
  * API extensions:
    - Added new methods to `BoundingBox`: `contains()`, `get_local_vertices()` and `get_world_vertices(transform)`
    - Added new function to get a waypoint specifying parameters from the OpenDRIVE: `map.get_waypoint_xodr(road_id, lane_id, s)`
    - Added 3 new parameters for the `carla.Weather`: `fog_density`, `fog_distance`, and (ground) `wetness`
    - Added `carla.client.generate_opendrive_world(opendrive)` that loads a map with custom OpenDRIVE basic physical topology
  * New python clients:
    - `weather.py`: allows weather changes using the new weather parameters
  * Fixed docker build of `.BIN` for pedestrian navigation
  * Fixed `local_planner.py`: agent will now stop when it reaches the desired destination
  * Fixed crash when missing elevation profile and lane offset in OpenDRIVE
  * Fixed typos
  * Fixed agent failures due to API changes in `is_within_distance_ahead()`
  * Fixed assertion bug when using LibCarla
  * Fixed incorrect doppler velocity for RADAR sensor
  * Fixed documentation links
  * Upgraded Boost to 1.72.0
  * Recorder feature:
    - Added an option `-i` to `start_replaying.py` to replay a session ignoreing the hero vehicles
  * Fixed import pipeline bugs:
    - Crash when no pedestrian navmesh is present
    - Automatically imported static meshes not properly tagged
  * Fixed PID controller's sensitivity to time discretization

## CARLA 0.9.7

  * Upgraded parameters of Unreal/CarlaUE4/Config/DefaultInput.ini to prevent mouse freeze
  * Add build variant with AD RSS library integration with RSS sensor and result visualisation
  * Support for OpenGL and Vulkan in docker + headless mode
  * Added new sensor: Inertial measurement unit (IMU)
  * Added new sensor: Radar
  * Exposed rgb camera attributes: exposure, depth of field, tonemapper, color correction, and chromatic aberration
  * Now all the camera-based sensors are provided with an additional parametrized lens distortion shader
  * Added Traffic Manager to replace autopilot in managing the NPC vehicles
  * Improved pedestrians navigation
  * API changes:
    - Lidar: `range` is now set in meters, not in centimeters
    - Lidar: `horizontal_angle` is now received in radians, not in degrees
    - GNSS: `carla.GnssEvent` renamed to `carla.GnssMeasurement`
  * API extensions:
    - Added `carla.IMUMeasurement`
    - Added `carla.RadarMeasurement` and `carla.RadarDetection`
    - GNSS data can now be obtained with noise
    - IMU data can now be obtained with noise
  * Moved GNSS sensor from client to server side
  * Added exporter plugin for UE4 to allow export meshes ready for Recast calculation
  * The 'make import' process now rename the assets accordingly and set complex collision as simple
  * New Python API function added (map.get_crosswalks()) that returns a list with all points that define the crosswalk zones from OpenDRIVE file
  * Updated `manual_control.py` with a lens disortion effect example
  * Updated `manual_control.py` with IMU and Radar realtime visualization
  * Fixed pylint for python3 in travis
  * Fixed PointCloudIO `cout` that interfiered with other python modules
  * Better steering in manual control
  * Added Doxygen documentation online with automatic updates through Jenkins pipeline
  * Fixed an error in `automatic_control.py` failing because the `Num Lock` key
  * Fixed client_bounding_boxes.py example script
  * Fixed materials and semantic segmentation issues regarding importing assets
  * Fixed ObstacleSensor to return HitDistance instead of HitRadius

## CARLA 0.9.6

  * Upgraded to Unreal Engine 4.22
  * Added Vulkan support, if installed, CARLA will use Vulkan, use `-opengl` flag to launch with OpenGL
  * The simulator is now compiled in "Shipping" mode, faster but it accepts less command-line arguments
  * Pedestrians are back:
    - Spawn pedestrians that will roam randomly on sidewalks
    - The script 'spawn_npc.py' spawns now pedestrians, adjust the number with the flag `-w`
    - Added navigation meshes for each maps for pedestrian navigation
  * Allow adding custom props (FBX) to CARLA Blueprint library so they are spawnable
  * Simplified pipeline for importing and packaging maps and custom props
  * Vehicle physics:
    - Added access to vehicle transmission details
    - Added access to vehicle physics brake values
    - Added tire friction trigger boxes for simulating slippery surfaces
  * Added camera gamma correction as command-line argument to manual_control.py
  * Added ability to set motion blur settings for RGB camera in sensor python blueprint
  * Added C++ client example using LibCarla
  * Added PythonAPI documentation generator, we documented in detail all the Python reference
  * Added a new Python script config.py that allows the user to configure the simulator from the command-line
  * New recorder features:
    - Documented recorded system and binary file
    - Added optional parameter to show more details about a recorder file (related to `show_recorder_file_info.py`)
    - Added playback speed (slow/fast motion) to the replayer
    - Allow custom paths for saving the recorded files
    - More data is now recorded to replay animations:
      + Wheels of vehicles are animated (steering, throttle, handbrake), also bikes and motorbikes
      + Walker animations are simulated (through speed of walker)
  * New high quality pedestrians: female, girl and boy; improved meshes and textures
  * More color and texture variations for each pedestrian
  * New vehicle Audi Etron: 25.000 tris and LODs
  * New material for Mustang, new system that will allow us to improve all the vehicle materials
  * Improved vehicle Tesla
  * New high-quality "Default" weather tailor-made for each map
  * Improved the rest of weather profiles too
  * RGB camera improvements:
    - Enabled temporal antialiasing and motion blur
    - Added gamma value and motion blur as a blueprint attributes
    - Enabled texture streaming for scene captures
  * API changes:
    - Renamed `frame_count` and `frame_number` as `frame`, old members are kept as deprecated
    - `world.wait_for_tick()` now returns a `carla.WorldSnapshot`
    - The callback of `world.on_tick(callback)` now receives a `carla.WorldSnapshot`
    - Deprecated waypoint's `is_intersection`, use `is_junction` instead
  * API extensions:
    - Added attachment type "SpringArm" for cinematic cameras
    - Added waypoint's `junction_id` that returns de OpenDrive identifier of the current junction
    - Added `world.get_actor(id)` to find a single actor by id
    - Added `carla.WeatherParameters.Default` for the default (tailor-made for each town) weather profile
    - Added `WorldSnapshot` that contains a list of `ActorSnapshot`, allows capturings a "still image" of the world at a single frame
    - Added `world.tick()` now synchronizes with the simulator and returns the id of the newly started frame
    - Added `world.apply_settings(settings)` now synchronizes with the simulator and returns the id of the frame when the settings took effect
    - Added `world.remove_on_tick(id)` to allow removing on tick callbacks
    - Added allow setting fixed frame-rate from client-side, now is part of `carla.WorldSettings`
    - Added `is_invincible` to walkers
  * Several optimizations to the RPC server, now supports a bigger load of async messages
  * Updated DebugHelper to render on Shipping packages, it has also better performance
  * Updated OpenDriveActor to use the new Waypoint API
  * Removed deprecated code and content
  * Exposed waypoints and OpenDrive map to UE4 Blueprints
  * Change the weight of cars. All cars have been compared with the real to have a feedback more real
  * Recorder fixes:
    - When a recorded session finish replaying, all vehicles will continue in autopilot, and all pedestrians will stop
    - Fixed a possible crash if an actor is respawned before the episode is ready when a new map is loaded automatically
    - Actors at start of playback could interpolate positions from its current position instead than the recorded position
    - Camera following in playback was not working if a new map was needed to load
    - API function 'show_recorder_file_info' was showing the wrong parent id
    - Script 'start_recording.py' now properly saves destruction of actors at stop
    - Problem when vehicles enable autopilot after a replayer, now it works better
  * Fixed dead-lock when loading a new map in synchronous mode
  * Fixed get_actors may produce actors without parent
  * Fixed std::bad_cast when importing other libraries, like tensorflow, before carla
  * Fixed latitude in WGS84 reprojection code such that Latitudes increase as one move north in CARLA worlds
  * Fixed walking animations, the animations now go at the same speed as the game
  * Fixed loading and reloading world not using the timeout
  * Fixed XODR files can be found now anywhere in content
  * Fixed bug related with Pygame error of surface too large, added sidewalks and improved lane markings in `no_rendering_mode.py`
  * Fixed Lidar effectiveness bug in manual_control.py
  * Fixed wrong units in VehiclePhysicsControl's center of mass
  * Fixed semantic segmentation of bike riders
  * Fixed inconsistent streetlights in Town03
  * Fixed incorrect vehicle bounds

## CARLA 0.9.5

  * Added `client_bounding_boxes.py` to show bounding boxes client-side
  * New Town07, rural environment with narrow roads
  * Reworked OpenDRIVE parser and waypoints API
    - Fixed several situations in which the XODR was incorrectly parsed
    - Exposed more information: lane marking, lane type, lane section id, s
    - API change: waypoint's `lane_type` is now an enum, `carla.LaneType`
    - API change: `carla.LaneMarking` is not an enum anymore, extended with color, type, lane change, and width
    - API extension: `map.get_waypoint` accepts an extra optional flag argument `lane_type` for filtering lane types
    - API extension: `carla.Map` can be constructed off-line out of XODR files, `carla.Map(town_name, xodr_content)`
    - API extension: `id` property to waypoints, uniquely identifying waypoints up to half centimetre precision
  * API change: Renamed "lane_invasion" to "lane_detector", added too its server-side sensor to be visible to other clients
  * API extension: new carla.command.SpawnActor to spawn actors in batch
  * API extension: `map.transform_to_geolocation` to transform Location to GNSS GeoLocation
  * API extension: added timestamp (elapsed simulation seconds) to SensorData
  * API extension: method `client.apply_batch_sync` that sends commands in batch and waits for server response
  * API extension: optional argument "actor_ids" to world.get_actors to request only the actors with the ids provided
  * Migrated Content to AWS
  * Updated `spawn_npc.py` to spawn vehicles in batch
  * Added --rolename to "manual_control.py"
  * Added options to "no_rendering_mode.py" to draw extra road information
  * Added "scene_layout.py" to retrieve the whole information in the scene as Python dict
  * Basic agent integrated with global router
  * Allow usage of hostname for carla::Client and resolve them to IP addresses
  * Added new pack of assets
    - Windmill, different farm houses, silo
    - Plants corn, dandelion, poppy, and grass
    - Yield traffic sign
  * Added modular buildings New York style
  * Added marking lanes in Town03
  * Added command-line arguments to simulator to disable rendering and set the server timeout
  * Improved performance in Town01 and Town02
  * Changed yellow marking lane from Town01 and Town02 to dashed yellow marking lane
  * Improved lane cross detection to use the new Waypoint API
  * Enhanced stop triggers options
  * Fixed semantic segmentation tags in Town04, Town05, Town06
  * Fixed tree collision in Town01
  * Fixed VehicleSpawnPoint out of the road in Town01
  * Fixed geo-reference of Town01 and Town07
  * Fixed floating pillars in Town04
  * Fixed floating building in Town03
  * Fixed vehicles missing the route if autopilot enabled too late
  * Fixed division by zero in is_within_distance_ahead()
  * Fixed local planner to avoid premature route pruning at path overlaps
  * Fixed global router behavior to be consistent with new Waypoint API
  * Fixed clean up of local_planner when used by other modules
  * Fixed python client DLL error on Windows
  * Fixed wrong type returned by `ActorList.Filter(...)`
  * Fixed wheel's tire friction affecting all vehicles from physics control parameters
  * Fixed obstacle detector not working
  * Fixed small float bug in misc.py


## CARLA 0.9.4

  * Added recording and playback functionality
  * Added synchronous mode, simulator waits until a client sends a "tick" cue, `client.tick()`
  * Allow changing map from client-side, added `client.load_world(name)`, `client.reload_world()`, and `client.get_available_maps()`
  * Added scripts and tools to import maps directly from .fbx and .xodr files into the simulator
  * Exposed minimum physics control parameters for vehicles' engine and wheels
  * Allow controlling multiple actors in "batch mode"
  * New Town06, featuring a "Michigan left" intersection including:
    - Connection ramp between two highways
    - Incorporation to a highway requiring changing several lanes to take another exit
    - Junctions supporting different scenarios
  * New traffic signs assets: one-way, no-turn, more speed limits, do not enter, arrow floors, Michigan left, and lane end
  * New pedestrian texture to add more variations
  * New road PBR material
  * Extended the waypoint API with `lane_change`, `lane_type`, `get_right_lane()` and `get_left_lane()`
  * Added world settings for changing no-rendering mode and synchronous mode at run-time
  * Added methods to acquire a traffic light's pole index and all traffic lights in it's group
  * Added performance benchmark script to measure the simulator's rendering performance
  * Added `manual_control_steeringwheel.py` to control agents using Logitech G29 steering wheels (and maybe others)
  * Added movable props present in the map (e.g. chairs and tables) as actors so they can be controlled from Python
  * Added recording and playback bindings to `manual_control.py` script
  * Removed `world.map_name` from API, use `world.get_map().name` instead
  * Refactored `no_rendering_mode.py` to improve performance and interface
  * Several improvements to the build system for Windows
  * Expose traffic sign's trigger volumes on Python API
  * Improved export/import map tools
  * Simplify Dockerfile halving Carla Docker image size
  * Episodes have now a random unique id to avoid collisions between runs
  * Reduced overhead of many RPC calls by sending only actor IDs (instead of serializing all the actor attributes every time)
  * Added priority system for vehicle control input (internal, not exposed in API)
  * Removed "Example.CarlaSettings.ini", you can still use it, but it's no longer necessary
  * Improved time-out related error messages
  * Fixed Town01 placed 38 meters above the zero
  * Fixed parsing of OpenDrive geo-reference exported by RoadRunner
  * Fixed issue of retrieving an empty list when calling `world.get_actors()` right after creating the world
  * Fixed a few synchronization issues related to changing the world at runtime
  * Fixed traffic light when it gets illuminated by the hero vehicle in `no_rendering_mode.py`
  * Fixed `manual_control.py` and `no_rendering_mode.py` to prevent crashes when used in "no rendering mode"
  * Fixed traffic signs having the trigger box rotated
  * Fixed female walk animation
  * Fixed BP_MultipleFloor, tweaked offset in BaseFloor to adjust meshes between them
  * Fixed static objects present in the map were marked as "movable"

## CARLA 0.9.3

  * Upgraded to Unreal Engine 4.21
  * Upgraded Boost to 1.69.0
  * New Town04 (biggest so far), includes a freeway, new bridge and road barrier, a nicer landscape based on height-map, and new street props
  * New Town05, adding more variety of intersections for the scenario runner
  * Redesigned pedestrian models and animations (walk and idle) for male and female characters
  * Added sensor for detecting obstacles (ray-cast based)
  * Added sensor GNSS (GPS)
  * Basic agent integrated with global router
  * Added a few methods to manage an actor:
    - set_velocity: for setting the linear velocity
    - set_angular_velocity: for setting the angular velocity
    - get_angular_velocity: for getting the angular velocity
    - add_impulse: for applying an impulse (in world axis)
  * Renamed vehicle.get_vehicle_control() to vehicle.get_control() to be consistent with walkers
  * Added new mesh for traffic lights
  * Added new pine tree assets, with their LODs finely tuned for performance
  * Added point transformation functionality for LibCarla and PythonAPI
  * Added "sensor_tick" attribute to sensors (cameras and lidars) to specify the capture rate in seconds
  * Added Export/Import map tools
  * Added "get_forward_vector()" to rotation and transform, retrieves the unit vector on the rotation's X-axis
  * Added support for Deepin in PythonAPI's setup.py
  * Added support for spawning and controlling walkers (pedestrians)
  * Updated BasicAgent to allow setting target_speed and handle US-style traffic lights properly
  * OpenDriveActor has been rewritten using the Waypoint API, this has fixed some bugs
  * Remove crash reporter from packaged build
  * Improved simulator fatal error handling, now uses UE4 fatal error system
  * LibCarla server pipeline now compiles with exceptions disabled for better performance and compatibility with UE4
  * Fixed TCP accept error, too many open files while creating and destroying a lot of sensors
  * Fixed lost error messages in client-side, now when a request fails it reports the reason
  * Fixed global route planner to handle round about turns and made the code consistent with local planner
  * Fixed local planner to avoid premature route pruning at path overlaps
  * Fixed autopilot direction not properly initialized that interfered with the initial raycast direction
  * Fixed crash when an actor was destroyed but not de-registered, e.g. falling out of world bounds

## CARLA 0.9.2

  * Updated ROS bridge for CARLA 0.9.X (moved to its own repository)
  * Added Python API "agents" extension, includes
    - Global route planner based on the Waypoints API (compatible with OpenDrive)
    - BasicAgent: new client agent that can drive to a given coordinate of the map using the waypoint API and PID controllers, attending to other vehicles and traffic lights
    - RoamingAgent: new client agent that can drive at different speeds following waypoints based on PID controllers, attending to other vehicles and traffic lights
    - LocalPlanner functionality to navigate waypoints using PID controllers
    - LateralControl and LongitudinalControl PIDs
  * Added support for manual gear shifting
  * Added "role_name" attribute to actors to easily identify the "hero" vehicle
  * Changed traffic lights in Town03 to American style
  * Added new junction types with only stop signs
  * Updates to documentation and tutorials
  * Simulator now starts by default in windowed mode
  * CMake version required downgraded to 3.5 for better compatibility
  * Fixed waypoints height were all placed at zero height
  * Fixed actors in world.get_actors() missing parent actor
  * Fixed some vehicles losing their wheels after calling set_simulate_physics
  * Fixed bounding box of Lincoln MkZ
  * Several fixes and improvements to OpenDriveActor

## CARLA 0.9.1

  * New town: Town03
    - Created with Vector Zero's RoadRunner (including OpenDrive information of the road layout)
    - Bigger and more diverse
    - More road variety: multiple lanes and lane markings, curves at different angles, roundabout, elevation, tunnel
  * Lots of improvements to the Python API
    - Support for Python 3
    - Support for retrieving and changing lighting and weather conditions
    - Migrated Lidar sensor
    - Migrated image converter methods: Depth, LogarithmicDepth, and CityScapesPalette
    - Migrated IO methods for sensor data, "save_to_disk" available for PNG, JPEG, TIFF, and PLY
    - Added support for requesting the list of all the actors alive in the current world, `world.get_actors()`
    - `world.get_actors()` returns an `ActorList` object with `filter` functionality and lazy initialization of actors
    - Added collision event sensor, "sensor.other.collision", that triggers a callback on each collision to the actor it is attached to
    - Added lane detector sensor, "sensor.other.lane_detector", that detects lane invasion events
    - Added `carla.Map` and `carla.Waypoint` classes for querying info about the road layout
      - Added methods for converting and saving the map as OpenDrive format
      - Added `map.get_spawn_points()` to retrieve the recommended spawn points for vehicles
      - Added `map.get_waypoint(location)` to query the nearest waypoint
      - Added `map.generate_waypoints(distance)` to generate waypoints all over the map at an approximated distance
      - Added `map.get_topology()` for getting a list the tuples of waypoints that define the edges of the road graph
      - Added `waypoint.next(distance)` to retrieve the list of the waypoints at a distance that can be driven from this waypoint
    - Added `parent` attributes to actors, not None if the actor is attached to another actor
    - Added `semantic_tags` to actors containing the list of tags of all of its components
    - Added methods for retrieving velocity and acceleration of actors
    - Added function to enable/disable simulating physics on an actor, `actor.set_simulate_physics(enabled=True)`
    - Added bounding boxes to vehicles, `vehicle.bounding_box` property
    - Exposed last control applied to vehicles, `vehicle.get_vehicle_control()`
    - Added a "tick" message containing info of all the actors in the scene
      - Executed in the background and cached
      - Added `world.wait_for_tick()` for blocking the current thread until a "tick" message is received
      - Added `world.on_tick(callback)` for executing a callback asynchronously each time a "tick" message is received
      - These methods return/pass a `carla.Timestamp` object containing, frame count, delta time of last tick, global simulation time, and OS timestamp
      - Methods retrieving actor's info, e.g. `actor.get_transform()`, don't need to connect with the simulator, which makes these calls quite cheap
    - Allow drawing debug shapes from Python: points, lines, arrows, boxes, and strings (`world.debug.draw_*`)
    - Added id (id of current episode) and map name to `carla.World`
    - Exposed traffic lights and signs as actors. Traffic lights have a specialized actor class that has the traffic light state (red, green, yellow) as property
    - Added methods for accessing and modifying individual items in `carla.Image` (pixels) and `carla.LidarMeasurement` (locations)
    - Added `carla.Vector3D` for (x, y, z) objects that are not a `carla.Location`
    - Removed `client.ping()`, `client.get_server_version()` accomplishes the same
    - Renamed `contains_X()` methods to `has_X()`
    - Changed `client.set_timeout(seconds)` to use seconds (float) instead of milliseconds
    - Allow iterating attributes of an Actor's Blueprint
    - Fixed wildcard filtering issues, now "vehicle.*" or "*bmw*" patterns work too
    - Fixed `actor.set_transform()` broken for attached actors
  * More Python example scripts and improved the present ones
    - Now all the scripts use the list of recommended spawn points for each map
    - Renamed "example.py" to "tutorial.py", and updated it with latest changes in API
    - Added timeout to the examples
    - "manual_control.py" performance has been improved while having more measurements
    - "manual_control.py" now has options to change camera type and position
    - "manual_control.py" now has options to iterate weather presets
    - "manual_control.py" now has a fancier HUD with lots of info, and F1 key binding to remove it
    - Added "dynamic_weather.py" to change the weather in real-time (the one used in the video)
    - Added "spawn_npc.py" to quickly add a lot of NPC vehicles to the simulator
    - Added "spawn_npc.py --safe" to only add non-problematic vehicles
    - "vehicle_gallery.py" also got some small fixes
  * Asset and content improvements
    - New vehicle: Lincoln MKZ 2017
    - Refactored weather system, parametrized to make it easier to use
    - Improved control of bikes and motorbikes, still not perfect but causes less accidents
    - Added building block generator system
    - Misc city assets: New building, tunnel columns, rail-road bridges, new textures, new urban props
    - Adjusted vehicle physics and center of mass
    - Adjusted the maximum distance culling for foliage
    - Adjusted pedestrian animations and scale issues (not yet available with new API though)
    - Improved map building blueprints, spline based asset repeaters, and wall building tools
    - Replaced uses of Unreal's Foliage system with standard static meshes to work around a visual bug in Linux systems
    - Fixed filenames too long when packing the project on Windows
    - Fixed "SplineMeshRepeater" loses its collider mesh from time to time
    - Standardized asset nomenclature
  * New system for road information based on OpenDrive format
    - Added new map classes for querying info about the road layout and topology
    - Added methods for finding closest point on the road
    - Added methods for generating and iterating waypoints based on the road layout
    - Added OpenDrive parser to convert OpenDrive files to our map data structures
  * Other miscellaneous improvements and fixes
    - Fixed single channel Lidar crash (by @cwecht)
    - Fixed command-line argument `-carla-settings` fails to load absolute paths (by @harlowja)
    - Added an option to command-line to change quality level when launching the simulator, `-quality-level=Low`
    - Added ROS bridge odometry message (by @ShepelIlya)
    - New lens distortion shader, sadly not yet integrated with our cameras :(
    - New Docker tutorial
    - Disabled texture streaming to avoid issue of textures not loading in scene captures
    - Adjusted scene capture camera gamma to 2.4
    - Fixed leaking objects in simulation when despawning a vehicle. Now Pawn's controller is destroyed too if necessary when destroying an Actor
    - Fixed overflow on platform time-stamp, now it uses `double`
    - Upgraded @rpclib to fix crash when client exits too fast (rpclib/PR#167)
    - Moved "PythonClient" inside deprecated folder to avoid confusion
    - Refactored sensor related code
      - New plugin system for sensors that simplifies adding sensors, mini-tutorial at #830
      - Compile-time dispatcher for sensors and serializers
  * Improvements to the streaming library
    - Added multi-streams for streaming simultaneously to multiple clients (used by the "tick" message)
    - Messages re-use allocated memory when possible
    - Allows unsubscribing from a stream
    - Fixed client receives interleaved sensor messages, some messages can be discarded if connection is too slow though
    - Fixed streaming client fails to connect in Windows
    - Fixed streaming client keeps trying to reconnect after destroying a sensor
  * Refactored client C++ API
    - Python GIL is released whenever possible to avoid blocking
    - Fixed deadlock when closing the simulator while a client is connected
    - Fixed crash on simulator shutdown if a client has connected at some point
    - Set methods are now sent async which greatly improves performance in the client-side
    - Vehicle control is cached and not sent if haven't changed
    - Suppressed exceptions in destructors
  * Other development improvements
    - Improved Linux Makefile, fine-grained targets to reduce compilation times in development
    - Workaround for "setup.py" to link against "libcarla_client.a" again (Linux only)
    - Added support for ".gtest" file, each line of this file is passed to GTest executables as arguments when running `make check` targets
    - Python eggs are also archived on Jenkins to easily get them without downloading the full package
    - Added uncrustify config file for formatting UE4 C++ code

## CARLA 0.9.0

  * Upgraded to Unreal Engine 4.19
  * Redesign of the networking architecture
    - Allows any number of clients to connect simultaneously
    - Now is possible to add and remove at any time any vehicle or camera
    - Now is possible to control any vehicle or camera
    - Now is possible to place cameras anywhere
    - Reduced to two ports instead of three
    - First port uses an RPC protocol based on [rpclib](http://rpclib.net/)
    - Second port is for the streaming of the sensor data
  * Redesign of the Python API
    - Actors and sensors are now exposed in the API and can be independently controlled
    - The Python module is built in C++, with significant performance gain in some operations
    - Many functionality haven't been ported yet, so expect a lot of things missing
  * Redesign of the build system to accommodate the changes in dependencies
    - Everything can be done now with the Makefile
    - For the moment only Linux is supported, sorry
  * Massive clean up of all unused assets
  * Some aesthetic fixes to the vehicles

## CARLA 0.8.4

  * Community contribution: ROS bridge by @laurent-george
  * New vehicle: Tesla Model 3
  * Added an option to _"CarlaSettings.ini"_ to disable bikes and motorbikes
  * Fixed missing collision of vehicles introduced in 0.8.3
  * Improved stability of bikes and motorbikes
  * Improved autopilot turning behaviour at intersections, now using front wheels positions as reference
  * Temporarily removed Kawasaki Ninja motorbikes because the model was having some stability issues

## CARLA 0.8.3

  * Added two-wheeled vehicles, 3 bicycles and 4 motorbikes
  * Several art optimizations (CARLA is now about 10% faster)
    - Improved the performance of vegetation assets, adjusted LOD and culling distance, set billboards where possible
    - Drastically reduced the number of polygons of the landscape while keeping the original shape
    - Removed some high-cost unnecessary assets
    - Remodelled Mustang and NissanMicra, now with less polygons and materials, better textures and LOD
    - Remodelled building SM_TerracedHouse_01, now with more polygons but less materials and better textures
  * CARLA releases include now a Dockerfile for building docker images
  * Change in HUD: replace "FPS" by "Simulation Step"
  * The current map name is now included in the scene description message sent to the client
  * Adapted "manual_control.py" and "view_start_positions.py" to use the map name sent by the simulator
  * Improved the vehicle spawning algorithm, now it tries to spawn as much cars as possible even if there are not enough spawn points
  * "Setup.sh" is now faster and accepts an argument to run multiple jobs in parallel
  * Fixed foliage distance culling using wrong distance in "Low Mode"
  * Fixed NissanMicra slightly turning left when driving straight

## CARLA 0.8.2

  * Revamped driving benchmark
    - Changed name from benchmark to driving benchmark
    - Fully Redesigned the architecture of the module
    - Added a lot more documentation
    - Now you can stop and resume the benchmarks you run
  * Rolled back vehicle's location to the pivot of the mesh instead of the center of the bounding box
  * Added relative transform of the vehicle's bounding box to the measurements, player and non-players
  * Added "frame number" to each sensor measurement so it is possible to sync all the measurements based on the frame they are produced
  * Improved vehicle spawner to better handle spawning failures
  * Walkers use now a closer angle to detect vehicles, so they don't stop moving if a car passes nearby
  * Fixed lighting artefact causing the road to change its brightness depending on the distance to the camera
  * Fixed captured images overexposed in Low mode
  * Fixed illegal character in asset name
  * Fixed editing sun azimuth angle in CarlaWeadther.ini had no effect
  * Fixed crash when using a non-standard image size in DirectX (Windows)
  * Fixed issue with using multiple "SceneCaptureToDiskCamera"

## CARLA 0.8.1

  * New Python example for visualizing the player start positions
  * Fixed box extent of non-player agents was sent in centimeters instead of meters
  * Fixed speed limits were sent in km/h instead of m/s
  * Fixed issue in Volkswagen T2 wheels causing it to overturn

## CARLA 0.8.0

  * Upgraded to Unreal Engine 4.18
  * Created our own pedestrian 3D models free to use and distribute
  * Removed Epic's Automotive Materials dependencies
  * 360 Lidars support (similar to Velodyne HDL-32E or VLP-16) thanks to Anton Pechenko (Yandex)
    - Ray-cast based
    - Configurable settings
    - Added methods to save points to disk as PLY file
  * Added quality level settings
    - Low: low quality graphics, about 3 times faster with one camera
    - Epic: best quality (as before)
  * Measurements now use SI units
    - Locations:    m
    - Speed:        m/s
    - Acceleration: m/s^2
    - Collisions:   kg*m/s
    - Angles:       degrees
  * Added API methods to convert depth images to a point cloud
    - New method "image_converter.depth_to_local_point_cloud"
    - A supplementary image can be passed to attach colors to the points
    - New client example generates a point cloud in world coordinates
    - Added Transform class to Python API
  * Performance optimizations
    - Significant speed improvements in both Epic and Low modes
    - Fixed materials and improved shaders for roads, architecture, sidewalks, foliage, landscapes, cars, walkers, reflections, water
    - Execution of a set of Project and Engine parameters to improve performance (quality, vsync, AO, occlusion)
    - Generation of the road pieces using static meshes and actors instead of a single actor with instanced meshes
      - Improved performance since now is able to apply occlusion and draw distance
    - Images are captured asynchronously in the render thread
      - In asynchronous mode, images may arrive up to two frames later
      - In synchronous mode, game thread is blocked until images are ready
    - Blueprint code optimizations for vehicles, walkers, and splines
    - Added a way to configure different quality levels with culling distance and materials configuration
  * Refactored sensor related code to ease adding new sensors in the future
  * Added vehicle box extent to player measurements
  * Removed the player from the list of non-player agents
  * Adjusted bounding boxes to vehicles' height
  * Changed vehicles' center to match bounding box
  * Added autopilot mode to manual_control.py
  * Added quality level options to manual_control.py and client_example.py
  * Replaced background landscape and trees by a matte painting
  * Fixed road map generated some meshes twice
  * Small improvements to Windows support
    - Fixed issues with the Makefile
    - Fixed asset names too long or containing special characters

## CARLA 0.7.1

  * New Python API module: Benchmark
    - Defines a set of tasks and conditions to test a certain agent
    - Contains a starting benchmark, CoRL2017
    - Contains Agent Class: Interface for benchmarking AIs
  * New Python API module: Basic Planner (Temporary Hack)
    - Provide routes for the agent
    - Contains AStar module to find the shortest route
  * Other Python API improvements
    - Converter class to convert between Unreal world and map units
    - Metrics module to summarize benchmark results
  * Send vehicle's roll, pitch, and yaw to client (orientation is now deprecated)
  * New RoutePlanner class for assigning fixed routes to autopilot (IntersectionEntrance has been removed)
  * Create a random engine for each vehicle, which greatly improves repeatability
  * Add option to skip content download in Setup.sh
  * Few small fixes to the city assets

## CARLA 0.7.0

  * New Python client API
    - Cleaner and more robust
    - Compatible with Python 2 and 3
    - Improved exception handling
    - Improved examples
    - Included methods for parsing the images
    - Better documentation
    - Protocol: renamed "ai_control" to "autopilot_control"
    - Merged testing client
    - Added the maps for both cities, the client can now access the car position within the lane
  * Make CARLA start without client by default
  * Added wind effect to some trees and plants
  * Improvements to the existing weather presets
  * Build script: skip content download if up-to-date

## CARLA 0.6.0

  * Included Unreal project and reorganised folders
  * Enabled semantic segmentation by default
  * Added Felipe's Python client
  * New build system (Linux only)
  * Few fixes to city assets

## CARLA 0.5.4

  * Added command-line parameter -carla-no-hud
  * Remove override gamma from weather settings
  * Fixed issue road map generation hangs cooking command
  * Organise Python client and make sample script
  * Rename maps
    - CARLA_ORIGIN_0 --> Town02
    - CARLA_ORIGIN_1 --> Town01
  * Fixed Carla-Cola machine falling at begin play

## CARLA 0.5.3

  * Fixed issues with weather
  * Fixed missing building

## CARLA 0.5.2

  * Autopilot mode has been removed, now server sends AI control together with measurements every frame
  * State and position of traffic lights and signs are now included in the measurements too
  * Added a python console client
  * Fixed crash when client sends an invalid player start
  * Fixed some issues with the dynamic weather not looking as it used to do
  * Fixed some collision boxes missing

## CARLA 0.5.1

  * Fixed issue server was destroyed on every reset, closing the connection
  * Fixed issue agent servers connect too late
  * Improvements to the python client
  * Added python client test suite for testing the release
  * Added image converter
  * Fixed missing floor on CARLA_ORIGIN_0
  * Changed sidewalk texture
  * Improvements on the physics of some vehicles
  * More props and decals added to the cities

## CARLA 0.5.0

  * Upgraded to Unreal Engine 4.17
    - Fixes memory leaks
    - Fixes crashes with C++ std classes
  * Redesigned CarlaServer
    - Faster, avoids unnecessary copies
    - Sends images as raw data (no compression)
    - Supports synchronous and asynchronous mode
    - Networking operation have a time-out
    - Synchronous methods have a time-out
    - Pure C interface for better compatibility
    - Unit tests with GoogleTest
  * New server-client protocol
    - Upgraded to proto3
    - Supports repeated fields
    - Optionally send information about all dynamic agents in the scene
    - Now sends transforms instead of locations only
    - Autopilot mode added to control
  * New build system to avoid linkage issues
  * Added autopilot mode
  * Added an on-board camera to the car
  * Added traffic lights and speed limit to player state
  * Added player pawn selection to config file
  * Improved blueprint interface of the C++ classes
  * Some performance improvements to vehicle controllers
  * Fix issues with depth material in Windows
  * Fix issues with random engine not being available for vehicles
  * Fixed issue that compiling a release hang when saving the road map
  * Added more content; 7 vehicles, 30 pedestrians, many decals and props
  * Randomized pedestrian clothing
  * Many improvements and fixes to the city levels and assets
  * Added sub-surface scattering to vegetation
  * Added key binding to change weather during play
  * Added key binding to toggle autopilot mode
  * Added a second camera to the player

## CARLA 0.4.6

  * Add weather presets specific for each level
  * Some map fixes, adjust weather presets specific for each level
  * Fixed regression that some walkers may go at extremely slow and fast speeds

## CARLA 0.4.5

  * Add random seeds to config file
  * Improve logging
  * Removed rotation of map CARLA_ORIGIN_1

## CARLA 0.4.4

  * Fixed regression walkers despawning when stopping after seeing a car
  * Changed, collision is only registered if player moves faster than 1 km/h
  * Fixed issue walkers resume movement after sensing nothing, but the car is still there sometimes
  * Few improvements to the city assets

## CARLA 0.4.3

  * Fixed issue with reward, intersect other lane wasn't sent to the client
  * Improvements to the AI of other vehicles, and how they detect pedestrians
  * Improvements to the AI of the pedestrians, trying to avoid slightly better the cars
  * Made roads collision channel WorldStatic
  * Tune several vehicles' physics and engine
  * Fixed issue with vehicles bouncing back after hitting a pedestrian
  * Add bigger box to pedestrians to avoid accidents
  * Make vehicles spawn in order instead of randomly

## CARLA 0.4.2

  * Fixed issues with the server-client protocol
  * More improvements to the AI of other vehicles, now they barely crash
  * Improved the physics of some vehicles
  * Tweak the city for better AI of other vehicles

## CARLA 0.4.1

  * Improved AI of other vehicles, still needs some adjustment, but now they crash much less
  * Fixed wrong semantic segmentation label of the poles of traffic lights and signs
  * Added randomized vehicle license plates
  * Few improvements to the city assets

## CARLA 0.4.0

  * Made vehicle input more realistic, now reverse and brake use different input
  * Changed server-client protocol
    - CarlaSettings.ini is sent for every new episode
    - Control is extended with brake, reverse and handbrake
  * Set a clearer hierarchy for loading settings files
  * Made camera post-process settings able to change depending on the weather
  * Added basic functionality for NPC vehicles
  * Some improvements to the walker spawner
  * Generate road map metadata on save
  * Added command-line switch -carla-no-networking
  * Improved verbosity control of CarlaServer
  * Fixed issue with server that two threads used 100% CPU
  * Fixed issue with the attachment of the main camera to the player
  * Fixed issues with CarlaServer interface with Unreal, does not use STL containers anymore
  * Fixed issue with server not running below 30 fps at fixed frame rate, added physics sub-stepping
  * Fixed issues with some weather settings
  * Added randomized pedestrians with their AI and animations
  * Added other vehicles with their AI and physics
  * Added traffic lights and signs
  * Tweaked capture image to look similar to main camera
  * Changed car input to match settings in plugin
  * General improvements to levels and assets

## CARLA 0.3.0

  * Added basic dynamic weather functionality
    - Weather and sun light can be changed during game
    - Presets stored in config file CarlaWeather.ini
    - Added some presets for dynamic weather
  * Add basic functionality to spawn pedestrians
  * Split road meshes for intersections and turns for better precission of the road map
  * Better debug for road map
  * Implemented collision count for other cars and pedestrians
  * Command line argument -carla-settings now accepts relative paths
  * Improved performance when semantic segmentation is disabled
  * Improved tagger system
  * Implemented nav-mesh and spawn points for pedestrians
  * Added new cars
  * Added dynamic street lights
  * General improvements to levels and assets
  * Make the car jump

## CARLA 0.2.4

  * Fixed serialization of road map resulting in a huge map size
  * Some optimizations in the vegetation
  * Implemented more LODS

## CARLA 0.2.3

  * Fixed rounding errors in HUD (100% was shown as 99%, 30 FPS as 29 FPS)
  * Fixed crash when player goes out of road map
  * Fixed several issues related to the transform of the road map (wasn't working in CARLA_ORIGIN_1)
  * Make custom depth pass disable by default (semantic segmentation won't work by default)
  * Fixed road width in T-intersections
  * Implement road LOD
  * Fixed missing assets

## CARLA 0.2.2

  * Implemented signals for off-road and opposite lane invasion
  * Fixed linking issues (use Unreal's libpng)
  * Fixed memory leak in PNG compression
  * Added boundaries to the map
  * Several fixes in the map content

## CARLA 0.2.1

  * Fixed the memory leak related to protobuf issues
  * Fixed color shift in semantic segmentation and depth
  * Added in-game timestamp (now sending both OS and in-game)

## CARLA 0.2.0

  * Fixed Depth issues
  * Fixed random crash due to an invalid player start position
  * Added semantic segmentation
  * Changed codification to PNG
  * Camera configuration through config INI file

## CARLA 0.1.1

  * Added build system for Windows and Linux
  * Added more content

## CARLA 0.1.0

  * Added basic functionality<|MERGE_RESOLUTION|>--- conflicted
+++ resolved
@@ -50,12 +50,9 @@
   - Added `set_wheel_steer_direction()` function to change the bone angle of each wheel of a vehicle
   - Added `get_wheel_steer_angle()` function to get the steer angle of a vehicle whee
   - Added `scattering_intensity` , `mie_scattering_scale` , `rayleigh_scattering_scale` to PythonAPI for changing weather attributes
-<<<<<<< HEAD
   * Added docker deployment automation with make docker.
-  * Added check for local packages in the linux setup script.
-=======
+  * Added check for local packages in the linux setup script
   - Improved the python agents API. Old behaviors have been improved and new ones have also been added, improving the functionalities of the agents. Several bugs have also been fixed
->>>>>>> 9e0e04aa
 
 ## CARLA 0.9.11
 
