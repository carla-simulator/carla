## Latest

  * Fixed bug causing the TM's unstuck logic to incorrectly remove the vehicles in some situations.
  * Fixed the extra data in Directx textures, so we need to copy row by row on Windows to remove extra bytes on images
<<<<<<< HEAD
=======
  * Fixed sensors to check for the stream to be ready (race condition)
  * Added empty actor
  * The spectator will be used to load tiles and actor in Large Maps when no other actors with the rolename 'ego_vehicle' or 'hero' are present. Added the `spectator_as_ego` to the `carla.WorldSettings()` to allow users to disable this behavior.
>>>>>>> 53f623b2
  * Fixed the import script, where could use any other TilesInfo.txt if the destination folder has many
  * Restored gamma value to 2.2 instead of 2.4
  * Pedestrians with AI or in replayer are now faster around 10x. They have collisions disabled until they hit a vehicle.
  * Added API function to avoid replaying the spectator
    * `Client.set_replayer_ignore_spectator(bool)`
    * `start_replaying.py` using flag `--move-spectator`
  * Surface non-unity build mode by passing ARGS=--no-unity to make; allows IWYU-type errors to be unmasked and fixed.
  * Added maps, vehicles, pedestrians and props catalogues to the documentation
  * Add keyword arguments for `carla.TrafficManager` Python API functions
  * Fixed bug causing the `FPixelReader::SavePixelsToDisk(PixelData, FilePath)` function to crash due to pixel array not set correctly.
  * Collisions detected by the CollisionSensor no longer generate more than one event per frame.

## CARLA 0.9.14

  * Fixed tutorial for adding a sensor to CARLA.
  * Fixed bug in FrictionTrigger causing sometimes server segfault
  * Added attachment type "SpringArmGhost" for cinematic cameras but without doing the collision test.
  * Improved algorithm to move signals out of the road by computing the desired displacement direction.
  * Added `TrafficManager.vehicle_lane_offset(actor, offset)` and `TrafficManager.global_lane_offset(offset)` methods.
  * Some of the warnings shown when building a map will now only be showing when debugging.
  * The ids for semantic segmentation has been modified to be the same as cityscapes (labels, ids and colors)
  * Fixed bug causing traffic signals at the end points of a road to sometimes create malformed waypoints.
  * Fixed pedestrian skeleton frame, where sometimes it was draw displaced from the body
  * Fixed decals when importing maps. It was using other .json files found in other packages.
  * In multi-GPU mode some sensors now are forced to be created on the primary server always (ex. collision sensor)
  * Added the speed limits for 100, 110 and 120 Km/h.
  * Fixing sensor destruction, now the stream and socket is succesfully destroyed.
  * Fixed bug at `Vehicle.get_traffic_light_state()` and `Vehicle.is_at_traffic_light()` causing vehicles to temporarily not lose the information of a traffic light if they moved away from it before it turned green.
  * Changed the height of the automatic spawn points, from 3m to only 0.5m
  * Added pedestrian skeleton to the recorder, as additional data. They will replay with the exact pose.
  * Added multi-GPU feature. Now several servers (with dedicated GPU) can render sensors for the same simulation.
  * Fixed bug causing the `Vehicle.get_traffic_light_state()` function not notify about the green to yellow and yellow to red light state changes.
  * Fixed bug causing the `Vehicle.is_at_traffic_light()` function to return *false* if the traffic light was green.
  * Fixed bug causing the scene lights to return an incorrect location at large maps.
  * Fixed bug causing the `world.ground_projection()` function to return an incorrect location at large maps.
  * Added failure state to vehicles, which can be retrieved by using `Vehicle.get_failure_state()`. Only Rollover failure state is currently supported.
  * Fixed bug causing the TM to block the simulation when a vehicle with no physics was teleported.
  * Fixed bug causing the TM to block the simulation when travelling through a short roads that looped on themselves.
  * Improved the TM's handling of non signalized junctions, resulting in a more fluid overall behavior.
  * Added check to avoid adding procedural trigger boxes inside intersections.
  * Python agents now accept a carla.Map and GlobalRoutePlanner instances as inputs, avoiding the need to recompute them.
  * Python agents now have a function to lane change.
  * Python agents now detect vehicle in adjacent lanes if invaded due to the offset.
  * Python agents now have the offset exposed.
  * Fixed bug causing the python agents to sometimes not detect a blocking actor if there were severral actors around it.
  * Improved Python agents performance for large maps.
  * Fix a bug at `Map.get_topology()`, causing lanes with no successors to not be part of it.
  * Added new ConstantVelocityAgent
  * Added new parameter to the TrafficManager, `set_desired_speed`, to set a vehicle's speed.
  * Added 4 new attributes to all vehicles:
    - `base_type` can be use as a vehicle classification. The possible values are  *car*, *truck*, *van*, *motorcycle* and *bycicle*.
    - `special_type` provides more information about the vehicle. It is currently restricted to *electric*, *emergency* and *taxi*, and not all vehicles have this attribute filled.
    - `has_dynamics_doors` can either be *true* or *false* depending on whether or not the vehicle has doors that can be opened using the API.
    - `has_lights` works in the same way as *has_dynamic_doors*, but differentiates between vehicles with lights, and those that don't.
  * Added native ackermann controller:
    - `apply_ackermann_control`:  to apply an ackermann control command to a vehicle
    - `get_ackermann_controller_settings`: to get the last ackermann controller settings applied
    - `apply_ackermann_controller_settings`: to apply new ackermann controller settings
  * Fixed bug causing the Traffic Manager to not be deterministic when using hybrid mode
  * Added `NormalsSensor`, a new sensor with normals information
  * Added support for N wheeled vehicles
  * Added support for new batch commands ConsoleCommand, ApplyLocation (to actor), SetTrafficLightState
  * Added new API function: `set_day_night_cycle` at the LightManager, to (de)activate the automatic switch of the lights when the simulation changes from day to night mode, and viceversa.
  * Switch to boost::variant2 for rpc::Command as that allows more than 20 RPC commands
  * Added post process effects for rainy and dusty weathers.
  * Switched data type of the dust storm weather parameter from bool to float.
  * Check for the version of the installed Clang compiler during build.
  * Added API function to get direct access to the GBuffer textures of a sensor:
    - `listen_to_gbuffer`: to set a callback for a specific GBuffer texture

## CARLA 0.9.13

  * Added new **instance aware semantic segmentation** sensor `sensor.camera.instance_segmentation`
  * Added new API classes: `MaterialParameter`, `TextureColor` and  `TextureFloatColor` to encode texture data and field (normal map, diffuse, etc)
  * Added new API functions: `apply_color_texture_to_object`, `apply_float_color_texture_to_object` and `apply_textures_to_object` to paint objects in **runtime**
  * Added the option for users to set a **route** using RoadOption elements to a vehicle controlled by the Traffic Manager.
  * **Cache** now has an extra folder with current version of CARLA (so different cache per version)
  * Added **set_percentage_random_left_lanechange** and **set_percentage_random_right_lanechange**.
  * Improved handling of **collisions** in Traffic Manager when driving at **very high speeds**.
  * Added physical simulation to **vehicle doors**, capable of opening and closing
  * Added **open/close doors** feature for vehicles.
  * Added API functions to **3D vectors**: `squared_length`, `length`, `make_unit_vector`, `dot`, `dot_2d`, `distance`, `distance_2d`, `distance_squared`, `distance_squared_2d`, `get_vector_angle`
  * Added API functions to **2D vectors**: `squared_length`, `length`, `make_unit_vector`
  * Added a **seed** for better reproducibility of pedestrians
    - New API function `set_pedestrians_seed`
    - New parameter **--seedw** in generate_traffic.py script
  * Added missing dependency `libomp5` to **Release.Dockerfile**
  * Added API functions to interact with **pedestrian bones**:
    - `get_bones / set_bones`:  to get/set the bones of a pedestrian
    - `blend_pose`:  to blend a custom pose with current animation
    - `show_pose / hide_pose`:  to show or hide the custom pose
    - `get_pose_from_animation`:  to set the custom pose with the animation current frame
  * Added a new script in **PythonAPI/examples/draw_skeleton.py** to draw the bones of a pedestrian from client side
  * Improved **collision** detection of the Python agents
  * Added the new **VehicleLightStage** to the Traffic Manager to dynamically update the vehicle lights.
  * Added two new examples to **PythonAPI/util**: Conversion of OpenStreetMaps to OpenDRIVE maps `osm_to_xodr.py` and Extraction of map spawn points `extract_spawn_points.py`
  * Fixed the **import of props** without any map
  * Fixed **global route planner** crash when being used at maps without lane markings
  * Fixed bug causing the server to **sigsegv** when a vehicle collides an environment object in recording mode.
  * Fixed **RSSSensor**: made client side calculations threaded
  * Fixed **keep_right_rule** parameter.

## CARLA 0.9.12

  * Changed the resolution of the cached map in Traffic Manager from 0.1 to 5 meters
  * Fixed import sumo_integration module from other scripts
  * CARLA now is built with Visual Studio 2019 in Windows
  * Fixed bug causing the RoadOptions at the BehaviorAgent to not work as intended
  * Upgrading to Unreal Engine 4.26
  * Added generation attribute to vehicles and pedestrians
  * Added Lincoln 2020 vehicle dimensions for CarSim integration
  * Enabling the **no_delay** option to RPC and stream sockets
  * The special nomenclature to define roads (ROAD_ROAD), sidewalks (ROAD_SIDEWALK)... can be at any position of the asset name
  * Improved performance bencharmark script: sync, map and sensor selection, ...
  * Improved performance, destroyed PhysX state for vehicles when physics are disable
  * Improved parallelism of raycast sensors in system with large number of cores
  * Added 'visualize_multiple_sensors' example
  * Added 'check_lidar_bb' util script
  * Added optional flag to `client.replay_file()` `replay_sensors` to enable or disable the replaying the sensors
  * Improved manual_control: now cameras are set in relation with car size
  * Client required files are sent from the server to a local cache (OpenDRIVE, Traffic Manager...)
  * Added CHRONO library for vehicle dynamics simulation (https://projectchrono.org/)
    - Supported JSON vehicle definition
    - Unsupported collision dynamics
  * Added performance benchmarking section to documentation
  * Added API functions to traffic light actor `get_effect_waypoints()`, `get_light_boxes()` and `get_opendrive_id()`
  * Added API functions to world `get_traffic_lights_from_waypoint()`, `get_traffic_lights_in_junction` and `get_traffic_light_from_opendrive_id`
  * Added API parameters to `WorldSettings`: `tile_stream_distance` and `actor_active_distance`
  * Added API parameters and functions to `Osm2OdrSettings`: `proj_string`, `center_map`, `generate_traffic_lights`, `all_junctions_with_traffic_lights`, `set_osm_way_types`, and `set_traffic_light_excluded_way_types`
  * Added API function to enable car telemetry
  * CARLA is compatible with the last RoadRunner nomenclature for road assets
  * Fixed a bug when importing a FBX map with some **_** in the FBX name
  * Extended make import process for applying road painter materials (carla art tool)
  * Added Large Map feature to CARLA, alowing to import large maps divided in square tiles (at most 2kmx2km per tile). Only section of a Large Map can be loaded at a time which introduces a sleep state for actors that are far away from the hero vehicle
  * Added creation of custom JSON file for applying decals to imported roads
  * Added ApplyVehiclePhysicsControl to commands
  * Added flush in the sublevel loading to increase carla's determinism in Opt maps
  * Fix bug in carla.Transform.get_up_vector()
  * Fix bug in lidar channel point count
  * Fix imu: some weird cases were given nan values
  * Fix bugs in apply_physics_control and friction trigger
  * Exposed tire parameters for longitudinal and lateral stiffness in the PhysicsControl.
  * When setting a global plan at the LocalPlanner, it is now optional to stop the automatic fill of the waypoint buffer
  * Improved agent's vehicle detection to also take into account the actor bounding boxes
  * Added Optical Flow camera
  * API extensions:
  - Added `set_wheel_steer_direction()` function to change the bone angle of each wheel of a vehicle
  - Added `get_wheel_steer_angle()` function to get the steer angle of a vehicle wheel
  - Added `scattering_intensity` , `mie_scattering_scale` , `rayleigh_scattering_scale` to PythonAPI for changing weather attributes
  - Improved the python agents API. Old behaviors have been improved and new ones have also been added, improving the functionalities of the agents. Several bugs have also been fixed

## CARLA 0.9.11

  * Improved the documentation for use with pandoc tool by converting html tags to their markdown equivalent
  * Refactored FAQ section of docs to use minimal html and fix broken layout
  * Extended the local planner with a lateral `offset`
  * Upgraded to DirectX 12 on Windows
  * Added the new core pipeline for the simulator
  * Added parameter to carla settings to control culling
  * Added fully deterministic option for Traffic Manager, sorting vehicles by ID and avoiding race conditions
  * Added the option to sweep the wheel shape for collision. This requires to patch the engine
  * Added the possibility of changing physics substepping options from client
  * Added 'noise_seed' to sensors to initialize the random generators
  * API extensions:
    - Added `actor.set_enable_gravity()` function to enable/disable the gravity affecting the actor
    - Added `load_map_layer` and `unload_map_layer` to control map layers on new maps that support subleveling
    - Added `get_environment_objects`call to get all the placed objects in the level
    - Added `enable_environment_objects`call to enable/disable objects of the level
    - Added `horizontal_fov` parameter to lidar sensor to allow for restriction of its field of view
    - Added `WorldSettings.deterministic_ragdolls` to enable deterministic or physically based ragdolls
  * Fixed RSSSensor python3 build and import of open drive maps by updating to ad-rss v4.2.0 and ad-map-access v2.3.0. Python import of dependent 'ad' python modules reflects now the namespaces of the C++ interface and follow doxygen documentation
  * Fixed sensor transformations and sensor data transformations mismatch in IMU and camera-based sensors
  * Fixed random dead-lock on synchronous mode at high frame rate
  * Fixed bug on Windows causing sun reflection artifacts
  * Fixed bug in `waypoint.get_landmarks()` causing some landmarks to be missed when s = 0
  * Fixed the `actor.set_simulate_physics()` for pedestrians and vehicles
  * Fixed bug causing camera-based sensors to stop sending data
  * Fixed the lack of determinism on the output of raycast sensors
  * Fixed missing `laneChange` record in converted OSM maps
  * Fixed bug in the actor's id returned by the semantic lidar
  * Fixed error when using `--config` parameter in `make package`
  * Fixed dependency of library **Xerces-c** on package
  * Fixed minor typo in the simulation data section of the documentation
  * Fixed the `config.py` to read the `.osm ` files in proper `utf-8` encoding

## CARLA 0.9.10

  * Added retrieval of bounding boxes for all the elements of the level
  * Added deterministic mode for Traffic Manager
  * Added support in Traffic Manager for dead-end roads
  * Upgraded CARLA Docker image to Ubuntu 18.04
  * Upgraded to AD RSS v4.1.0 supporting unstructured scenes and pedestrians, and fixed spdlog to v1.7.0
  * Changed frozen behavior for traffic lights. It now affects to all traffic lights at the same time
  * Added new pedestrian models
  * API changes:
    - Renamed `actor.set_velocity()` to `actor.set_target_velocity()`
    - Renamed `actor.set_angular_velocity()` to `actor.set_target_velocity()`
    - RGB cameras `exposure_mode` is now set to `histogram` by default
  * API extensions:
    - Added `carla.Osm2Odr.convert()` function and `carla.Osm2OdrSettings` class to support Open Street Maps to OpenDRIVE conversion
    - Added `world.freeze_all_traffic_lights()` and `traffic_light.reset_group()`
    - Added `client.stop_replayer()` to stop the replayer
    - Added `world.get_vehicles_light_states()` to get all the car light states at once
    - Added constant velocity mode (`actor.enable_constant_velocity()` / `actor.disable_constant_velocity()`)
    - Added function `actor.add_angular_impulse()` to add angular impulse to any actor
    - Added `actor.add_force()` and `actor.add_torque()`
    - Added functions `transform.get_right_vector()` and `transform.get_up_vector()`
    - Added command to set multiple car light states at once
    - Added 4-matrix form of transformations
  * Added new semantic segmentation tags: `RailTrack`, `GuardRail`, `TrafficLight`, `Static`, `Dynamic`, `Water` and `Terrain`
  * Added fixed ids for street and building lights
  * Added vehicle light and street light data to the recorder
  * Improved the colliders and physics for all vehicles
  * All sensors are now multi-stream, the same sensor can be listened from different clients
  * New semantic LiDAR sensor (`lidar.ray_cast_semantic`)
  * Added `open3D_lidar.py`, a more friendly LiDAR visualizer
  * Added make command to download contributions as plugins (`make plugins`)
  * Added a warning when using SpringArm exactly in the 'z' axis of the attached actor
  * Improved performance of raycast-based sensors through parallelization
  * Added an approximation of the intensity of each point of the cloud in the LiDAR sensor
  * Added Dynamic Vision Sensor (DVS) camera based on ESIM simulation http://rpg.ifi.uzh.ch/esim.html
  * Improved LiDAR and radar to better match the shape of the vehicles
  * Added support for additional TraCI clients in Sumo co-simulation
  * Added script example to synchronize the gathering of sensor data in client
  * Added default values and a warning message for lanes missing the width parameter in OpenDRIVE
  * Added parameter to enable/disable pedestrian navigation in standalone mode
  * Improved mesh partition in standalone mode
  * Added Renderdoc plugin to the Unreal project
  * Added configurable noise to LiDAR sensor
  * Replace deprecated `platform.dist()` with recommended `distro.linux_distribution()`
  * Improved the performance of capture sensors
  * Fixed the center of mass for vehicles
  * Fixed a number of OpenDRIVE parsing bugs
  * Fixed vehicles' bounding boxes, now they are automatic
  * Fixed a map change error when Traffic Manager is in synchronous mode
  * Fixes add entry issue for applying parameters more than once in Traffic Manager
  * Fixes std::numeric_limits<float>::epsilon error in Traffic Manager
  * Fixed memory leak on `manual_control.py` scripts (sensor listening was not stopped before destroying)
  * Fixed a bug in `spawn_npc_sumo.py` script computing not allowed routes for a given vehicle class
  * Fixed a bug where `get_traffic_light()` would always return `None`
  * Fixed recorder determinism problems
  * Fixed several untagged and mistagged objects
  * Fixed rain drop spawn issues when spawning camera sensors
  * Fixed semantic tags in the asset import pipeline
  * Fixed `Update.sh` from failing when the root folder contains a space on it
  * Fixed dynamic meshes not moving to the initial position when replaying
  * Fixed colors of lane markings when importing a map, they were reversed (white and yellow)
  * Fixed missing include directive in file `WheelPhysicsControl.h`
  * Fixed gravity measurement bug from IMU sensor
  * Fixed LiDAR’s point cloud reference frame
  * Fixed light intensity and camera parameters to match
  * Fixed and improved auto-exposure camera (`histogram` exposure mode)
  * Fixed delay in the TCP communication from server to the client in synchronous mode for Linux
  * Fixed large RAM usage when loading polynomial geometry from OpenDRIVE
  * Fixed collision issues when `debug.draw_line()` is called
  * Fixed gyroscope sensor to properly give angular velocity readings in the local frame
  * Fixed minor typo in the introduction section of the documentation
  * Fixed a bug at the local planner when changing the route, causing it to maintain the first part of the previous one. This was only relevant when using very large buffer sizes

## CARLA 0.9.9

  * Introduced hybrid mode for Traffic Manager
  * Upgraded to Unreal Engine 4.24
  * Fixed autonomous agents' incorrect detection of red traffic lights affecting them
  * Improved manual_control by adding realistic throttle and brake
  * Added walkable pedestrian crosswalks in OpenDRIVE standalone mode
  * Improved mesh generation with a chunk system for better performance and bigger maps in the future
  * Added security features to the standalone OpenDRIVE mode aiming to prevent cars from falling down from the road
  * Added junction smoothing algorithm to prevent roads from blocking other roads with level differences
  * Added new Behavior agent
  * Added automatic generation of traffic lights, stop signal and yield signal from OpenDRIVE file
  * Upgraded to AD RSS v3.0.0 supporting complex road layouts and i.e. intersections
  * Added examples of sumo co-simulation for Town01, Town04 and Town05
  * Added ptv vissim and carla co-simulation
  * Fixed `GetLeftLaneMarking()` from a possible runtime error
  * API extensions:
    - Added new methods to `Map`: `get_all_landmarks`, `get_all_landmarks_from_id` and `get_all_landmarks_of_type`
  * Added synchronization of traffic lights in sumo co-simulation
  * Added light manager to control the lights of the map

## CARLA 0.9.8

  * Added beta version sumo-carla co-simulation
  * Traffic Manager:
    - Added benchmark
    - Added synchronous mode
    - Fixed change map error
    - Added multiclient architecture
    - Added multi Traffic Manager architecture
    - Fixed linkage between waypoints
    - Implemented intersection anticipation
    - Implemented vehicle destruction when stuck
    - Implemented tunable parameters
    - Revamped lane changes
  * Added landmark class for signal-related queries
  * Added support to parse OpenDRIVE signals
  * Added junction class as queryable object from waypoint
  * Added timeout to World Tick
  * Added simple physical map generation from standalone OpenDRIVE data
  * Added support for generating walker navigation on server-side
  * Added support for new geometry: `spiral`, `poly3`, and `paramPoly3`
  * Improved `get_waypoint(location)` performance
  * New weather system: night time, fog, rain ripples, and now wind affects vegetation and rain (not car physics)
  * Fixed Low/Epic quality settings transition
  * Enabled Mesh distance fields
  * API extensions:
    - Added new methods to `BoundingBox`: `contains()`, `get_local_vertices()` and `get_world_vertices(transform)`
    - Added new function to get a waypoint specifying parameters from the OpenDRIVE: `map.get_waypoint_xodr(road_id, lane_id, s)`
    - Added 3 new parameters for the `carla.Weather`: `fog_density`, `fog_distance`, and (ground) `wetness`
    - Added `carla.client.generate_opendrive_world(opendrive)` that loads a map with custom OpenDRIVE basic physical topology
  * New python clients:
    - `weather.py`: allows weather changes using the new weather parameters
  * Fixed docker build of `.BIN` for pedestrian navigation
  * Fixed `local_planner.py`: agent will now stop when it reaches the desired destination
  * Fixed crash when missing elevation profile and lane offset in OpenDRIVE
  * Fixed typos
  * Fixed agent failures due to API changes in `is_within_distance_ahead()`
  * Fixed assertion bug when using LibCarla
  * Fixed incorrect doppler velocity for RADAR sensor
  * Fixed documentation links
  * Upgraded Boost to 1.72.0
  * Recorder feature:
    - Added an option `-i` to `start_replaying.py` to replay a session ignoreing the hero vehicles
  * Fixed import pipeline bugs:
    - Crash when no pedestrian navmesh is present
    - Automatically imported static meshes not properly tagged
  * Fixed PID controller's sensitivity to time discretization

## CARLA 0.9.7

  * Upgraded parameters of Unreal/CarlaUE4/Config/DefaultInput.ini to prevent mouse freeze
  * Add build variant with AD RSS library integration with RSS sensor and result visualisation
  * Support for OpenGL and Vulkan in docker + headless mode
  * Added new sensor: Inertial measurement unit (IMU)
  * Added new sensor: Radar
  * Exposed rgb camera attributes: exposure, depth of field, tonemapper, color correction, and chromatic aberration
  * Now all the camera-based sensors are provided with an additional parametrized lens distortion shader
  * Added Traffic Manager to replace autopilot in managing the NPC vehicles
  * Improved pedestrians navigation
  * API changes:
    - Lidar: `range` is now set in meters, not in centimeters
    - Lidar: `horizontal_angle` is now received in radians, not in degrees
    - GNSS: `carla.GnssEvent` renamed to `carla.GnssMeasurement`
  * API extensions:
    - Added `carla.IMUMeasurement`
    - Added `carla.RadarMeasurement` and `carla.RadarDetection`
    - GNSS data can now be obtained with noise
    - IMU data can now be obtained with noise
  * Moved GNSS sensor from client to server side
  * Added exporter plugin for UE4 to allow export meshes ready for Recast calculation
  * The 'make import' process now rename the assets accordingly and set complex collision as simple
  * New Python API function added (map.get_crosswalks()) that returns a list with all points that define the crosswalk zones from OpenDRIVE file
  * Updated `manual_control.py` with a lens disortion effect example
  * Updated `manual_control.py` with IMU and Radar realtime visualization
  * Fixed pylint for python3 in travis
  * Fixed PointCloudIO `cout` that interfiered with other python modules
  * Better steering in manual control
  * Added Doxygen documentation online with automatic updates through Jenkins pipeline
  * Fixed an error in `automatic_control.py` failing because the `Num Lock` key
  * Fixed client_bounding_boxes.py example script
  * Fixed materials and semantic segmentation issues regarding importing assets
  * Fixed ObstacleSensor to return HitDistance instead of HitRadius

## CARLA 0.9.6

  * Upgraded to Unreal Engine 4.22
  * Added Vulkan support, if installed, CARLA will use Vulkan, use `-opengl` flag to launch with OpenGL
  * The simulator is now compiled in "Shipping" mode, faster but it accepts less command-line arguments
  * Pedestrians are back:
    - Spawn pedestrians that will roam randomly on sidewalks
    - The script 'spawn_npc.py' spawns now pedestrians, adjust the number with the flag `-w`
    - Added navigation meshes for each maps for pedestrian navigation
  * Allow adding custom props (FBX) to CARLA Blueprint library so they are spawnable
  * Simplified pipeline for importing and packaging maps and custom props
  * Vehicle physics:
    - Added access to vehicle transmission details
    - Added access to vehicle physics brake values
    - Added tire friction trigger boxes for simulating slippery surfaces
  * Added camera gamma correction as command-line argument to manual_control.py
  * Added ability to set motion blur settings for RGB camera in sensor python blueprint
  * Added C++ client example using LibCarla
  * Added PythonAPI documentation generator, we documented in detail all the Python reference
  * Added a new Python script config.py that allows the user to configure the simulator from the command-line
  * New recorder features:
    - Documented recorded system and binary file
    - Added optional parameter to show more details about a recorder file (related to `show_recorder_file_info.py`)
    - Added playback speed (slow/fast motion) to the replayer
    - Allow custom paths for saving the recorded files
    - More data is now recorded to replay animations:
      + Wheels of vehicles are animated (steering, throttle, handbrake), also bikes and motorbikes
      + Walker animations are simulated (through speed of walker)
  * New high quality pedestrians: female, girl and boy; improved meshes and textures
  * More color and texture variations for each pedestrian
  * New vehicle Audi Etron: 25.000 tris and LODs
  * New material for Mustang, new system that will allow us to improve all the vehicle materials
  * Improved vehicle Tesla
  * New high-quality "Default" weather tailor-made for each map
  * Improved the rest of weather profiles too
  * RGB camera improvements:
    - Enabled temporal antialiasing and motion blur
    - Added gamma value and motion blur as a blueprint attributes
    - Enabled texture streaming for scene captures
  * API changes:
    - Renamed `frame_count` and `frame_number` as `frame`, old members are kept as deprecated
    - `world.wait_for_tick()` now returns a `carla.WorldSnapshot`
    - The callback of `world.on_tick(callback)` now receives a `carla.WorldSnapshot`
    - Deprecated waypoint's `is_intersection`, use `is_junction` instead
  * API extensions:
    - Added attachment type "SpringArm" for cinematic cameras
    - Added waypoint's `junction_id` that returns de OpenDrive identifier of the current junction
    - Added `world.get_actor(id)` to find a single actor by id
    - Added `carla.WeatherParameters.Default` for the default (tailor-made for each town) weather profile
    - Added `WorldSnapshot` that contains a list of `ActorSnapshot`, allows capturings a "still image" of the world at a single frame
    - Added `world.tick()` now synchronizes with the simulator and returns the id of the newly started frame
    - Added `world.apply_settings(settings)` now synchronizes with the simulator and returns the id of the frame when the settings took effect
    - Added `world.remove_on_tick(id)` to allow removing on tick callbacks
    - Added allow setting fixed frame-rate from client-side, now is part of `carla.WorldSettings`
    - Added `is_invincible` to walkers
  * Several optimizations to the RPC server, now supports a bigger load of async messages
  * Updated DebugHelper to render on Shipping packages, it has also better performance
  * Updated OpenDriveActor to use the new Waypoint API
  * Removed deprecated code and content
  * Exposed waypoints and OpenDrive map to UE4 Blueprints
  * Change the weight of cars. All cars have been compared with the real to have a feedback more real
  * Recorder fixes:
    - When a recorded session finish replaying, all vehicles will continue in autopilot, and all pedestrians will stop
    - Fixed a possible crash if an actor is respawned before the episode is ready when a new map is loaded automatically
    - Actors at start of playback could interpolate positions from its current position instead than the recorded position
    - Camera following in playback was not working if a new map was needed to load
    - API function 'show_recorder_file_info' was showing the wrong parent id
    - Script 'start_recording.py' now properly saves destruction of actors at stop
    - Problem when vehicles enable autopilot after a replayer, now it works better
  * Fixed dead-lock when loading a new map in synchronous mode
  * Fixed get_actors may produce actors without parent
  * Fixed std::bad_cast when importing other libraries, like tensorflow, before carla
  * Fixed latitude in WGS84 reprojection code such that Latitudes increase as one move north in CARLA worlds
  * Fixed walking animations, the animations now go at the same speed as the game
  * Fixed loading and reloading world not using the timeout
  * Fixed XODR files can be found now anywhere in content
  * Fixed bug related with Pygame error of surface too large, added sidewalks and improved lane markings in `no_rendering_mode.py`
  * Fixed Lidar effectiveness bug in manual_control.py
  * Fixed wrong units in VehiclePhysicsControl's center of mass
  * Fixed semantic segmentation of bike riders
  * Fixed inconsistent streetlights in Town03
  * Fixed incorrect vehicle bounds

## CARLA 0.9.5

  * Added `client_bounding_boxes.py` to show bounding boxes client-side
  * New Town07, rural environment with narrow roads
  * Reworked OpenDRIVE parser and waypoints API
    - Fixed several situations in which the XODR was incorrectly parsed
    - Exposed more information: lane marking, lane type, lane section id, s
    - API change: waypoint's `lane_type` is now an enum, `carla.LaneType`
    - API change: `carla.LaneMarking` is not an enum anymore, extended with color, type, lane change, and width
    - API extension: `map.get_waypoint` accepts an extra optional flag argument `lane_type` for filtering lane types
    - API extension: `carla.Map` can be constructed off-line out of XODR files, `carla.Map(town_name, xodr_content)`
    - API extension: `id` property to waypoints, uniquely identifying waypoints up to half centimetre precision
  * API change: Renamed "lane_invasion" to "lane_detector", added too its server-side sensor to be visible to other clients
  * API extension: new carla.command.SpawnActor to spawn actors in batch
  * API extension: `map.transform_to_geolocation` to transform Location to GNSS GeoLocation
  * API extension: added timestamp (elapsed simulation seconds) to SensorData
  * API extension: method `client.apply_batch_sync` that sends commands in batch and waits for server response
  * API extension: optional argument "actor_ids" to world.get_actors to request only the actors with the ids provided
  * Migrated Content to AWS
  * Updated `spawn_npc.py` to spawn vehicles in batch
  * Added --rolename to "manual_control.py"
  * Added options to "no_rendering_mode.py" to draw extra road information
  * Added "scene_layout.py" to retrieve the whole information in the scene as Python dict
  * Basic agent integrated with global router
  * Allow usage of hostname for carla::Client and resolve them to IP addresses
  * Added new pack of assets
    - Windmill, different farm houses, silo
    - Plants corn, dandelion, poppy, and grass
    - Yield traffic sign
  * Added modular buildings New York style
  * Added marking lanes in Town03
  * Added command-line arguments to simulator to disable rendering and set the server timeout
  * Improved performance in Town01 and Town02
  * Changed yellow marking lane from Town01 and Town02 to dashed yellow marking lane
  * Improved lane cross detection to use the new Waypoint API
  * Enhanced stop triggers options
  * Fixed semantic segmentation tags in Town04, Town05, Town06
  * Fixed tree collision in Town01
  * Fixed VehicleSpawnPoint out of the road in Town01
  * Fixed geo-reference of Town01 and Town07
  * Fixed floating pillars in Town04
  * Fixed floating building in Town03
  * Fixed vehicles missing the route if autopilot enabled too late
  * Fixed division by zero in is_within_distance_ahead()
  * Fixed local planner to avoid premature route pruning at path overlaps
  * Fixed global router behavior to be consistent with new Waypoint API
  * Fixed clean up of local_planner when used by other modules
  * Fixed python client DLL error on Windows
  * Fixed wrong type returned by `ActorList.Filter(...)`
  * Fixed wheel's tire friction affecting all vehicles from physics control parameters
  * Fixed obstacle detector not working
  * Fixed small float bug in misc.py


## CARLA 0.9.4

  * Added recording and playback functionality
  * Added synchronous mode, simulator waits until a client sends a "tick" cue, `client.tick()`
  * Allow changing map from client-side, added `client.load_world(name)`, `client.reload_world()`, and `client.get_available_maps()`
  * Added scripts and tools to import maps directly from .fbx and .xodr files into the simulator
  * Exposed minimum physics control parameters for vehicles' engine and wheels
  * Allow controlling multiple actors in "batch mode"
  * New Town06, featuring a "Michigan left" intersection including:
    - Connection ramp between two highways
    - Incorporation to a highway requiring changing several lanes to take another exit
    - Junctions supporting different scenarios
  * New traffic signs assets: one-way, no-turn, more speed limits, do not enter, arrow floors, Michigan left, and lane end
  * New pedestrian texture to add more variations
  * New road PBR material
  * Extended the waypoint API with `lane_change`, `lane_type`, `get_right_lane()` and `get_left_lane()`
  * Added world settings for changing no-rendering mode and synchronous mode at run-time
  * Added methods to acquire a traffic light's pole index and all traffic lights in it's group
  * Added performance benchmark script to measure the simulator's rendering performance
  * Added `manual_control_steeringwheel.py` to control agents using Logitech G29 steering wheels (and maybe others)
  * Added movable props present in the map (e.g. chairs and tables) as actors so they can be controlled from Python
  * Added recording and playback bindings to `manual_control.py` script
  * Removed `world.map_name` from API, use `world.get_map().name` instead
  * Refactored `no_rendering_mode.py` to improve performance and interface
  * Several improvements to the build system for Windows
  * Expose traffic sign's trigger volumes on Python API
  * Improved export/import map tools
  * Simplify Dockerfile halving Carla Docker image size
  * Episodes have now a random unique id to avoid collisions between runs
  * Reduced overhead of many RPC calls by sending only actor IDs (instead of serializing all the actor attributes every time)
  * Added priority system for vehicle control input (internal, not exposed in API)
  * Removed "Example.CarlaSettings.ini", you can still use it, but it's no longer necessary
  * Improved time-out related error messages
  * Fixed Town01 placed 38 meters above the zero
  * Fixed parsing of OpenDrive geo-reference exported by RoadRunner
  * Fixed issue of retrieving an empty list when calling `world.get_actors()` right after creating the world
  * Fixed a few synchronization issues related to changing the world at runtime
  * Fixed traffic light when it gets illuminated by the hero vehicle in `no_rendering_mode.py`
  * Fixed `manual_control.py` and `no_rendering_mode.py` to prevent crashes when used in "no rendering mode"
  * Fixed traffic signs having the trigger box rotated
  * Fixed female walk animation
  * Fixed BP_MultipleFloor, tweaked offset in BaseFloor to adjust meshes between them
  * Fixed static objects present in the map were marked as "movable"

## CARLA 0.9.3

  * Upgraded to Unreal Engine 4.21
  * Upgraded Boost to 1.69.0
  * New Town04 (biggest so far), includes a freeway, new bridge and road barrier, a nicer landscape based on height-map, and new street props
  * New Town05, adding more variety of intersections for the scenario runner
  * Redesigned pedestrian models and animations (walk and idle) for male and female characters
  * Added sensor for detecting obstacles (ray-cast based)
  * Added sensor GNSS (GPS)
  * Basic agent integrated with global router
  * Added a few methods to manage an actor:
    - set_velocity: for setting the linear velocity
    - set_angular_velocity: for setting the angular velocity
    - get_angular_velocity: for getting the angular velocity
    - add_impulse: for applying an impulse (in world axis)
  * Renamed vehicle.get_vehicle_control() to vehicle.get_control() to be consistent with walkers
  * Added new mesh for traffic lights
  * Added new pine tree assets, with their LODs finely tuned for performance
  * Added point transformation functionality for LibCarla and PythonAPI
  * Added "sensor_tick" attribute to sensors (cameras and lidars) to specify the capture rate in seconds
  * Added Export/Import map tools
  * Added "get_forward_vector()" to rotation and transform, retrieves the unit vector on the rotation's X-axis
  * Added support for Deepin in PythonAPI's setup.py
  * Added support for spawning and controlling walkers (pedestrians)
  * Updated BasicAgent to allow setting target_speed and handle US-style traffic lights properly
  * OpenDriveActor has been rewritten using the Waypoint API, this has fixed some bugs
  * Remove crash reporter from packaged build
  * Improved simulator fatal error handling, now uses UE4 fatal error system
  * LibCarla server pipeline now compiles with exceptions disabled for better performance and compatibility with UE4
  * Fixed TCP accept error, too many open files while creating and destroying a lot of sensors
  * Fixed lost error messages in client-side, now when a request fails it reports the reason
  * Fixed global route planner to handle round about turns and made the code consistent with local planner
  * Fixed local planner to avoid premature route pruning at path overlaps
  * Fixed autopilot direction not properly initialized that interfered with the initial raycast direction
  * Fixed crash when an actor was destroyed but not de-registered, e.g. falling out of world bounds

## CARLA 0.9.2

  * Updated ROS bridge for CARLA 0.9.X (moved to its own repository)
  * Added Python API "agents" extension, includes
    - Global route planner based on the Waypoints API (compatible with OpenDrive)
    - BasicAgent: new client agent that can drive to a given coordinate of the map using the waypoint API and PID controllers, attending to other vehicles and traffic lights
    - RoamingAgent: new client agent that can drive at different speeds following waypoints based on PID controllers, attending to other vehicles and traffic lights
    - LocalPlanner functionality to navigate waypoints using PID controllers
    - LateralControl and LongitudinalControl PIDs
  * Added support for manual gear shifting
  * Added "role_name" attribute to actors to easily identify the "hero" vehicle
  * Changed traffic lights in Town03 to American style
  * Added new junction types with only stop signs
  * Updates to documentation and tutorials
  * Simulator now starts by default in windowed mode
  * CMake version required downgraded to 3.5 for better compatibility
  * Fixed waypoints height were all placed at zero height
  * Fixed actors in world.get_actors() missing parent actor
  * Fixed some vehicles losing their wheels after calling set_simulate_physics
  * Fixed bounding box of Lincoln MkZ
  * Several fixes and improvements to OpenDriveActor

## CARLA 0.9.1

  * New town: Town03
    - Created with Vector Zero's RoadRunner (including OpenDrive information of the road layout)
    - Bigger and more diverse
    - More road variety: multiple lanes and lane markings, curves at different angles, roundabout, elevation, tunnel
  * Lots of improvements to the Python API
    - Support for Python 3
    - Support for retrieving and changing lighting and weather conditions
    - Migrated Lidar sensor
    - Migrated image converter methods: Depth, LogarithmicDepth, and CityScapesPalette
    - Migrated IO methods for sensor data, "save_to_disk" available for PNG, JPEG, TIFF, and PLY
    - Added support for requesting the list of all the actors alive in the current world, `world.get_actors()`
    - `world.get_actors()` returns an `ActorList` object with `filter` functionality and lazy initialization of actors
    - Added collision event sensor, "sensor.other.collision", that triggers a callback on each collision to the actor it is attached to
    - Added lane detector sensor, "sensor.other.lane_detector", that detects lane invasion events
    - Added `carla.Map` and `carla.Waypoint` classes for querying info about the road layout
      - Added methods for converting and saving the map as OpenDrive format
      - Added `map.get_spawn_points()` to retrieve the recommended spawn points for vehicles
      - Added `map.get_waypoint(location)` to query the nearest waypoint
      - Added `map.generate_waypoints(distance)` to generate waypoints all over the map at an approximated distance
      - Added `map.get_topology()` for getting a list the tuples of waypoints that define the edges of the road graph
      - Added `waypoint.next(distance)` to retrieve the list of the waypoints at a distance that can be driven from this waypoint
    - Added `parent` attributes to actors, not None if the actor is attached to another actor
    - Added `semantic_tags` to actors containing the list of tags of all of its components
    - Added methods for retrieving velocity and acceleration of actors
    - Added function to enable/disable simulating physics on an actor, `actor.set_simulate_physics(enabled=True)`
    - Added bounding boxes to vehicles, `vehicle.bounding_box` property
    - Exposed last control applied to vehicles, `vehicle.get_vehicle_control()`
    - Added a "tick" message containing info of all the actors in the scene
      - Executed in the background and cached
      - Added `world.wait_for_tick()` for blocking the current thread until a "tick" message is received
      - Added `world.on_tick(callback)` for executing a callback asynchronously each time a "tick" message is received
      - These methods return/pass a `carla.Timestamp` object containing, frame count, delta time of last tick, global simulation time, and OS timestamp
      - Methods retrieving actor's info, e.g. `actor.get_transform()`, don't need to connect with the simulator, which makes these calls quite cheap
    - Allow drawing debug shapes from Python: points, lines, arrows, boxes, and strings (`world.debug.draw_*`)
    - Added id (id of current episode) and map name to `carla.World`
    - Exposed traffic lights and signs as actors. Traffic lights have a specialized actor class that has the traffic light state (red, green, yellow) as property
    - Added methods for accessing and modifying individual items in `carla.Image` (pixels) and `carla.LidarMeasurement` (locations)
    - Added `carla.Vector3D` for (x, y, z) objects that are not a `carla.Location`
    - Removed `client.ping()`, `client.get_server_version()` accomplishes the same
    - Renamed `contains_X()` methods to `has_X()`
    - Changed `client.set_timeout(seconds)` to use seconds (float) instead of milliseconds
    - Allow iterating attributes of an Actor's Blueprint
    - Fixed wildcard filtering issues, now "vehicle.*" or "*bmw*" patterns work too
    - Fixed `actor.set_transform()` broken for attached actors
  * More Python example scripts and improved the present ones
    - Now all the scripts use the list of recommended spawn points for each map
    - Renamed "example.py" to "tutorial.py", and updated it with latest changes in API
    - Added timeout to the examples
    - "manual_control.py" performance has been improved while having more measurements
    - "manual_control.py" now has options to change camera type and position
    - "manual_control.py" now has options to iterate weather presets
    - "manual_control.py" now has a fancier HUD with lots of info, and F1 key binding to remove it
    - Added "dynamic_weather.py" to change the weather in real-time (the one used in the video)
    - Added "spawn_npc.py" to quickly add a lot of NPC vehicles to the simulator
    - Added "spawn_npc.py --safe" to only add non-problematic vehicles
    - "vehicle_gallery.py" also got some small fixes
  * Asset and content improvements
    - New vehicle: Lincoln MKZ 2017
    - Refactored weather system, parametrized to make it easier to use
    - Improved control of bikes and motorbikes, still not perfect but causes less accidents
    - Added building block generator system
    - Misc city assets: New building, tunnel columns, rail-road bridges, new textures, new urban props
    - Adjusted vehicle physics and center of mass
    - Adjusted the maximum distance culling for foliage
    - Adjusted pedestrian animations and scale issues (not yet available with new API though)
    - Improved map building blueprints, spline based asset repeaters, and wall building tools
    - Replaced uses of Unreal's Foliage system with standard static meshes to work around a visual bug in Linux systems
    - Fixed filenames too long when packing the project on Windows
    - Fixed "SplineMeshRepeater" loses its collider mesh from time to time
    - Standardized asset nomenclature
  * New system for road information based on OpenDrive format
    - Added new map classes for querying info about the road layout and topology
    - Added methods for finding closest point on the road
    - Added methods for generating and iterating waypoints based on the road layout
    - Added OpenDrive parser to convert OpenDrive files to our map data structures
  * Other miscellaneous improvements and fixes
    - Fixed single channel Lidar crash (by @cwecht)
    - Fixed command-line argument `-carla-settings` fails to load absolute paths (by @harlowja)
    - Added an option to command-line to change quality level when launching the simulator, `-quality-level=Low`
    - Added ROS bridge odometry message (by @ShepelIlya)
    - New lens distortion shader, sadly not yet integrated with our cameras :(
    - New Docker tutorial
    - Disabled texture streaming to avoid issue of textures not loading in scene captures
    - Adjusted scene capture camera gamma to 2.4
    - Fixed leaking objects in simulation when despawning a vehicle. Now Pawn's controller is destroyed too if necessary when destroying an Actor
    - Fixed overflow on platform time-stamp, now it uses `double`
    - Upgraded @rpclib to fix crash when client exits too fast (rpclib/PR#167)
    - Moved "PythonClient" inside deprecated folder to avoid confusion
    - Refactored sensor related code
      - New plugin system for sensors that simplifies adding sensors, mini-tutorial at #830
      - Compile-time dispatcher for sensors and serializers
  * Improvements to the streaming library
    - Added multi-streams for streaming simultaneously to multiple clients (used by the "tick" message)
    - Messages re-use allocated memory when possible
    - Allows unsubscribing from a stream
    - Fixed client receives interleaved sensor messages, some messages can be discarded if connection is too slow though
    - Fixed streaming client fails to connect in Windows
    - Fixed streaming client keeps trying to reconnect after destroying a sensor
  * Refactored client C++ API
    - Python GIL is released whenever possible to avoid blocking
    - Fixed deadlock when closing the simulator while a client is connected
    - Fixed crash on simulator shutdown if a client has connected at some point
    - Set methods are now sent async which greatly improves performance in the client-side
    - Vehicle control is cached and not sent if haven't changed
    - Suppressed exceptions in destructors
  * Other development improvements
    - Improved Linux Makefile, fine-grained targets to reduce compilation times in development
    - Workaround for "setup.py" to link against "libcarla_client.a" again (Linux only)
    - Added support for ".gtest" file, each line of this file is passed to GTest executables as arguments when running `make check` targets
    - Python eggs are also archived on Jenkins to easily get them without downloading the full package
    - Added uncrustify config file for formatting UE4 C++ code

## CARLA 0.9.0

  * Upgraded to Unreal Engine 4.19
  * Redesign of the networking architecture
    - Allows any number of clients to connect simultaneously
    - Now is possible to add and remove at any time any vehicle or camera
    - Now is possible to control any vehicle or camera
    - Now is possible to place cameras anywhere
    - Reduced to two ports instead of three
    - First port uses an RPC protocol based on [rpclib](http://rpclib.net/)
    - Second port is for the streaming of the sensor data
  * Redesign of the Python API
    - Actors and sensors are now exposed in the API and can be independently controlled
    - The Python module is built in C++, with significant performance gain in some operations
    - Many functionality haven't been ported yet, so expect a lot of things missing
  * Redesign of the build system to accommodate the changes in dependencies
    - Everything can be done now with the Makefile
    - For the moment only Linux is supported, sorry
  * Massive clean up of all unused assets
  * Some aesthetic fixes to the vehicles

## CARLA 0.8.4

  * Community contribution: ROS bridge by @laurent-george
  * New vehicle: Tesla Model 3
  * Added an option to _"CarlaSettings.ini"_ to disable bikes and motorbikes
  * Fixed missing collision of vehicles introduced in 0.8.3
  * Improved stability of bikes and motorbikes
  * Improved autopilot turning behaviour at intersections, now using front wheels positions as reference
  * Temporarily removed Kawasaki Ninja motorbikes because the model was having some stability issues

## CARLA 0.8.3

  * Added two-wheeled vehicles, 3 bicycles and 4 motorbikes
  * Several art optimizations (CARLA is now about 10% faster)
    - Improved the performance of vegetation assets, adjusted LOD and culling distance, set billboards where possible
    - Drastically reduced the number of polygons of the landscape while keeping the original shape
    - Removed some high-cost unnecessary assets
    - Remodelled Mustang and NissanMicra, now with less polygons and materials, better textures and LOD
    - Remodelled building SM_TerracedHouse_01, now with more polygons but less materials and better textures
  * CARLA releases include now a Dockerfile for building docker images
  * Change in HUD: replace "FPS" by "Simulation Step"
  * The current map name is now included in the scene description message sent to the client
  * Adapted "manual_control.py" and "view_start_positions.py" to use the map name sent by the simulator
  * Improved the vehicle spawning algorithm, now it tries to spawn as much cars as possible even if there are not enough spawn points
  * "Setup.sh" is now faster and accepts an argument to run multiple jobs in parallel
  * Fixed foliage distance culling using wrong distance in "Low Mode"
  * Fixed NissanMicra slightly turning left when driving straight

## CARLA 0.8.2

  * Revamped driving benchmark
    - Changed name from benchmark to driving benchmark
    - Fully Redesigned the architecture of the module
    - Added a lot more documentation
    - Now you can stop and resume the benchmarks you run
  * Rolled back vehicle's location to the pivot of the mesh instead of the center of the bounding box
  * Added relative transform of the vehicle's bounding box to the measurements, player and non-players
  * Added "frame number" to each sensor measurement so it is possible to sync all the measurements based on the frame they are produced
  * Improved vehicle spawner to better handle spawning failures
  * Walkers use now a closer angle to detect vehicles, so they don't stop moving if a car passes nearby
  * Fixed lighting artefact causing the road to change its brightness depending on the distance to the camera
  * Fixed captured images overexposed in Low mode
  * Fixed illegal character in asset name
  * Fixed editing sun azimuth angle in CarlaWeadther.ini had no effect
  * Fixed crash when using a non-standard image size in DirectX (Windows)
  * Fixed issue with using multiple "SceneCaptureToDiskCamera"

## CARLA 0.8.1

  * New Python example for visualizing the player start positions
  * Fixed box extent of non-player agents was sent in centimeters instead of meters
  * Fixed speed limits were sent in km/h instead of m/s
  * Fixed issue in Volkswagen T2 wheels causing it to overturn

## CARLA 0.8.0

  * Upgraded to Unreal Engine 4.18
  * Created our own pedestrian 3D models free to use and distribute
  * Removed Epic's Automotive Materials dependencies
  * 360 Lidars support (similar to Velodyne HDL-32E or VLP-16) thanks to Anton Pechenko (Yandex)
    - Ray-cast based
    - Configurable settings
    - Added methods to save points to disk as PLY file
  * Added quality level settings
    - Low: low quality graphics, about 3 times faster with one camera
    - Epic: best quality (as before)
  * Measurements now use SI units
    - Locations:    m
    - Speed:        m/s
    - Acceleration: m/s^2
    - Collisions:   kg*m/s
    - Angles:       degrees
  * Added API methods to convert depth images to a point cloud
    - New method "image_converter.depth_to_local_point_cloud"
    - A supplementary image can be passed to attach colors to the points
    - New client example generates a point cloud in world coordinates
    - Added Transform class to Python API
  * Performance optimizations
    - Significant speed improvements in both Epic and Low modes
    - Fixed materials and improved shaders for roads, architecture, sidewalks, foliage, landscapes, cars, walkers, reflections, water
    - Execution of a set of Project and Engine parameters to improve performance (quality, vsync, AO, occlusion)
    - Generation of the road pieces using static meshes and actors instead of a single actor with instanced meshes
      - Improved performance since now is able to apply occlusion and draw distance
    - Images are captured asynchronously in the render thread
      - In asynchronous mode, images may arrive up to two frames later
      - In synchronous mode, game thread is blocked until images are ready
    - Blueprint code optimizations for vehicles, walkers, and splines
    - Added a way to configure different quality levels with culling distance and materials configuration
  * Refactored sensor related code to ease adding new sensors in the future
  * Added vehicle box extent to player measurements
  * Removed the player from the list of non-player agents
  * Adjusted bounding boxes to vehicles' height
  * Changed vehicles' center to match bounding box
  * Added autopilot mode to manual_control.py
  * Added quality level options to manual_control.py and client_example.py
  * Replaced background landscape and trees by a matte painting
  * Fixed road map generated some meshes twice
  * Small improvements to Windows support
    - Fixed issues with the Makefile
    - Fixed asset names too long or containing special characters

## CARLA 0.7.1

  * New Python API module: Benchmark
    - Defines a set of tasks and conditions to test a certain agent
    - Contains a starting benchmark, CoRL2017
    - Contains Agent Class: Interface for benchmarking AIs
  * New Python API module: Basic Planner (Temporary Hack)
    - Provide routes for the agent
    - Contains AStar module to find the shortest route
  * Other Python API improvements
    - Converter class to convert between Unreal world and map units
    - Metrics module to summarize benchmark results
  * Send vehicle's roll, pitch, and yaw to client (orientation is now deprecated)
  * New RoutePlanner class for assigning fixed routes to autopilot (IntersectionEntrance has been removed)
  * Create a random engine for each vehicle, which greatly improves repeatability
  * Add option to skip content download in Setup.sh
  * Few small fixes to the city assets

## CARLA 0.7.0

  * New Python client API
    - Cleaner and more robust
    - Compatible with Python 2 and 3
    - Improved exception handling
    - Improved examples
    - Included methods for parsing the images
    - Better documentation
    - Protocol: renamed "ai_control" to "autopilot_control"
    - Merged testing client
    - Added the maps for both cities, the client can now access the car position within the lane
  * Make CARLA start without client by default
  * Added wind effect to some trees and plants
  * Improvements to the existing weather presets
  * Build script: skip content download if up-to-date

## CARLA 0.6.0

  * Included Unreal project and reorganised folders
  * Enabled semantic segmentation by default
  * Added Felipe's Python client
  * New build system (Linux only)
  * Few fixes to city assets

## CARLA 0.5.4

  * Added command-line parameter -carla-no-hud
  * Remove override gamma from weather settings
  * Fixed issue road map generation hangs cooking command
  * Organise Python client and make sample script
  * Rename maps
    - CARLA_ORIGIN_0 --> Town02
    - CARLA_ORIGIN_1 --> Town01
  * Fixed Carla-Cola machine falling at begin play

## CARLA 0.5.3

  * Fixed issues with weather
  * Fixed missing building

## CARLA 0.5.2

  * Autopilot mode has been removed, now server sends AI control together with measurements every frame
  * State and position of traffic lights and signs are now included in the measurements too
  * Added a python console client
  * Fixed crash when client sends an invalid player start
  * Fixed some issues with the dynamic weather not looking as it used to do
  * Fixed some collision boxes missing

## CARLA 0.5.1

  * Fixed issue server was destroyed on every reset, closing the connection
  * Fixed issue agent servers connect too late
  * Improvements to the python client
  * Added python client test suite for testing the release
  * Added image converter
  * Fixed missing floor on CARLA_ORIGIN_0
  * Changed sidewalk texture
  * Improvements on the physics of some vehicles
  * More props and decals added to the cities

## CARLA 0.5.0

  * Upgraded to Unreal Engine 4.17
    - Fixes memory leaks
    - Fixes crashes with C++ std classes
  * Redesigned CarlaServer
    - Faster, avoids unnecessary copies
    - Sends images as raw data (no compression)
    - Supports synchronous and asynchronous mode
    - Networking operation have a time-out
    - Synchronous methods have a time-out
    - Pure C interface for better compatibility
    - Unit tests with GoogleTest
  * New server-client protocol
    - Upgraded to proto3
    - Supports repeated fields
    - Optionally send information about all dynamic agents in the scene
    - Now sends transforms instead of locations only
    - Autopilot mode added to control
  * New build system to avoid linkage issues
  * Added autopilot mode
  * Added an on-board camera to the car
  * Added traffic lights and speed limit to player state
  * Added player pawn selection to config file
  * Improved blueprint interface of the C++ classes
  * Some performance improvements to vehicle controllers
  * Fix issues with depth material in Windows
  * Fix issues with random engine not being available for vehicles
  * Fixed issue that compiling a release hang when saving the road map
  * Added more content; 7 vehicles, 30 pedestrians, many decals and props
  * Randomized pedestrian clothing
  * Many improvements and fixes to the city levels and assets
  * Added sub-surface scattering to vegetation
  * Added key binding to change weather during play
  * Added key binding to toggle autopilot mode
  * Added a second camera to the player

## CARLA 0.4.6

  * Add weather presets specific for each level
  * Some map fixes, adjust weather presets specific for each level
  * Fixed regression that some walkers may go at extremely slow and fast speeds

## CARLA 0.4.5

  * Add random seeds to config file
  * Improve logging
  * Removed rotation of map CARLA_ORIGIN_1

## CARLA 0.4.4

  * Fixed regression walkers despawning when stopping after seeing a car
  * Changed, collision is only registered if player moves faster than 1 km/h
  * Fixed issue walkers resume movement after sensing nothing, but the car is still there sometimes
  * Few improvements to the city assets

## CARLA 0.4.3

  * Fixed issue with reward, intersect other lane wasn't sent to the client
  * Improvements to the AI of other vehicles, and how they detect pedestrians
  * Improvements to the AI of the pedestrians, trying to avoid slightly better the cars
  * Made roads collision channel WorldStatic
  * Tune several vehicles' physics and engine
  * Fixed issue with vehicles bouncing back after hitting a pedestrian
  * Add bigger box to pedestrians to avoid accidents
  * Make vehicles spawn in order instead of randomly

## CARLA 0.4.2

  * Fixed issues with the server-client protocol
  * More improvements to the AI of other vehicles, now they barely crash
  * Improved the physics of some vehicles
  * Tweak the city for better AI of other vehicles

## CARLA 0.4.1

  * Improved AI of other vehicles, still needs some adjustment, but now they crash much less
  * Fixed wrong semantic segmentation label of the poles of traffic lights and signs
  * Added randomized vehicle license plates
  * Few improvements to the city assets

## CARLA 0.4.0

  * Made vehicle input more realistic, now reverse and brake use different input
  * Changed server-client protocol
    - CarlaSettings.ini is sent for every new episode
    - Control is extended with brake, reverse and handbrake
  * Set a clearer hierarchy for loading settings files
  * Made camera post-process settings able to change depending on the weather
  * Added basic functionality for NPC vehicles
  * Some improvements to the walker spawner
  * Generate road map metadata on save
  * Added command-line switch -carla-no-networking
  * Improved verbosity control of CarlaServer
  * Fixed issue with server that two threads used 100% CPU
  * Fixed issue with the attachment of the main camera to the player
  * Fixed issues with CarlaServer interface with Unreal, does not use STL containers anymore
  * Fixed issue with server not running below 30 fps at fixed frame rate, added physics sub-stepping
  * Fixed issues with some weather settings
  * Added randomized pedestrians with their AI and animations
  * Added other vehicles with their AI and physics
  * Added traffic lights and signs
  * Tweaked capture image to look similar to main camera
  * Changed car input to match settings in plugin
  * General improvements to levels and assets

## CARLA 0.3.0

  * Added basic dynamic weather functionality
    - Weather and sun light can be changed during game
    - Presets stored in config file CarlaWeather.ini
    - Added some presets for dynamic weather
  * Add basic functionality to spawn pedestrians
  * Split road meshes for intersections and turns for better precission of the road map
  * Better debug for road map
  * Implemented collision count for other cars and pedestrians
  * Command line argument -carla-settings now accepts relative paths
  * Improved performance when semantic segmentation is disabled
  * Improved tagger system
  * Implemented nav-mesh and spawn points for pedestrians
  * Added new cars
  * Added dynamic street lights
  * General improvements to levels and assets
  * Make the car jump

## CARLA 0.2.4

  * Fixed serialization of road map resulting in a huge map size
  * Some optimizations in the vegetation
  * Implemented more LODS

## CARLA 0.2.3

  * Fixed rounding errors in HUD (100% was shown as 99%, 30 FPS as 29 FPS)
  * Fixed crash when player goes out of road map
  * Fixed several issues related to the transform of the road map (wasn't working in CARLA_ORIGIN_1)
  * Make custom depth pass disable by default (semantic segmentation won't work by default)
  * Fixed road width in T-intersections
  * Implement road LOD
  * Fixed missing assets

## CARLA 0.2.2

  * Implemented signals for off-road and opposite lane invasion
  * Fixed linking issues (use Unreal's libpng)
  * Fixed memory leak in PNG compression
  * Added boundaries to the map
  * Several fixes in the map content

## CARLA 0.2.1

  * Fixed the memory leak related to protobuf issues
  * Fixed color shift in semantic segmentation and depth
  * Added in-game timestamp (now sending both OS and in-game)

## CARLA 0.2.0

  * Fixed Depth issues
  * Fixed random crash due to an invalid player start position
  * Added semantic segmentation
  * Changed codification to PNG
  * Camera configuration through config INI file

## CARLA 0.1.1

  * Added build system for Windows and Linux
  * Added more content

## CARLA 0.1.0

  * Added basic functionality<|MERGE_RESOLUTION|>--- conflicted
+++ resolved
@@ -2,12 +2,9 @@
 
   * Fixed bug causing the TM's unstuck logic to incorrectly remove the vehicles in some situations.
   * Fixed the extra data in Directx textures, so we need to copy row by row on Windows to remove extra bytes on images
-<<<<<<< HEAD
-=======
   * Fixed sensors to check for the stream to be ready (race condition)
   * Added empty actor
   * The spectator will be used to load tiles and actor in Large Maps when no other actors with the rolename 'ego_vehicle' or 'hero' are present. Added the `spectator_as_ego` to the `carla.WorldSettings()` to allow users to disable this behavior.
->>>>>>> 53f623b2
   * Fixed the import script, where could use any other TilesInfo.txt if the destination folder has many
   * Restored gamma value to 2.2 instead of 2.4
   * Pedestrians with AI or in replayer are now faster around 10x. They have collisions disabled until they hit a vehicle.
