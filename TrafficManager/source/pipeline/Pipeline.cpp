--- conflicted
+++ resolved
@@ -19,13 +19,8 @@
 
   uint read_core_count() {
 
-<<<<<<< HEAD
-    auto core_count = std::thread::hardware_concurrency();
     // Assuming quad-core if core count not available
-=======
     uint core_count = std::thread::hardware_concurrency();
-    // Assuming quad core if core count not available
->>>>>>> 7be60c1b
     return core_count > 0 ? core_count : MINIMUM_CORE_COUNT;
   }
 
