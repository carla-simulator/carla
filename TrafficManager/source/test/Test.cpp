--- conflicted
+++ resolved
@@ -88,14 +88,9 @@
 
   traffic_manager::LocalizationStage localization_stage(
     localization_planner_messenger, localization_collision_messenger,
-<<<<<<< HEAD
-    localization_traffic_light_messenger,registered_actors.size(), 1,
-    registered_actors, local_map
-=======
     registered_actors.size(), 3,
     registered_actors, local_map,
     &debug_helper
->>>>>>> afc2bc88
   );
 
   traffic_manager::CollisionStage collision_stage(
