--- conflicted
+++ resolved
@@ -12,12 +12,7 @@
 
 import math
 import carla
-<<<<<<< HEAD
 from agents.tools.misc import compute_magnitude_angle, is_within_distance_ahead, is_within_distance, compute_distance
-=======
-from agents.tools.misc import is_within_distance_ahead
-
->>>>>>> 5404807d
 
 class AgentState(Enum):
     """
@@ -86,24 +81,6 @@
                  - traffic_light is the object itself or None if there is no
                    red traffic light affecting us
         """
-<<<<<<< HEAD
-        if self._map.name == 'Town01' or self._map.name == 'Town02':
-            return self._is_light_red_europe_style(lights_list)
-        return self._is_light_red_us_style(lights_list)
-
-    def _is_light_red_europe_style(self, lights_list):
-        """
-        This method is specialized to check European style traffic lights.
-
-        :param lights_list: list containing TrafficLight objects
-        :return: a tuple given by (bool_flag, traffic_light), where
-                 - bool_flag is True if there is a traffic light in RED
-                  affecting us and False otherwise
-                 - traffic_light is the object itself or None if there is no
-                   red traffic light affecting us
-        """
-=======
->>>>>>> 5404807d
         ego_vehicle_location = self._vehicle.get_location()
         ego_vehicle_waypoint = self._map.get_waypoint(ego_vehicle_location)
 
