--- conflicted
+++ resolved
@@ -141,32 +141,22 @@
   ;
 
   class_<cr::EpisodeSettings>("WorldSettings")
-<<<<<<< HEAD
-    .def(init<bool, bool, double, bool, double, int, float>(
-=======
-    .def(init<bool, bool, double, bool, double, int, bool>(
->>>>>>> 263face2
+    .def(init<bool, bool, double, bool, double, int, float, bool>(
         (arg("synchronous_mode")=false,
          arg("no_rendering_mode")=false,
          arg("fixed_delta_seconds")=0.0,
          arg("substepping")=true,
          arg("max_substep_delta_time")=0.01,
          arg("max_substeps")=10,
-<<<<<<< HEAD
-         arg("max_culling_distance")=0.0f)))
-=======
+         arg("max_culling_distance")=0.0f,
          arg("deterministic_ragdolls")=false)))
->>>>>>> 263face2
     .def_readwrite("synchronous_mode", &cr::EpisodeSettings::synchronous_mode)
     .def_readwrite("no_rendering_mode", &cr::EpisodeSettings::no_rendering_mode)
     .def_readwrite("substepping", &cr::EpisodeSettings::substepping)
     .def_readwrite("max_substep_delta_time", &cr::EpisodeSettings::max_substep_delta_time)
     .def_readwrite("max_substeps", &cr::EpisodeSettings::max_substeps)
-<<<<<<< HEAD
     .def_readwrite("max_culling_distance", &cr::EpisodeSettings::max_culling_distance)
-=======
     .def_readwrite("deterministic_ragdolls", &cr::EpisodeSettings::deterministic_ragdolls)
->>>>>>> 263face2
     .add_property("fixed_delta_seconds",
         +[](const cr::EpisodeSettings &self) {
           return OptionalToPythonObject(self.fixed_delta_seconds);
