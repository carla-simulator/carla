--- conflicted
+++ resolved
@@ -30,13 +30,6 @@
   return result;
 }
 
-<<<<<<< HEAD
-static auto SetFilesBaseFolder(carla::client::Client &self, const std::string &path) {
-  return self.SetFilesBaseFolder(path);
-}
-
-=======
->>>>>>> c58de914
 static auto GetRequiredFiles(const carla::client::Client &self, const std::string &folder, const bool download) {
   boost::python::list result;
   for (const auto &str : self.GetRequiredFiles(folder, download)) {
@@ -45,13 +38,6 @@
   return result;
 }
 
-<<<<<<< HEAD
-static void RequestFile(const carla::client::Client &self, const std::string &name) {
-  self.RequestFile(name);
-}
-
-=======
->>>>>>> c58de914
 static void ApplyBatchCommands(
     const carla::client::Client &self,
     const boost::python::object &commands,
@@ -202,15 +188,9 @@
     .def("get_server_version", CONST_CALL_WITHOUT_GIL(cc::Client, GetServerVersion))
     .def("get_world", &cc::Client::GetWorld)
     .def("get_available_maps", &GetAvailableMaps)
-<<<<<<< HEAD
-    .def("set_files_base_folder", &SetFilesBaseFolder, (arg("path")))
-    .def("get_required_files", &GetRequiredFiles, (arg("folder")="", arg("download")=true))
-    .def("request_file", &RequestFile, (arg("name")))
-=======
     .def("set_files_base_folder", &cc::Client::SetFilesBaseFolder, (arg("path")))
     .def("get_required_files", &GetRequiredFiles, (arg("folder")="", arg("download")=true))
     .def("request_file", &cc::Client::RequestFile, (arg("name")))
->>>>>>> c58de914
     .def("reload_world", CONST_CALL_WITHOUT_GIL_1(cc::Client, ReloadWorld, bool), (arg("reset_settings")=true))
     .def("load_world", CONST_CALL_WITHOUT_GIL_3(cc::Client, LoadWorld, std::string, bool, rpc::MapLayer), (arg("map_name"), arg("reset_settings")=true, arg("map_layers")=rpc::MapLayer::All))
     .def("generate_opendrive_world", CONST_CALL_WITHOUT_GIL_3(cc::Client, GenerateOpenDriveWorld, std::string,
