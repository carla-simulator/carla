--- conflicted
+++ resolved
@@ -20,15 +20,6 @@
   }
 
   std::ostream &operator<<(std::ostream &out, const VehicleControl &control) {
-<<<<<<< HEAD
-    out << "VehicleControl(throttle=" << control.throttle <<
-      ", steer=" << control.steer <<
-      ", brake=" << control.brake <<
-      ", hand_brake=" << boolalpha(control.hand_brake) <<
-      ", reverse=" << boolalpha(control.reverse) <<
-      ", manual_gear_shift=" << boolalpha(control.manual_gear_shift) <<
-      ", gear=" << control.gear << ')';
-=======
     out << "VehicleControl(throttle=" << std::to_string(control.throttle)
         << ", steer=" << std::to_string(control.steer)
         << ", brake=" << std::to_string(control.brake)
@@ -36,89 +27,39 @@
         << ", reverse=" << boolalpha(control.reverse)
         << ", manual_gear_shift=" << boolalpha(control.manual_gear_shift)
         << ", gear=" << std::to_string(control.gear) << ')';
->>>>>>> 16303133
     return out;
   }
 
   std::ostream &operator<<(std::ostream &out, const WalkerControl &control) {
-<<<<<<< HEAD
+    out << "WalkerControl(direction=" << control.direction
+        << ", speed=" << std::to_string(control.speed)
+        << ", jump=" << boolalpha(control.jump) << ')';
     out << "WalkerControl(direction=" << control.direction <<
       ", speed=" << control.speed <<
       ", jump=" << boolalpha(control.jump) << ')';
     return out;
   }
-
-  // std::ostream &operator<<(std::ostream &out, const geom::Transform
-  // transform) {
-  //   out << "Transform(location=("
-  //         << transform.location.x << ", "
-  //         << transform.location.y << ", "
-  //         << transform.location.z << ")"
-  //       << ", rotation=("
-  //         << transform.rotation.yaw   << ", "
-  //         << transform.rotation.pitch << ", "
-  //         << transform.rotation.roll  << ")"
-  //       << ")";
-  //   return out;
-  // }
-
-  // std::ostream &operator<<(std::ostream &out, const std::pair<std::string,
-  // carla::geom::Transform> &pair) {
-  //   out << "Pair<string, transform>(first="
-  //       << pair.first << ", "
-  //       << pair.second << ")";
-  //   return out;
-  // }
 
   std::ostream &operator<<(std::ostream &out, const WalkerBoneControl &control) {
     out << "WalkerBoneControl(bone_transforms(";
     for (auto bone_transform : control.bone_transforms) {
       out << "(first="  << bone_transform.first <<
-        ", second" << bone_transform.second << ')';
+        ", second = " << bone_transform.second << ')';
     }
     out << ")";
-=======
-    out << "WalkerControl(direction=" << control.direction
-        << ", speed=" << std::to_string(control.speed)
-        << ", jump=" << boolalpha(control.jump) << ')';
->>>>>>> 16303133
     return out;
   }
 
   std::ostream &operator<<(std::ostream &out, const WheelPhysicsControl &control) {
-<<<<<<< HEAD
-    out << "WheelPhysicsControl(tire_friction=" << control.tire_friction <<
-      ", damping_rate=" << control.damping_rate <<
-      ", steer_angle=" << control.steer_angle <<
-      ", disable_steering=" << boolalpha(control.disable_steering) << ')';
-=======
     out << "WheelPhysicsControl(tire_friction=" << std::to_string(control.tire_friction)
         << ", damping_rate=" << std::to_string(control.damping_rate)
         << ", max_steer_angle=" << std::to_string(control.max_steer_angle)
         << ", radius=" << std::to_string(control.radius)
         << ", position=" << control.position << ')';
->>>>>>> 16303133
     return out;
   }
 
   std::ostream &operator<<(std::ostream &out, const VehiclePhysicsControl &control) {
-<<<<<<< HEAD
-    out << "VehiclePhysicsControl(torque_curve=" << control.torque_curve <<
-      ", max_rpm=" << control.max_rpm <<
-      ", moi=" << control.moi <<
-      ", damping_rate_full_throttle=" << control.damping_rate_full_throttle <<
-      ", damping_rate_zero_throttle_clutch_engaged=" << control.damping_rate_zero_throttle_clutch_engaged <<
-      ", damping_rate_zero_throttle_clutch_disengaged=" <<
-      control.damping_rate_zero_throttle_clutch_disengaged <<
-      ", use_gear_autobox=" << boolalpha(control.use_gear_autobox) <<
-      ", gear_switch_time=" << control.gear_switch_time <<
-      ", clutch_strength=" << control.clutch_strength <<
-      ", mass=" << control.mass <<
-      ", drag_coefficient=" << control.drag_coefficient <<
-      ", center_of_mass=" << control.center_of_mass <<
-      ", steering_curve=" << control.steering_curve <<
-      ", wheels=" << control.wheels << ')';
-=======
     out << "VehiclePhysicsControl(torque_curve=" << control.torque_curve
     << ", max_rpm=" << std::to_string(control.max_rpm)
     << ", moi=" << std::to_string(control.moi)
@@ -133,7 +74,6 @@
     << ", center_of_mass=" << control.center_of_mass
     << ", steering_curve=" << control.steering_curve
     << ", wheels=" << control.wheels << ')';
->>>>>>> 16303133
     return out;
   }
 } // namespace rpc
@@ -347,20 +287,6 @@
   ;
 
   class_<cr::WheelPhysicsControl>("WheelPhysicsControl")
-<<<<<<< HEAD
-      .def(init<float, float, float, bool>(
-      (arg("tire_friction") = 2.0f,
-      arg("damping_rate") = 0.25f,
-      arg("steer_angle") = 70.0f,
-      arg("disable_steering") = false)))
-      .def_readwrite("tire_friction", &cr::WheelPhysicsControl::tire_friction)
-      .def_readwrite("damping_rate", &cr::WheelPhysicsControl::damping_rate)
-      .def_readwrite("steer_angle", &cr::WheelPhysicsControl::steer_angle)
-      .def_readwrite("disable_steering", &cr::WheelPhysicsControl::disable_steering)
-      .def("__eq__", &cr::WheelPhysicsControl::operator==)
-      .def("__ne__", &cr::WheelPhysicsControl::operator!=)
-      .def(self_ns::str(self_ns::self))
-=======
     .def(init<float, float, float, float, cg::Vector3D>(
         (arg("tire_friction")=2.0f,
          arg("damping_rate")=0.25f,
@@ -375,7 +301,6 @@
     .def("__eq__", &cr::WheelPhysicsControl::operator==)
     .def("__ne__", &cr::WheelPhysicsControl::operator!=)
     .def(self_ns::str(self_ns::self))
->>>>>>> 16303133
   ;
 
   class_<cr::VehiclePhysicsControl>("VehiclePhysicsControl", no_init)
