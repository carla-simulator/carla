# Copyright (c) 2017 Computer Vision Center (CVC) at the Universitat Autonoma de
# Barcelona (UAB).
#
# This work is licensed under the terms of the MIT license.
# For a copy, see <https://opensource.org/licenses/MIT>.

from setuptools import setup, Extension

import fnmatch
import os
import platform
import sys


def get_libcarla_extensions():
    include_dirs = ['dependencies/include']
    library_dirs = ['dependencies/lib']
    libraries = []

    sources = ['source/libcarla/libcarla.cpp']

    def walk(folder, file_filter='*'):
        for root, _, filenames in os.walk(folder):
            for filename in fnmatch.filter(filenames, file_filter):
                yield os.path.join(root, filename)

    if os.name == "posix":
        if platform.dist()[0].lower() in ["ubuntu", "debian", "deepin"]:
            pwd = os.path.dirname(os.path.realpath(__file__))
            pylib = "libboost_python%d%d.a" % (sys.version_info.major,
                                               sys.version_info.minor)
            extra_link_args = [
                os.path.join(pwd, 'dependencies/lib/libcarla_client.a'),
                os.path.join(pwd, 'dependencies/lib/librpc.a'),
                os.path.join(pwd, 'dependencies/lib/libboost_filesystem.a'),
                os.path.join(pwd, 'dependencies/lib', pylib)]
            extra_compile_args = [
                '-fPIC', '-std=c++14', '-Wno-missing-braces',
                '-DBOOST_ERROR_CODE_HEADER_ONLY', '-DLIBCARLA_WITH_PYTHON_SUPPORT',
                '-DLIBCARLA_ENABLE_LIFETIME_PROFILER',
            ]
            if 'TRAVIS' in os.environ and os.environ['TRAVIS'] == 'true':
                print('Travis CI build detected: disabling PNG support.')
                extra_link_args += ['-ljpeg', '-ltiff']
                extra_compile_args += ['-DLIBCARLA_IMAGE_WITH_PNG_SUPPORT=false']
            else:
                extra_link_args += ['-lpng', '-ljpeg', '-ltiff']
                extra_compile_args += ['-DLIBCARLA_IMAGE_WITH_PNG_SUPPORT=true']
            # @todo Why would we need this?
            include_dirs += ['/usr/lib/gcc/x86_64-linux-gnu/7/include']
            library_dirs += ['/usr/lib/gcc/x86_64-linux-gnu/7']
            extra_link_args += ['/usr/lib/gcc/x86_64-linux-gnu/7/libstdc++.a']
<<<<<<< HEAD

        elif platform.system() == 'Darwin':
            pwd = os.path.dirname(os.path.realpath(__file__))
            pylib = "libboost_python%d%d.a" % (sys.version_info.major,
                                               sys.version_info.minor)
            extra_link_args = [
                os.path.join(pwd, 'dependencies/lib/librpc.a'),
                os.path.join(pwd, 'dependencies/lib', pylib)]
            extra_compile_args = [
                '-fPIC', '-std=c++14', '-DBOOST_ERROR_CODE_HEADER_ONLY', '-Wno-missing-braces'
            ]

=======
        else:
            raise NotImplementedError
    elif os.name == "nt":
        sources += [x for x in walk('dependencies/include/carla', '*.cpp')]

        pwd = os.path.dirname(os.path.realpath(__file__))
        pylib = "libboost_python%d%d-vc141-mt-x64-1_67.lib" % (
            sys.version_info.major,
            sys.version_info.minor)
        extra_link_args = [
                'shlwapi.lib',
                os.path.join(pwd, 'dependencies/lib/rpc.lib'),
                os.path.join(pwd, 'dependencies/lib', pylib)]

        # https://docs.microsoft.com/es-es/cpp/porting/modifying-winver-and-win32-winnt
        extra_compile_args = [
            '/DBOOST_ALL_NO_LIB', '/DBOOST_PYTHON_STATIC_LIB',
            '/DBOOST_ERROR_CODE_HEADER_ONLY', '/D_WIN32_WINNT=0x0501',
            '/DLIBCARLA_WITH_PYTHON_SUPPORT']
>>>>>>> 91349734
    else:
        raise NotImplementedError

    depends = [x for x in walk('source/libcarla')]
    depends += [x for x in walk('dependencies')]

    def make_extension(name, sources):

        return Extension(
            name,
            sources=sources,
            include_dirs=include_dirs,
            library_dirs=library_dirs,
            libraries=libraries,
            extra_compile_args=extra_compile_args,
            extra_link_args=extra_link_args,
            language='c++14',
            depends=depends)

    print('compiling:\n  - %s' % '\n  - '.join(sources))

    return [make_extension('carla.libcarla', sources)]


setup(
    name='carla',
    version='0.9.3',
    package_dir={'': 'source'},
    packages=['carla'],
    ext_modules=get_libcarla_extensions(),
    license='MIT License',
    description='Python API for communicating with the CARLA server.',
    url='https://github.com/carla-simulator/carla',
    author='The CARLA team',
    author_email='carla.simulator@gmail.com',
    include_package_data=True)<|MERGE_RESOLUTION|>--- conflicted
+++ resolved
@@ -50,7 +50,6 @@
             include_dirs += ['/usr/lib/gcc/x86_64-linux-gnu/7/include']
             library_dirs += ['/usr/lib/gcc/x86_64-linux-gnu/7']
             extra_link_args += ['/usr/lib/gcc/x86_64-linux-gnu/7/libstdc++.a']
-<<<<<<< HEAD
 
         elif platform.system() == 'Darwin':
             pwd = os.path.dirname(os.path.realpath(__file__))
@@ -63,7 +62,6 @@
                 '-fPIC', '-std=c++14', '-DBOOST_ERROR_CODE_HEADER_ONLY', '-Wno-missing-braces'
             ]
 
-=======
         else:
             raise NotImplementedError
     elif os.name == "nt":
@@ -83,7 +81,6 @@
             '/DBOOST_ALL_NO_LIB', '/DBOOST_PYTHON_STATIC_LIB',
             '/DBOOST_ERROR_CODE_HEADER_ONLY', '/D_WIN32_WINNT=0x0501',
             '/DLIBCARLA_WITH_PYTHON_SUPPORT']
->>>>>>> 91349734
     else:
         raise NotImplementedError
 
