--- conflicted
+++ resolved
@@ -150,14 +150,6 @@
     client = carla.Client(args.host, args.port, worker_threads=1)
     client.set_timeout(10.0)
 
-<<<<<<< HEAD
-=======
-    if args.default:
-        args.rendering = True
-        args.delta_seconds = None
-        args.no_sync = True
-
->>>>>>> 1dc37692
     if args.map is not None:
         print('Load map %r' % args.map)
         world = client.load_world(args.map)
