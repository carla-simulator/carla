--- conflicted
+++ resolved
@@ -1,6 +1,2 @@
 cache
-<<<<<<< HEAD
-_*
-=======
-out
->>>>>>> 5a8ad160
+_*