---
- module_name: carla
  doc: >
  # - CLASSES ------------------------------
  classes:
  - class_name: LaneType
    # - DESCRIPTION ------------------------
    doc: >
      Class that defines the possible lane types accepted by OpenDRIVE 1.4. This standards define the road information. For instance in this [recipe](../python_cookbook/#lanes-recipe) the user creates a carla.Waypoint for the current location of a vehicle and uses it to get the current and adjacent lane types.  
    # - PROPERTIES -------------------------
    instance_variables:
    - var_name: NONE
      doc: >
    - var_name: Any
      doc: >
        Every type except for NONE.  
    - var_name: Bidirectional
      doc: >
    - var_name: Biking
      doc: >
    - var_name: Border
      doc: >
    - var_name: Driving
      doc: >
    - var_name: Entry
      doc: >
    - var_name: Exit
      doc: >
    - var_name: Median
      doc: >
    - var_name: OffRamp
      doc: >
    - var_name: OnRamp
      doc: >
    - var_name: Parking
      doc: >
    - var_name: Rail
      doc: >
    - var_name: Restricted
      doc: >
    - var_name: RoadWorks
      doc: >
    - var_name: Shoulder
      doc: >
    - var_name: Sidewalk
      doc: >
    - var_name: Special1
      doc: >
    - var_name: Special2
      doc: >
    - var_name: Special3
      doc: >
    - var_name: Stop
      doc: >
    - var_name: Tram
      doc: >

  - class_name: LaneChange
    # - DESCRIPTION ------------------------
    doc: >
      Class that defines the permission to turn either left, right, both or none (meaning only going straight is allowed). This information is stored for every carla.Waypoint according to the OpenDRIVE file. In this [recipe](../python_cookbook/#lanes-recipe) the user creates a waypoint for a current vehicle position and learns which turns are permitted. 
    # - PROPERTIES -------------------------
    instance_variables:
    - var_name: NONE
      doc: >
        Traffic rules do not allow turning right or left, only going straight.
    - var_name: Both
      doc: >
        Traffic rules allow turning either right or left.
    - var_name: Left
      doc: >
        Traffic rules allow turning left.
    - var_name: Right
      doc: >
        Traffic rules allow turning right.

  - class_name: LaneMarkingColor
    # - DESCRIPTION ------------------------
    doc: >
      Class that defines the lane marking colors according to OpenDRIVE 1.4.
    # - PROPERTIES -------------------------
    instance_variables:
    - var_name: Standard
      doc: >
        White by default. 
    - var_name: Blue
      doc: >
    - var_name: Green
      doc: >
    - var_name: Red
      doc: >
    - var_name: White
      doc: >
    - var_name: Yellow
      doc: >
    - var_name: Other
      doc: >

  - class_name: LaneMarkingType
    # - DESCRIPTION ------------------------
    doc: >
      Class that defines the lane marking types accepted by OpenDRIVE 1.4. Take a look at this [recipe](../python_cookbook/#lanes-recipe) where the user creates a carla.Waypoint for a vehicle location and retrieves from it the information about adjacent lane markings. 
    # - PROPERTIES -------------------------
    instance_variables:
    - var_name: NONE
      doc: >
    - var_name: BottsDots
      doc: >
    - var_name: Broken
      doc: >
    - var_name: BrokenBroken
      doc: > 
        From inside to outside except for center lane which is from left to right.
    - var_name: BrokenSolid
      doc: >
        From inside to outside except for center lane which is from left to right.
    - var_name: Curb
      doc: >
    - var_name: Grass
      doc: >
    - var_name: Solid
      doc: >
    - var_name: SolidBroken
      doc: >
        From inside to outside except for center lane which is from left to right.
    - var_name: SolidSolid
      doc: >
        For double solid line.
    - var_name: Other
      doc: >

  - class_name: Map
    # - DESCRIPTION ------------------------
    doc: >
      Class containing the road information and waypoint managing. Data is retrieved from an OpenDRIVE file that describes the road. A query system is defined which works hand in hand with carla.Waypoint to translate geometrical information from the .xodr to natural world points. CARLA is currently working with [OpenDRIVE 1.4 standard](http://www.opendrive.org/docs/OpenDRIVEFormatSpecRev1.4H.pdf). 
    # - PROPERTIES -------------------------
    instance_variables:
    - var_name: name
      type: str
      doc: >
        The name of the map. It corresponds to the .umap from Unreal Engine that is loaded from a CARLA server, which then references to the .xodr road description. 
    # - METHODS ----------------------------
    methods:
    - def_name: __init__
      params:
      - param_name: name
        type: str
        doc: > 
          Name of the current map. 
      - param_name: xodr_content
        type: str
        doc: >
          .xodr content in string format.
      return: list(carla.Transform)
      doc: >
        Constructor for this class. Though a map is automatically generated when initializing the world, using this method in no-rendering mode facilitates working with an .xodr without any CARLA server running.  
    # --------------------------------------
    - def_name: generate_waypoints
      params:
      - param_name: distance
        type: float
        doc: >
          Approximate distance between waypoints.
      return: list(carla.Waypoint)
      doc: >
        Returns a list of waypoints with a certain distance between them for every lane and centered inside of it. Waypoints are not listed in any particular order. Remember that waypoints closer than 2cm within the same road, section and lane will have the same identificator. 
    # --------------------------------------
    - def_name: get_spawn_points
      return: list(carla.Transform)
      doc: >
        Returns a list of recommendations made by creators of the map to be used spawning points for vehicles. The list includes carla.Tranform objects with certain location and orientation. Said locations are slightly on-air and vehicles fall for a bit before starting their way. 
    # --------------------------------------
    - def_name: get_topology
      doc: >
        Returns a list of tuples describing a minimal graph of the topology of the OpenDRIVE file. The tuples contain pairs of waypoints located either at the point a road begins or ends. The first one is the origin and the second one represents another road end that can be reached. This graph can be loaded into [NetworkX](https://networkx.github.io/) to work with. Output could look like this: <b>[(w0, w1), (w0, w2), (w1, w3), (w2, w3), (w0, w4)]</b>.
      return: list(tuple(carla.Waypoint, carla.Waypoint))
    # --------------------------------------
    - def_name: get_waypoint
      doc: >
        Returns a waypoint that can be located in an exact location or translated to the center of the nearest lane. Said lane type can be defined using flags such as `LaneType.Driving & LaneType.Shoulder`.  
         The method will return <b>None</b> if the waypoint is not found, which may happen only when trying to retrieve a waypoint for an exact location. That eases checking if a point is inside a certain road, as otherwise, it will return the corresponding waypoint. 
      params:
      - param_name: location
        type: carla.Location
        doc: > 
          Location used as reference for the carla.Waypoint. 
      - param_name: project_to_road
        type: bool
        default: "True"
        doc: > 
          If **True**, the waypoint will be at the center of the closest lane. This is the default setting. If **False**, the waypoint will be exactly in `location`. <b>None</b> means said location does not belong to a road.
      - param_name: lane_type
        type: carla.LaneType
        default: carla.LaneType.Driving
        doc: > 
          Limits the search for nearest lane to one or various lane types that can be flagged.
      return: carla.Waypoint
    # --------------------------------------
<<<<<<< HEAD
    - def_name: save_to_disk
=======
    - def_name: get_waypoint_xodr
      doc: >
        Get a waypoint if all the parameters passed are correct, otherwise return None
      params:
      - param_name: road_id
        type: int
        doc: > 
          Id of the road from where getting the waypoint
      - param_name: lane_id
        type: int
        doc: > 
          Id of the lane to get the waypoint.
      - param_name: s
        type: float
        doc: > 
          Specify the length from the road start
      return: carla.Waypoint
    # --------------------------------------
    - def_name: get_topology
      doc: >
        It provides a minimal graph of the topology of the current OpenDRIVE file.
        It is constituted by a list of pairs of waypoints, where the first waypoint is the origin and the second
        one is the destination. It can be loaded into [NetworkX](https://networkx.github.io/). A valid output could be:
        `[ (w0, w1), (w0, w2), (w1, w3), (w2, w3), (w0, w4) ]`
      return: list(tuple(carla.Waypoint, carla.Waypoint))
    # --------------------------------------
    - def_name: generate_waypoints
      params:
      - param_name: distance
        type: float
        doc: >
          Approximate distance between the waypoints
      return: list(carla.Waypoint)
      doc: >
        Returns a list of waypoints positioned on the center of the lanes 
        all over the map with an approximate distance between them.
    # --------------------------------------
    - def_name: transform_to_geolocation
>>>>>>> 68d7418e
      params:
      - param_name: path
        doc: >
          Path where the file will be saved.
      doc: >
        Saves the .xodr OpenDRIVE file of the current map to disk.
    # --------------------------------------
    - def_name: to_opendrive
      doc: >
        Returns the .xodr OpenDRIVe file of the current map as string. 
      return: str
    # --------------------------------------
    - def_name: transform_to_geolocation
      params:
      - param_name: location
        type: carla.Location
      return: carla.GeoLocation
      doc: >
        Converts a given `location`, a point in the simulation, to a carla.GeoLocation, which represents world coordinates. The geographical location of the map is defined inside OpenDRIVE within the tag <b><georeference></b>.
    # --------------------------------------
    - def_name: __str__
    # --------------------------------------

  - class_name: LaneMarking
    # - DESCRIPTION ------------------------
    doc: >
      Class that gathers all the information regarding a lane marking according to [OpenDRIVE 1.4 standard](http://www.opendrive.org/docs/OpenDRIVEFormatSpecRev1.4H.pdf) standard. 
    # - PROPERTIES -------------------------
    instance_variables:
    - var_name: color
      type: carla.LaneMarkingColor
      doc: >
        Actual color of the marking. 
    - var_name: lane_change
      type: carla.LaneChange
      doc: >
        Permissions for said lane marking to be crossed. 
    - var_name: type
      type: carla.LaneMarkingType
      doc: >
        Lane marking type.
    - var_name: width
      type: float
      doc: >
        Horizontal lane marking thickness.
    # --------------------------------------

  - class_name: Waypoint
    # - DESCRIPTION ------------------------
    doc: >
      Waypoints in CARLA are described as 3D directed points. They store a certain carla.Transform which locates the waypoint in a road and orientates it according to the lane. They also store the road information belonging to said point regarding its lane and lane markings. All of this information is retrieved as provided by the OpenDRIVE file.  
    # - PROPERTIES -------------------------
    instance_variables:
    - var_name: id
      type: int
      doc: >
        The identificator is generated using a hash combination of the <b>road</b>, <b>section</b>, <b>lane</b> and <b>s</b> values that correspond to said point in the OpenDRIVE geometry. The <b>s</b> precision is set to 2 centimeters, so 2 waypoints closer than 2 centimeters in the same road, section and lane, will have the same identificator. 
    - var_name: transform
      type: carla.Transform
      doc: >
        Position and orientation of the waypoint according to the current lane information. This data is computed the first time it is accessed. It is not created right away in order to ease computing costs when lots of waypoints are created but their specific transform is not needed. 
    - var_name: road_id
      type: int
      doc: >
        OpenDRIVE road's id. 
    - var_name: section_id
      type: int
      doc: >
        OpenDRIVE section's id, based on the order that they are originally defined.
    - var_name: lane_id
      type: int
      doc: >
        OpenDRIVE lane's id, this value can be positive or negative which represents the direction of the current lane with respect to the road. For more information refer to OpenDRIVE [documentation](http://www.opendrive.org/docs/OpenDRIVEFormatSpecRev1.4H.pdf#page=20)
    - var_name: s
      type: float
      doc: >
        OpenDRIVE <b>s</b> value of the current position.
    - var_name: is_junction
      type: bool
      doc: >
        <b>True</b> if the current Waypoint is on a junction as defined by OpenDRIVE. 
    - var_name: lane_width
      type: float
      doc: >
        Horizontal size of the road at current <b>s</b>.
    - var_name: lane_change
      type: carla.LaneChange
      doc: >
        Lane change definition of the current Waypoint's location, based on the traffic rules defined in the OpenDRIVE file. It states if a lane change can be done and in which direction.
    - var_name: lane_type
      type: carla.LaneType
      doc: >
        The lane type of the current Waypoint, based on OpenDRIVE 1.4 standard.
    - var_name: right_lane_marking
      type: carla.LaneMarking
      doc: >
        The right lane marking information based on the direction of the Waypoint.
    - var_name: left_lane_marking
      type: carla.LaneMarking
      doc: >
        The left lane marking information based on the direction of the Waypoint.
    # - METHODS ----------------------------
    methods:
    - def_name: get_left_lane
      return: carla.Waypoint
      doc: >
        Generates a Waypoint at the center of the left lane based on the direction of the current Waypoint, regardless if the lane change is allowed in this location.  

        Can return <b>None</b> if the lane does not exist
    # --------------------------------------
    - def_name: get_right_lane
      return: carla.Waypoint
      doc: >
        Generates a waypoint at the center of the right lane based on the direction of the current waypoint, regardless if the lane change is allowed in this location.  

        Can return <b>None</b> if the lane does not exist.
    # --------------------------------------
    - def_name: next
      params:
      - param_name: distance
        type: float
        doc: >
          The approximate distance where to get the next waypoints.
      return: list(carla.Waypoint)
      doc: >
        Returns a list of waypoints at a certain approximate `distance` from the current one. It takes into account the road and its possible deviations without performing any lane change and returns one waypoint per option.   

        The list may be empty if the road ends before the specified distance, for instance, a lane ending with the only option of incorporating to another road.
    # --------------------------------------
    - def_name: next_until_lane_end
      params:
      - param_name: distance
        type: float
        doc: >
          The approximate distance between waypoints
      return: list(carla.Waypoint)
      doc: >
        Returns a list of waypoints from this to the end of the lane separated by a certain `distance`.
    # --------------------------------------
    - def_name: previous
      params:
      - param_name: distance
        type: float
        doc: >
          The approximate distance where to get the previous waypoints.
      return: list(carla.Waypoint)
      doc: >
        This method does not return the waypoint previously visited by an actor, but a list of waypoints at an approximate `distance` but in the opposite direction of the lane. Similarly to **<font color="#7fb800">next()</font>**, it takes into account the road and its possible deviations without performing any lane change and returns one waypoint per option.   

        The list may be empty if the road ends before the specified distance, for instance, a lane ending with the only option of incorporating to another road.
    # --------------------------------------
    - def_name: previous_until_lane_start
      params:
      - param_name: distance
        type: float
        doc: >
          The approximate distance between waypoints
      return: list(carla.Waypoint)
      doc: >
        Returns a list of waypoints from this to the start of the lane separated by a certain `distance`.
    # --------------------------------------
    - def_name: __str__
    # --------------------------------------

  - class_name: Junction
    # - DESCRIPTION ------------------------
    doc: >
      Class that embodies the intersections on the road described in the OpenDRIVE file according to OpenDRIVE 1.4 standards.
    # - PROPERTIES -------------------------
    instance_variables:
    - var_name: id
      type: int
      doc: >
        Identificator found in the OpenDRIVE file.
    - var_name: bounding_box
      type: carla.BoundingBox
      doc: >
        Bounding box encapsulating the junction lanes.
    # - METHODS ----------------------------
    methods:
    - def_name: get_waypoints
      params:
      - param_name: lane_type
        type: carla.LaneType
        doc: >
          Type of lanes to get the waypoints.
      return: list(tuple(carla.Waypoint))
      doc: >
        Returns a list of pairs of waypoints. Every tuple on the list contains first an initial and then a final waypoint within the intersection boundaries that describe the beginning and the end of said lane along the junction. Lanes follow their OpenDRIVE definitions so there may be many different tuples with the same starting waypoint due to possible deviations, as this are considered different lanes.  
    # --------------------------------------
...<|MERGE_RESOLUTION|>--- conflicted
+++ resolved
@@ -6,14 +6,14 @@
   - class_name: LaneType
     # - DESCRIPTION ------------------------
     doc: >
-      Class that defines the possible lane types accepted by OpenDRIVE 1.4. This standards define the road information. For instance in this [recipe](../python_cookbook/#lanes-recipe) the user creates a carla.Waypoint for the current location of a vehicle and uses it to get the current and adjacent lane types.  
+      Class that defines the possible lane types accepted by OpenDRIVE 1.4. This standards define the road information. For instance in this [recipe](../python_cookbook/#lanes-recipe) the user creates a carla.Waypoint for the current location of a vehicle and uses it to get the current and adjacent lane types.
     # - PROPERTIES -------------------------
     instance_variables:
     - var_name: NONE
       doc: >
     - var_name: Any
       doc: >
-        Every type except for NONE.  
+        Every type except for NONE.
     - var_name: Bidirectional
       doc: >
     - var_name: Biking
@@ -58,7 +58,7 @@
   - class_name: LaneChange
     # - DESCRIPTION ------------------------
     doc: >
-      Class that defines the permission to turn either left, right, both or none (meaning only going straight is allowed). This information is stored for every carla.Waypoint according to the OpenDRIVE file. In this [recipe](../python_cookbook/#lanes-recipe) the user creates a waypoint for a current vehicle position and learns which turns are permitted. 
+      Class that defines the permission to turn either left, right, both or none (meaning only going straight is allowed). This information is stored for every carla.Waypoint according to the OpenDRIVE file. In this [recipe](../python_cookbook/#lanes-recipe) the user creates a waypoint for a current vehicle position and learns which turns are permitted.
     # - PROPERTIES -------------------------
     instance_variables:
     - var_name: NONE
@@ -82,7 +82,7 @@
     instance_variables:
     - var_name: Standard
       doc: >
-        White by default. 
+        White by default.
     - var_name: Blue
       doc: >
     - var_name: Green
@@ -99,7 +99,7 @@
   - class_name: LaneMarkingType
     # - DESCRIPTION ------------------------
     doc: >
-      Class that defines the lane marking types accepted by OpenDRIVE 1.4. Take a look at this [recipe](../python_cookbook/#lanes-recipe) where the user creates a carla.Waypoint for a vehicle location and retrieves from it the information about adjacent lane markings. 
+      Class that defines the lane marking types accepted by OpenDRIVE 1.4. Take a look at this [recipe](../python_cookbook/#lanes-recipe) where the user creates a carla.Waypoint for a vehicle location and retrieves from it the information about adjacent lane markings.
     # - PROPERTIES -------------------------
     instance_variables:
     - var_name: NONE
@@ -109,7 +109,7 @@
     - var_name: Broken
       doc: >
     - var_name: BrokenBroken
-      doc: > 
+      doc: >
         From inside to outside except for center lane which is from left to right.
     - var_name: BrokenSolid
       doc: >
@@ -132,28 +132,28 @@
   - class_name: Map
     # - DESCRIPTION ------------------------
     doc: >
-      Class containing the road information and waypoint managing. Data is retrieved from an OpenDRIVE file that describes the road. A query system is defined which works hand in hand with carla.Waypoint to translate geometrical information from the .xodr to natural world points. CARLA is currently working with [OpenDRIVE 1.4 standard](http://www.opendrive.org/docs/OpenDRIVEFormatSpecRev1.4H.pdf). 
+      Class containing the road information and waypoint managing. Data is retrieved from an OpenDRIVE file that describes the road. A query system is defined which works hand in hand with carla.Waypoint to translate geometrical information from the .xodr to natural world points. CARLA is currently working with [OpenDRIVE 1.4 standard](http://www.opendrive.org/docs/OpenDRIVEFormatSpecRev1.4H.pdf).
     # - PROPERTIES -------------------------
     instance_variables:
     - var_name: name
       type: str
       doc: >
-        The name of the map. It corresponds to the .umap from Unreal Engine that is loaded from a CARLA server, which then references to the .xodr road description. 
+        The name of the map. It corresponds to the .umap from Unreal Engine that is loaded from a CARLA server, which then references to the .xodr road description.
     # - METHODS ----------------------------
     methods:
     - def_name: __init__
       params:
       - param_name: name
         type: str
-        doc: > 
-          Name of the current map. 
+        doc: >
+          Name of the current map.
       - param_name: xodr_content
         type: str
         doc: >
           .xodr content in string format.
       return: list(carla.Transform)
       doc: >
-        Constructor for this class. Though a map is automatically generated when initializing the world, using this method in no-rendering mode facilitates working with an .xodr without any CARLA server running.  
+        Constructor for this class. Though a map is automatically generated when initializing the world, using this method in no-rendering mode facilitates working with an .xodr without any CARLA server running.
     # --------------------------------------
     - def_name: generate_waypoints
       params:
@@ -163,12 +163,12 @@
           Approximate distance between waypoints.
       return: list(carla.Waypoint)
       doc: >
-        Returns a list of waypoints with a certain distance between them for every lane and centered inside of it. Waypoints are not listed in any particular order. Remember that waypoints closer than 2cm within the same road, section and lane will have the same identificator. 
+        Returns a list of waypoints with a certain distance between them for every lane and centered inside of it. Waypoints are not listed in any particular order. Remember that waypoints closer than 2cm within the same road, section and lane will have the same identificator.
     # --------------------------------------
     - def_name: get_spawn_points
       return: list(carla.Transform)
       doc: >
-        Returns a list of recommendations made by creators of the map to be used spawning points for vehicles. The list includes carla.Tranform objects with certain location and orientation. Said locations are slightly on-air and vehicles fall for a bit before starting their way. 
+        Returns a list of recommendations made by creators of the map to be used spawning points for vehicles. The list includes carla.Tranform objects with certain location and orientation. Said locations are slightly on-air and vehicles fall for a bit before starting their way.
     # --------------------------------------
     - def_name: get_topology
       doc: >
@@ -177,43 +177,40 @@
     # --------------------------------------
     - def_name: get_waypoint
       doc: >
-        Returns a waypoint that can be located in an exact location or translated to the center of the nearest lane. Said lane type can be defined using flags such as `LaneType.Driving & LaneType.Shoulder`.  
-         The method will return <b>None</b> if the waypoint is not found, which may happen only when trying to retrieve a waypoint for an exact location. That eases checking if a point is inside a certain road, as otherwise, it will return the corresponding waypoint. 
+        Returns a waypoint that can be located in an exact location or translated to the center of the nearest lane. Said lane type can be defined using flags such as `LaneType.Driving & LaneType.Shoulder`.
+         The method will return <b>None</b> if the waypoint is not found, which may happen only when trying to retrieve a waypoint for an exact location. That eases checking if a point is inside a certain road, as otherwise, it will return the corresponding waypoint.
       params:
       - param_name: location
         type: carla.Location
-        doc: > 
-          Location used as reference for the carla.Waypoint. 
+        doc: >
+          Location used as reference for the carla.Waypoint.
       - param_name: project_to_road
         type: bool
         default: "True"
-        doc: > 
+        doc: >
           If **True**, the waypoint will be at the center of the closest lane. This is the default setting. If **False**, the waypoint will be exactly in `location`. <b>None</b> means said location does not belong to a road.
       - param_name: lane_type
         type: carla.LaneType
         default: carla.LaneType.Driving
-        doc: > 
+        doc: >
           Limits the search for nearest lane to one or various lane types that can be flagged.
       return: carla.Waypoint
     # --------------------------------------
-<<<<<<< HEAD
-    - def_name: save_to_disk
-=======
     - def_name: get_waypoint_xodr
       doc: >
         Get a waypoint if all the parameters passed are correct, otherwise return None
       params:
       - param_name: road_id
         type: int
-        doc: > 
+        doc: >
           Id of the road from where getting the waypoint
       - param_name: lane_id
         type: int
-        doc: > 
+        doc: >
           Id of the lane to get the waypoint.
       - param_name: s
         type: float
-        doc: > 
+        doc: >
           Specify the length from the road start
       return: carla.Waypoint
     # --------------------------------------
@@ -233,11 +230,10 @@
           Approximate distance between the waypoints
       return: list(carla.Waypoint)
       doc: >
-        Returns a list of waypoints positioned on the center of the lanes 
+        Returns a list of waypoints positioned on the center of the lanes
         all over the map with an approximate distance between them.
     # --------------------------------------
     - def_name: transform_to_geolocation
->>>>>>> 68d7418e
       params:
       - param_name: path
         doc: >
@@ -247,7 +243,7 @@
     # --------------------------------------
     - def_name: to_opendrive
       doc: >
-        Returns the .xodr OpenDRIVe file of the current map as string. 
+        Returns the .xodr OpenDRIVe file of the current map as string.
       return: str
     # --------------------------------------
     - def_name: transform_to_geolocation
@@ -264,17 +260,17 @@
   - class_name: LaneMarking
     # - DESCRIPTION ------------------------
     doc: >
-      Class that gathers all the information regarding a lane marking according to [OpenDRIVE 1.4 standard](http://www.opendrive.org/docs/OpenDRIVEFormatSpecRev1.4H.pdf) standard. 
+      Class that gathers all the information regarding a lane marking according to [OpenDRIVE 1.4 standard](http://www.opendrive.org/docs/OpenDRIVEFormatSpecRev1.4H.pdf) standard.
     # - PROPERTIES -------------------------
     instance_variables:
     - var_name: color
       type: carla.LaneMarkingColor
       doc: >
-        Actual color of the marking. 
+        Actual color of the marking.
     - var_name: lane_change
       type: carla.LaneChange
       doc: >
-        Permissions for said lane marking to be crossed. 
+        Permissions for said lane marking to be crossed.
     - var_name: type
       type: carla.LaneMarkingType
       doc: >
@@ -288,21 +284,21 @@
   - class_name: Waypoint
     # - DESCRIPTION ------------------------
     doc: >
-      Waypoints in CARLA are described as 3D directed points. They store a certain carla.Transform which locates the waypoint in a road and orientates it according to the lane. They also store the road information belonging to said point regarding its lane and lane markings. All of this information is retrieved as provided by the OpenDRIVE file.  
+      Waypoints in CARLA are described as 3D directed points. They store a certain carla.Transform which locates the waypoint in a road and orientates it according to the lane. They also store the road information belonging to said point regarding its lane and lane markings. All of this information is retrieved as provided by the OpenDRIVE file.
     # - PROPERTIES -------------------------
     instance_variables:
     - var_name: id
       type: int
       doc: >
-        The identificator is generated using a hash combination of the <b>road</b>, <b>section</b>, <b>lane</b> and <b>s</b> values that correspond to said point in the OpenDRIVE geometry. The <b>s</b> precision is set to 2 centimeters, so 2 waypoints closer than 2 centimeters in the same road, section and lane, will have the same identificator. 
+        The identificator is generated using a hash combination of the <b>road</b>, <b>section</b>, <b>lane</b> and <b>s</b> values that correspond to said point in the OpenDRIVE geometry. The <b>s</b> precision is set to 2 centimeters, so 2 waypoints closer than 2 centimeters in the same road, section and lane, will have the same identificator.
     - var_name: transform
       type: carla.Transform
       doc: >
-        Position and orientation of the waypoint according to the current lane information. This data is computed the first time it is accessed. It is not created right away in order to ease computing costs when lots of waypoints are created but their specific transform is not needed. 
+        Position and orientation of the waypoint according to the current lane information. This data is computed the first time it is accessed. It is not created right away in order to ease computing costs when lots of waypoints are created but their specific transform is not needed.
     - var_name: road_id
       type: int
       doc: >
-        OpenDRIVE road's id. 
+        OpenDRIVE road's id.
     - var_name: section_id
       type: int
       doc: >
@@ -318,7 +314,7 @@
     - var_name: is_junction
       type: bool
       doc: >
-        <b>True</b> if the current Waypoint is on a junction as defined by OpenDRIVE. 
+        <b>True</b> if the current Waypoint is on a junction as defined by OpenDRIVE.
     - var_name: lane_width
       type: float
       doc: >
@@ -344,14 +340,14 @@
     - def_name: get_left_lane
       return: carla.Waypoint
       doc: >
-        Generates a Waypoint at the center of the left lane based on the direction of the current Waypoint, regardless if the lane change is allowed in this location.  
+        Generates a Waypoint at the center of the left lane based on the direction of the current Waypoint, regardless if the lane change is allowed in this location.
 
         Can return <b>None</b> if the lane does not exist
     # --------------------------------------
     - def_name: get_right_lane
       return: carla.Waypoint
       doc: >
-        Generates a waypoint at the center of the right lane based on the direction of the current waypoint, regardless if the lane change is allowed in this location.  
+        Generates a waypoint at the center of the right lane based on the direction of the current waypoint, regardless if the lane change is allowed in this location.
 
         Can return <b>None</b> if the lane does not exist.
     # --------------------------------------
@@ -363,7 +359,7 @@
           The approximate distance where to get the next waypoints.
       return: list(carla.Waypoint)
       doc: >
-        Returns a list of waypoints at a certain approximate `distance` from the current one. It takes into account the road and its possible deviations without performing any lane change and returns one waypoint per option.   
+        Returns a list of waypoints at a certain approximate `distance` from the current one. It takes into account the road and its possible deviations without performing any lane change and returns one waypoint per option.
 
         The list may be empty if the road ends before the specified distance, for instance, a lane ending with the only option of incorporating to another road.
     # --------------------------------------
@@ -385,7 +381,7 @@
           The approximate distance where to get the previous waypoints.
       return: list(carla.Waypoint)
       doc: >
-        This method does not return the waypoint previously visited by an actor, but a list of waypoints at an approximate `distance` but in the opposite direction of the lane. Similarly to **<font color="#7fb800">next()</font>**, it takes into account the road and its possible deviations without performing any lane change and returns one waypoint per option.   
+        This method does not return the waypoint previously visited by an actor, but a list of waypoints at an approximate `distance` but in the opposite direction of the lane. Similarly to **<font color="#7fb800">next()</font>**, it takes into account the road and its possible deviations without performing any lane change and returns one waypoint per option.
 
         The list may be empty if the road ends before the specified distance, for instance, a lane ending with the only option of incorporating to another road.
     # --------------------------------------
@@ -426,6 +422,6 @@
           Type of lanes to get the waypoints.
       return: list(tuple(carla.Waypoint))
       doc: >
-        Returns a list of pairs of waypoints. Every tuple on the list contains first an initial and then a final waypoint within the intersection boundaries that describe the beginning and the end of said lane along the junction. Lanes follow their OpenDRIVE definitions so there may be many different tuples with the same starting waypoint due to possible deviations, as this are considered different lanes.  
+        Returns a list of pairs of waypoints. Every tuple on the list contains first an initial and then a final waypoint within the intersection boundaries that describe the beginning and the end of said lane along the junction. Lanes follow their OpenDRIVE definitions so there may be many different tuples with the same starting waypoint due to possible deviations, as this are considered different lanes.
     # --------------------------------------
 ...