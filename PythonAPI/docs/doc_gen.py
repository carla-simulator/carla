#!/usr/bin/env python
# -*- coding: utf-8 -*-

# Copyright (c) 2017 Computer Vision Center (CVC) at the Universitat Autonoma de
# Barcelona (UAB).
#
# This work is licensed under the terms of the MIT license.
# For a copy, see <https://opensource.org/licenses/MIT>.

import os
import yaml
import re
import doc_gen_snipets

COLOR_METHOD = '#7fb800'
COLOR_PARAM = '#00a6ed'
COLOR_INSTANCE_VAR = '#f8805a'
COLOR_NOTE = '#8E8E8E'
COLOR_WARNING = '#ED2F2F'

QUERY = re.compile(r'([cC]arla(\.[a-zA-Z0-9_]+)+)')


def create_hyperlinks(text):
    return re.sub(QUERY, r'[\1](#\1)', text)

def create_getter_setter_hyperlinks(text):
    return re.sub(QUERY, r'[\1](#\1)', text)

def join(elem, separator=''):
    return separator.join(elem)


class MarkdownFile:
    def __init__(self):
        self._data = ""
        self._list_depth = 0
        self.endl = '  \n'

    def data(self):
        return self._data

    def list_push(self, buf=''):
        if buf:
            self.text(join([
                '    ' * self._list_depth if self._list_depth != 0 else '', '- ', buf]))
        self._list_depth = (self._list_depth + 1)

    def list_pushn(self, buf):
        self.list_push(join([buf, self.endl]))

    def list_pop(self):
        self._list_depth = max(self._list_depth - 1, 0)

    def list_popn(self):
        self.list_pop()
        self._data = join([self._data, '\n'])

    def list_depth(self):
        if self._data.strip()[-1:] != '\n' or self._list_depth == 0:
            return ''
        return join(['    ' * self._list_depth])

    def separator(self):
        self._data = join([self._data, '\n---\n'])

    def new_line(self):
        self._data = join([self._data, self.endl])

    def text(self, buf):
        self._data = join([self._data, buf])

    def textn(self, buf):
        self._data = join([self._data, self.list_depth(), buf, self.endl])

    def first_title(self):
        self._data = join([
            self._data, '#Python API reference\n'])

    def title(self, strongness, buf):
        self._data = join([
            self._data, '\n', self.list_depth(), '#' * strongness, ' ', buf, '\n'])

    def title_html(self, strongness, buf):
        if strongness == 5:
            self._data = join([
                self._data, '\n', self.list_depth(), '<h', str(strongness), ' style="margin-top: -20px">', buf, '</h', str(strongness),'>\n','<div style="padding-left:30px;margin-top:-25px"></div>'])
        else:
            self._data = join([
                self._data, '\n', self.list_depth(), '<h', str(strongness), '>', buf, '</h', str(strongness), '>\n'])

    def inherit_join(self, inh):
        self._data = join([
<<<<<<< HEAD
            self._data,'<div class="Inherited"><small><b>Inherited from ',inh,'</b></small></div>'])
=======
            self._data, '<small style="display:block;margin-top:-20px;">**Inherited from ', inh, '**</small></br>\n'])
>>>>>>> b69df0b0

    def note(self, buf):
        self._data = join([self._data, buf])

    def code_block(self, buf, language=''):
        return join(['```', language, '\n', self.list_depth(), buf, '\n', self.list_depth(), '```\n'])

    def prettify_doc(self, doc):
        punctuation_marks = ['.', '!', '?']
        doc = doc.strip()
        doc += '' if doc[-1:] in punctuation_marks else '.'
        return doc


def italic(buf):
    return join(['_', buf, '_'])


def bold(buf):
    return join(['**', buf, '**'])

def snipet(name,class_key):

    return join(["<button class=\"SnipetButton\" id=\"",class_key,".",name,"-snipet_button\">", "snipet &rarr;", '</button>'])

def code(buf):
    return join(['`', buf, '`'])


def brackets(buf):
    return join(['[', buf, ']'])


def parentheses(buf):
    return join(['(', buf, ')'])


def small_html(buf):
    return join(['<small>', buf, '</small>'])


def small(buf):
    return join(['<sub><sup>', buf, '</sup></sub>'])


def sub(buf):
    return join(['<sub>', buf, '</sub>'])


def html_key(buf):
    return join(['<a name="', buf, '"></a>'])


def color(col, buf):
    return join(['<font color="', col, '">', buf, '</font>'])


def valid_dic_val(dic, value):
    return value in dic and dic[value]


class YamlFile:
    """Yaml file class"""

    def __init__(self, path):
        self._path = path
        with open(path) as yaml_file:
            self.data = yaml.safe_load(yaml_file)
        self.validate()

    def validate(self):
        # print('Validating ' + str(self._path.replace('\\', '/').split('/')[-1:][0]))
        if self.data is None:
            print('\n[ERROR] File: ' + self._path)
            print("This file has no data:")
            exit(0)
        for module in self.data:
            if 'module_name' in module and module['module_name'] is None:
                print('\n[ERROR] File: ' + self._path)
                print("'module_name' is empty in:")
                exit(0)
            if 'classes' in module:
                if not module['classes']:
                    print('\n[ERROR] File: ' + self._path)
                    print("'classes' is empty in:")
                    exit(0)
                for cl in module['classes']:
                    if 'class_name' in cl and cl['class_name'] is None:
                        print('\n[ERROR] File: ' + self._path)
                        print("'class_name' is empty in:")
                        exit(0)
                    if 'instance_variables' in cl and cl['instance_variables']:
                        for iv in cl['instance_variables']:
                            if 'var_name' not in iv:
                                print('\n[ERROR] File: ' + self._path)
                                print("'var_name' not found inside 'instance_variables' of class: " + cl['class_name'])
                                exit(0)
                            if 'var_name' in iv and iv['var_name'] is None:
                                print('\n[ERROR] File: ' + self._path)
                                print("'var_name' is empty in:")
                                exit(0)
                    if 'methods' in cl and cl['methods']:
                        for met in cl['methods']:
                            if 'def_name' not in met:
                                print('\n[ERROR] File: ' + self._path)
                                print("'def_name' not found inside 'methods' of class: " + cl['class_name'])
                                exit(0)
                            if 'def_name' in met and met['def_name'] is None:
                                print('\n[ERROR] File: ' + self._path)
                                print("'def_name' is empty in:")
                                exit(0)
                            if 'params' in met and met['params']:
                                for param in met['params']:
                                    if 'param_name' not in param:
                                        print('\n[ERROR] File: ' + self._path)
                                        print("'param_name' not found inside 'params' of class: " + cl['class_name'])
                                        exit(0)
                                    if 'param_name' in param and param['param_name'] is None:
                                        print('\n[ERROR] File: ' + self._path)
                                        print("'param_name' is empty in:")
                                        exit(0)
                                    if 'type' in param and param['type'] is None:
                                        print('\n[ERROR] File: ' + self._path)
                                        print("'type' is empty in:")
                                        exit(0)

    def get_modules(self):
        return [module for module in self.data]

def append_snipet_button_script(md):
    md.textn("\n\n<script>\n"+
                "function ButtonAction(container_name){\n"+
                    "if(window_big){\n"+
                        "snipet_name = container_name.replace('-snipet_button','-snipet');\n"+
                        "document.getElementById(\"snipets-container\").innerHTML = document.getElementById(snipet_name).innerHTML;\n"+
                    "}\n"+
                    "else{\n"+
                        "document.getElementById(\"snipets-container\").innerHTML = null;"+
                        "code_name = container_name.replace('-snipet_button','-code');\n"+
                        "var range = document.createRange();\n"+
                        "range.selectNode(document.getElementById(code_name));\n"+
                        "alert(range);\n"+
                    "}\n"+
                "}\n"+
                "function WindowResize(){\n"+
                    "if(window.innerWidth > 1200){\n"+
                        "window_big = true;\n"+
                    "}\n"+
                    "else{\n"+
                        "window_big = false;\n"+
                    "}\n"+
                "}\n"+

                "var window_big;\n"+
                "if(window.innerWidth > 1200){\n"+
                    "window_big = true;\n"+
                "}\n"+
                "else{\n"+
                    "window_big = false;\n"+
                "}\n"+

                "buttons = document.getElementsByClassName('SnipetButton')\n"+
                "for (let i = 0; i < buttons.length; i++) {\n"+
                    "buttons[i].addEventListener(\"click\",function(){ButtonAction(buttons[i].id);},true);\n"+
                "}\n"+
                "window.onresize = WindowResize;\n"+
            "</script>\n")

def append_code_snipets(md):
    current_folder = os.path.dirname(os.path.abspath(__file__))
    snipets_path = os.path.join(current_folder, '../../Docs/python_api_snipets.md')
    snipets = open(snipets_path, 'r')
    md.text(snipets.read())
    os.remove(snipets_path)


def gen_stub_method_def(method):
    """Return python def as it should be written in stub files"""
    param = ''
    method_name = method['def_name']
    for p in method['params']:
        p_type = join([': ', str(p['type'])]) if 'type' in p else ''
        default = join([' = ', str(p['default'])]) if 'default' in p else ''
        param = join([param, p['param_name'], p_type, default, ', '])
    param = param[:-2]  # delete the last ', '
    return_type = join([' -> ', method['return']]) if 'return' in method else ''
    return join([method_name, parentheses(param), return_type])


def gen_doc_method_def(method, class_key, is_indx=False, with_self=True):
    """Return python def as it should be written in docs"""
    param = ''
    snipet_link = ''
    method_name = method['def_name']
    full_method_name = method_name
    if valid_dic_val(method, 'static'):
        with_self = False

    # to correctly render methods like __init__ in md
    if method_name[0] == '_':
        method_name = '\\' + method_name
    if is_indx:
        method_name = bold(method_name)
    else:
        method_name = bold(color(COLOR_METHOD, method_name))

    if with_self:
        if not 'params' in method or method['params'] is None:
            method['params'] = []
        method['params'].insert(0, {'param_name': 'self'})

    if valid_dic_val(method, 'params'):
        for p in method['params']:
            default = join(['=', str(p['default'])]) if 'default' in p else ''
            if is_indx:
                param = join([param, bold(p['param_name']), default, ', '])
            else:
                param = join([param, color(COLOR_PARAM, bold(p['param_name']) + create_hyperlinks(default)), ', '])

    if with_self:
        method['params'] = method['params'][1:]
        if not method['params']:  # if is empty delete it
            del method['params']

    param = param[:-2]  # delete the last ', '

    # Add snipet
    current_folder = os.path.dirname(os.path.abspath(__file__))
    snipets_path = os.path.join(current_folder, '../../Docs/python_api_snipets.md')
    snipets = open(snipets_path, 'r')
    if class_key+'.'+full_method_name+'-snipet' in snipets.read():
        snipet_link = snipet(full_method_name, class_key)

    return join([method_name, parentheses(param),snipet_link])

def gen_doc_dunder_def(dunder, is_indx=False, with_self=True):
    """Return python def as it should be written in docs"""
    param = ''
    dunder_name = dunder['def_name']
    if valid_dic_val(dunder, 'static'):
        with_self = False

    # to correctly render methods like __init__ in md
    if dunder_name[0] == '_':
        dunder_name = '\\' + dunder_name
    if is_indx:
        dunder_name = bold(dunder_name)
    else:
        dunder_name = bold(color(COLOR_METHOD, dunder_name))

    if with_self:
        if not 'params' in dunder or dunder['params'] is None:
            dunder['params'] = []
        dunder['params'].insert(0, {'param_name': 'self'})

    if valid_dic_val(dunder, 'params'):
        for p in dunder['params']:
            default = join(['=', str(p['type'])]) if 'type' in p else ''
            if is_indx:
                param = join([param, bold(p['param_name']), default, ', '])
            else:
                param = join([param, color(COLOR_PARAM, bold(p['param_name']) + create_hyperlinks(default)), ', '])

    if with_self:
        dunder['params'] = dunder['params'][1:]
        if not dunder['params']:  # if is empty delete it
            del dunder['params']

    param = param[:-2]  # delete the last ', '
    return join([dunder_name, parentheses(param)])


def gen_inst_var_indx(inst_var, class_key):
    inst_var_name = inst_var['var_name']
    inst_var_key = join([class_key, inst_var_name], '.')
    return join([
        brackets(bold(inst_var_name)),
        parentheses(inst_var_key), ' ',
        sub(italic('Instance variable'))])


def gen_method_indx(method, class_key):
    method_name = method['def_name']
    method_key = join([class_key, method_name], '.')
    method_def = gen_doc_method_def(method, class_key, True)
    return join([
        brackets(method_def),
        parentheses(method_key), ' ',
        sub(italic('Method'))])


def add_doc_method_param(md, param):
    param_name = param['param_name']
    param_type = ''
    param_doc = ''
    param_units = ''
    if valid_dic_val(param, 'type'):
        param_type = create_hyperlinks(param['type'])
    if valid_dic_val(param, 'doc'):
        param_doc = create_hyperlinks(md.prettify_doc(param['doc']))
    if valid_dic_val(param, 'param_units'):
        param_units = small_html(' – '+param['param_units'])
    param_type = '' if not param_type else parentheses(italic(param_type+param_units))
    md.list_push(code(param_name))
    if param_type:
        md.text(' ' + param_type)
    if param_doc:
        md.textn(' – ' + param_doc)
    else:
        md.new_line()
    md.list_pop()


def add_doc_method(md, method, class_key):
    method_name = method['def_name']
    method_key = join([class_key, method_name], '.')
    method_def = gen_doc_method_def(method, class_key, False)
    md.list_pushn(join([html_key(method_key), method_def]))

    # Method doc
    if valid_dic_val(method, 'doc'):
        md.textn(create_hyperlinks(md.prettify_doc(method['doc'])))

    printed_title = False
    if valid_dic_val(method, 'params'):
        for param in method['params']:
            # is_self = valid_dic_val(param, 'param_name') and param['param_name'] == 'self'
            have_doc = valid_dic_val(param, 'doc')
            have_type = valid_dic_val(param, 'type')
            if not have_doc and not have_type:
                continue
            # Print the 'Parameters' title once
            if not printed_title:
                printed_title = True
                md.list_push(bold('Parameters:') + '\n')
            add_doc_method_param(md, param)
    if printed_title:
        md.list_pop()

    # Return doc
    if valid_dic_val(method, 'return'):
        md.list_push(bold('Return:') + ' ')
        return_units = ''
        if valid_dic_val(method, 'return_units'):
            return_units = small_html(' – '+method['return_units'])
        md.textn(italic(create_hyperlinks(method['return'])+return_units))
        md.list_pop()

    # Note doc
    if valid_dic_val(method, 'note'):
        md.list_push(bold('Note:') + ' ')
        md.textn(color(COLOR_NOTE, italic(create_hyperlinks(method['note']))))
        md.list_pop()

    # Warning doc
    if valid_dic_val(method, 'warning'):
        md.list_push(bold('Warning:') + ' ')
        md.textn(color(COLOR_WARNING, italic(create_hyperlinks(method['warning']))))
        md.list_pop()

    # Raises error doc
    if valid_dic_val(method, 'raises'):
        md.list_pushn(bold('Raises:') + ' ' + method['raises'])
        md.list_pop()

    md.list_pop()

def add_doc_getter_setter(md, method, class_key, is_getter, other_list):
    method_name = method['def_name']
    method_key = join([class_key, method_name], '.')
    method_def = gen_doc_method_def(method, class_key, False)
    md.list_pushn(join([html_key(method_key), method_def]))

    # Method doc
    if valid_dic_val(method, 'doc'):
        md.textn(create_hyperlinks(md.prettify_doc(method['doc'])))

    printed_title = False
    if valid_dic_val(method, 'params'):
        for param in method['params']:
            # is_self = valid_dic_val(param, 'param_name') and param['param_name'] == 'self'
            have_doc = valid_dic_val(param, 'doc')
            have_type = valid_dic_val(param, 'type')
            if not have_doc and not have_type:
                continue
            # Print the 'Parameters' title once
            if not printed_title:
                printed_title = True
                md.list_push(bold('Parameters:') + '\n')
            add_doc_method_param(md, param)
    if printed_title:
        md.list_pop()

    # Return doc
    if valid_dic_val(method, 'return'):
        md.list_push(bold('Return:') + ' ')
        return_units = ''
        if valid_dic_val(method, 'return_units'):
            return_units = small_html(' – '+method['return_units'])
        md.textn(italic(create_hyperlinks(method['return'])+return_units))
        md.list_pop()

    # If setter/getter
    for element in other_list:
        el_name = element['def_name']
        if el_name[4:] == method_name[4:]:
            if is_getter:
                md.list_push(bold('Setter:') + ' ')
            else:
                md.list_push(bold('Getter:') + ' ')
            md.textn(italic(create_hyperlinks(class_key+'.'+el_name)))
            md.list_pop()

    # Note doc
    if valid_dic_val(method, 'note'):
        md.list_push(bold('Note:') + ' ')
        md.textn(color(COLOR_NOTE, italic(create_hyperlinks(method['note']))))
        md.list_pop()

    # Warning doc
    if valid_dic_val(method, 'warning'):
        md.list_push(bold('Warning:') + ' ')
        md.textn(color(COLOR_WARNING, italic(create_hyperlinks(method['warning']))))
        md.list_pop()

    # Raises error doc
    if valid_dic_val(method, 'raises'):
        md.list_pushn(bold('Raises:') + ' ' + method['raises'])
        md.list_pop()

    md.list_pop()

def add_doc_dunder(md, dunder, class_key):
    dunder_name = dunder['def_name']
    dunder_key = join([class_key, dunder_name], '.')
    dunder_def = gen_doc_dunder_def(dunder, False)
    md.list_pushn(join([html_key(dunder_key), dunder_def]))

    # Dunder doc
    if valid_dic_val(dunder, 'doc'):
        md.textn(create_hyperlinks(md.prettify_doc(dunder['doc'])))

    # Return doc
    if valid_dic_val(dunder, 'return'):
        md.list_push(bold('Return:') + ' ')
        md.textn(italic(create_hyperlinks(dunder['return'])))
        md.list_pop()

    md.list_pop()

def add_doc_dunder_param(md, param):
    param_name = param['param_name']
    param_type = ''
    if valid_dic_val(param, 'type'):
        param_type = create_hyperlinks(param['type'])
    param_type = '' if not param_type else parentheses(italic(param_type))
    md.list_push(code(param_name))
    if param_type:
        md.text(' ' + param_type)
        md.new_line()
    else:
        md.new_line()
    md.list_pop()


def add_doc_inst_var(md, inst_var, class_key):
    var_name = inst_var['var_name']
    var_key = join([class_key, var_name], '.')
    var_type = ''
    var_units = ''

    # Instance variable type
    if valid_dic_val(inst_var, 'type'):
        if valid_dic_val(inst_var, 'var_units'):
            var_units = small_html(' – '+inst_var['var_units'])
        var_type = ' ' + parentheses(italic(create_hyperlinks(inst_var['type']+var_units)))
    md.list_pushn(
        html_key(var_key) +
        bold(color(COLOR_INSTANCE_VAR, var_name)) +
        var_type)

    # Instance variable doc
    if valid_dic_val(inst_var, 'doc'):
        md.textn(create_hyperlinks(md.prettify_doc(inst_var['doc'])))

    # Note doc
    if valid_dic_val(inst_var, 'note'):
        md.list_push(bold('Note:') + ' ')
        md.textn(color(COLOR_NOTE, italic(create_hyperlinks(inst_var['note']))))
        md.list_pop()

    # Warning doc
    if valid_dic_val(inst_var, 'warning'):
        md.list_push(bold('Warning:') + ' ')
        md.textn(color(COLOR_WARNING, italic(create_hyperlinks(inst_var['warning']))))
        md.list_pop()

    md.list_pop()

class Documentation:
    """Main documentation class"""

    def __init__(self, path):
        self._path = path
        self._files = [f for f in os.listdir(path) if f.endswith('.yml')]
        self._yamls = list()
        for yaml_file in self._files:
            self._yamls.append(YamlFile(os.path.join(path, yaml_file)))
        # Merge same modules of different files
        self.master_dict = dict()
        for yaml_file in self._yamls:
            for module in yaml_file.get_modules():
                module_name = module['module_name']
                if module_name not in self.master_dict:
                    self.master_dict[module_name] = module
                elif valid_dic_val(module, 'classes'):
                    for new_module in module['classes']:
                        # Create the 'classes' key if does not exist already
                        if not valid_dic_val(self.master_dict[module_name], 'classes'):
                            self.master_dict[module_name]['classes'] = []
                        self.master_dict[module_name]['classes'].append(new_module)

    def gen_overview(self):
        """Generates a referenced index for markdown file"""
        md = MarkdownFile()
        md.title(3, 'Overview')
        for module_name in sorted(self.master_dict):
            module = self.master_dict[module_name]
            module_key = '#' + module_name
            md.list_pushn(
                brackets(bold(module_key[1:])) +
                parentheses(module_key) + ' ' +
                sub(italic('Module')))
            # Generate class overview (if any)
            if 'classes' in module and module['classes']:
                for cl in sorted(module['classes']):
                    class_name = cl['class_name']
                    class_key = join([module_key, class_name], '.')
                    md.list_pushn(join([
                        brackets(bold(class_name)),
                        parentheses(class_key), ' ',
                        sub(italic('Class'))]))
                    # Generate class instance variables overview (if any)
                    if 'instance_variables' in cl and cl['instance_variables']:
                        for inst_var in cl['instance_variables']:
                            md.list_push(gen_inst_var_indx(inst_var, class_key))
                            md.list_popn()
                    # Generate class methods overview (if any)
                    if 'methods' in cl and cl['methods']:
                        for method in sorted(cl['methods'], key = lambda i: i['def_name']):
                            md.list_push(gen_method_indx(method, class_key))
                            md.list_popn()
                    md.list_pop()
            md.list_pop()
        return md.data()

    def gen_body(self):
        """Generates the documentation body"""
        md = MarkdownFile()
        md.first_title()
        md.textn(
        "This reference contains all the details the Python API. To consult a previous reference for a specific CARLA release, change the documentation version using the panel in the bottom right corner.<br>"
        +"This will change the whole documentation to a previous state. Remember to go back to <i>latest</i> to get the details of the current state of CARLA.<hr>")
        for module_name in sorted(self.master_dict):
            module = self.master_dict[module_name]
            module_key = module_name
            # Generate class doc (if any)
            if valid_dic_val(module, 'classes'):
                for cl in sorted(module['classes'], key = lambda i: i['class_name']):
                    class_name = cl['class_name']
                    class_key = join([module_key, class_name], '.')
                    current_title = module_name+'.'+class_name
                    md.title(2, join([current_title,'<a name="',current_title,'"></a>']))
                    # Inheritance
                    if valid_dic_val(cl, 'parent'):
                        inherits = italic(create_hyperlinks(cl['parent']))
                        md.inherit_join(inherits)
                    # Class main doc
                    if valid_dic_val(cl, 'doc'):
                        md.textn(create_hyperlinks(md.prettify_doc(cl['doc'])))
                    # Generate instance variable doc (if any)
                    if valid_dic_val(cl, 'instance_variables'):
                        md.title(3, 'Instance Variables')
                        for inst_var in cl['instance_variables']:
                            add_doc_inst_var(md, inst_var, class_key)
                    # Generate method doc (if any)
                    if valid_dic_val(cl, 'methods'):
                        method_list = list()
                        dunder_list = list()
                        get_list = list()
                        set_list = list()
                        for method in sorted(cl['methods'], key = lambda i: i['def_name']):
                            method_name = method['def_name']
                            if method_name[0] == '_' and method_name != '__init__':
                                dunder_list.append(method)
                            elif method_name[:4] == 'get_':
                                get_list.append(method)
                            elif method_name[:4] == 'set_':
                                set_list.append(method)
                            else:
                                method_list.append(method)
                        md.title(3, 'Methods')
                        for method in method_list:
                            add_doc_method(md, method, class_key)
                        if len(get_list)>0:
                            md.title(5, 'Getters')
                        for method in get_list:
                            add_doc_getter_setter(md, method, class_key, True, set_list)
                        if len(set_list)>0:
                            md.title(5, 'Setters')
                        for method in set_list:
                            add_doc_getter_setter(md, method, class_key, False, get_list)
                        if len(dunder_list)>0:
                            md.title(5, 'Dunder methods')
                        for method in dunder_list:
                            add_doc_dunder(md, method, class_key)
                    md.separator()
        append_code_snipets(md)
        append_snipet_button_script(md)
        return md.data().strip()

    def gen_markdown(self):
        """Generates the whole markdown file"""
        return join([self.gen_body()], '\n').strip()


def main():
    """Main function"""
    print("Generating PythonAPI documentation...")
    script_path = os.path.dirname(os.path.abspath(__file__))
    doc_gen_snipets.main()
    docs = Documentation(script_path)
    with open(os.path.join(script_path, '../../Docs/python_api.md'), 'w') as md_file:
        md_file.write(docs.gen_markdown())
    print("Done!")


if __name__ == "__main__":
    main()<|MERGE_RESOLUTION|>--- conflicted
+++ resolved
@@ -91,11 +91,7 @@
 
     def inherit_join(self, inh):
         self._data = join([
-<<<<<<< HEAD
-            self._data,'<div class="Inherited"><small><b>Inherited from ',inh,'</b></small></div>'])
-=======
             self._data, '<small style="display:block;margin-top:-20px;">**Inherited from ', inh, '**</small></br>\n'])
->>>>>>> b69df0b0
 
     def note(self, buf):
         self._data = join([self._data, buf])
