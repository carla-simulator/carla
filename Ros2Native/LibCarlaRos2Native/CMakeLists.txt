cmake_minimum_required (
  VERSION
  3.27.2
)

project (
  carla-ros2-native
)

set (
  LIBCARLA_SOURCE_PATH
  ${CMAKE_CURRENT_SOURCE_DIR}/../../LibCarla/source
)

file (
  GLOB
  LIBCARLA_ROS2_SOURCES
  ${LIBCARLA_SOURCE_PATH}/carla/ros2/publishers/*.cpp
  ${LIBCARLA_SOURCE_PATH}/carla/ros2/subscribers/*.cpp
  ${LIBCARLA_SOURCE_PATH}/carla/ros2/listeners/*.cpp
  ${LIBCARLA_SOURCE_PATH}/carla/ros2/types/*.cpp
)

file (
  GLOB
  LIBCARLA_ROS2_HEADERS
  ${LIBCARLA_SOURCE_PATH}/carla/ros2/publishers/*.h
  ${LIBCARLA_SOURCE_PATH}/carla/ros2/subscribers/*.h
  ${LIBCARLA_SOURCE_PATH}/carla/ros2/listeners/*.h
  ${LIBCARLA_SOURCE_PATH}/carla/ros2/types/*.h
)

add_library (
  carla-ros2-native
  SHARED
  ${LIBCARLA_ROS2_HEADERS}
  ${LIBCARLA_ROS2_SOURCES}
)

target_include_directories (
  carla-ros2-native
  SYSTEM PRIVATE
  ${LIBCARLA_SOURCE_PATH}
  ${CMAKE_INSTALL_PREFIX}/include
)

target_compile_definitions (
  carla-ros2-native
  PUBLIC
  BOOST_ASIO_ENABLE_BUFFER_DEBUGGING
)

target_link_libraries (
<<<<<<< HEAD
  carla-ros2-native PUBLIC SYSTEM
=======
  carla-ros2-native PUBLIC
>>>>>>> ee94dda8
  ${CMAKE_INSTALL_PREFIX}/lib/libfastrtps.so
)

install (
  TARGETS
  carla-ros2-native
  DESTINATION
  lib
)<|MERGE_RESOLUTION|>--- conflicted
+++ resolved
@@ -51,11 +51,7 @@
 )
 
 target_link_libraries (
-<<<<<<< HEAD
-  carla-ros2-native PUBLIC SYSTEM
-=======
   carla-ros2-native PUBLIC
->>>>>>> ee94dda8
   ${CMAKE_INSTALL_PREFIX}/lib/libfastrtps.so
 )
 
