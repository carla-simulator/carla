Dist
Doxygen
PythonClient/dist
Util/Build

*.VC.db
*.VC.opendb
*.egg-info
*.kdev4
*.log
*.pb.cc
*.pb.h
*.pid
*.pri
*.pro
*.py[cod]
*.sln
*.stackdump
*.sublime-workspace
*.workspace
*CodeCompletionFolders.txt
*CodeLitePreProcessor.txt
.codelite
.tags*
.vs
__pycache__
<<<<<<< HEAD
_out
=======
_benchmarks_results
_images*
>>>>>>> b8ef2b61
core<|MERGE_RESOLUTION|>--- conflicted
+++ resolved
@@ -24,10 +24,7 @@
 .tags*
 .vs
 __pycache__
-<<<<<<< HEAD
-_out
-=======
 _benchmarks_results
 _images*
->>>>>>> b8ef2b61
+_out
 core