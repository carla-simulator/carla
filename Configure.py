--- conflicted
+++ resolved
@@ -185,9 +185,6 @@
 AddCLIFlag(
   'rss',
   'Whether to enable RSS.')
-AddCLIFlag(
-  'verbose',
-  'Display extra build information.')
 ADDCLIIntOption(
   'parallelism',
   DEFAULT_PARALLELISM,
@@ -256,22 +253,6 @@
 ARGV = SyncArgs()
 
 SEQUENTIAL = ARGV.configure_sequential
-<<<<<<< HEAD
-ENABLE_OSM2ODR = ARGV.osm2odr or ARGV.python_api
-ENABLE_OSM_WORLD_RENDERER = ARGV.osm_world_renderer
-ENABLE_CARLA_UE = ARGV.carla_ue
-ENABLE_PYTHON_API = ARGV.python_api
-ENABLE_LIBCARLA_CLIENT = any([
-  ARGV.libcarla_client,
-  ENABLE_PYTHON_API,
-  ENABLE_CARLA_UE
-])
-ENABLE_LIBCARLA_SERVER = any([
-  ARGV.libcarla_server,
-  ENABLE_PYTHON_API,
-  ENABLE_CARLA_UE
-])
-=======
 ENABLE_OSM2ODR = ARGV.osm2odr or ARGV.all
 ENABLE_GTEST = ARGV.gtest
 ENABLE_OSM_WORLD_RENDERER = ARGV.osm_world_renderer or ARGV.all
@@ -279,7 +260,6 @@
 ENABLE_PYTHON_API = ARGV.python_api or ARGV.all
 ENABLE_LIBCARLA_CLIENT = ARGV.libcarla_client or ARGV.all
 ENABLE_LIBCARLA_SERVER = ARGV.libcarla_server or ARGV.all
->>>>>>> 85a5c751
 ENABLE_LIBCARLA = any([
   ENABLE_CARLA_UE,
   ENABLE_PYTHON_API,
@@ -504,14 +484,12 @@
         stdout = file,
         stderr = file)
   else:
-    PIPE = None if ARGV.verbose else subprocess.PIPE
     sp = subprocess.run(
       cmd,
       cwd = working_directory,
-      stdout = PIPE,
-      stderr = PIPE)
+      stdout = subprocess.PIPE,
+      stderr = subprocess.PIPE)
   sp.check_returncode()
-  assert sp.returncode == 0
 
 
 
@@ -711,11 +689,6 @@
     self.tasks = []
     self.sources = []
     self.task_map = {}
-    self.done_count = 0
-    self.active_count = 0
-    self.futures = None
-    self.future_map = None
-    self.task_queue = None
   
   def Reset(self):
     self.tasks = []
@@ -726,13 +699,8 @@
     self.tasks.append(task)
     if len(task.in_edges) == 0:
       self.sources.append(task)
-    self.task_map[task.name] = task
+    self.task_map[task.name] = self.tasks[-1]
     return task
-  
-  def GetTaskByName(self, name : str):
-    r = self.task_map.get(name, None)
-    assert r != None
-    return r
   
   def Validate(self):
     return True
@@ -742,81 +710,80 @@
   
   def Print(self):
     Log(self.ToString())
-  
-  def CheckOutEdges(self, task : Task):
-    if len(task.out_edges) == 0:
-      return
-    for out in task.out_edges:
-      assert out.in_edge_done_count < len(out.in_edges)
-      out.in_edge_done_count += 1
-      if out.in_edge_done_count == len(out.in_edges):
-        self.task_queue.append(out)
-
-  def Flush(self):
-    if self.active_count != 0:
-      done = [ e for e in as_completed(self.futures) ]
-      done_tasks = [ self.future_map[e] for e in done ]
-      for e in done_tasks:
-        e.done = True
-        Log(f'> {e.name} - DONE')
-        self.CheckOutEdges(e)
-      assert self.active_count == len(done_tasks)
-      self.done_count += len(done_tasks)
-      self.active_count = 0
-      self.future_map = {}
-      self.futures = []
-    
-  def ExecuteImpl(self):
-    for task in self.tasks:
-      for in_edge in task.in_edges:
-        assert in_edge != None
-        in_edge.out_edges.append(task)
-    self.task_queue = deque()
-    self.active_count = 0
-    self.done_count = 0
-    assert len(set(self.sources)) == len(self.sources)
-    self.task_queue.extend(self.sources)
-    with ProcessPoolExecutor(self.parallelism) as pool:
-      self.futures = []
-      self.future_map = {}
-      while len(self.task_queue) != 0:
-        while len(self.task_queue) != 0 and self.active_count < self.parallelism:
-          task = self.task_queue.popleft()
-          Log(f'> {task.name} - STARTED')
-          if not self.sequential:
-            self.active_count += 1
-            future = pool.submit(task.Run)
-            self.future_map[future] = task
-            self.futures.append(future)
-          else:
-            task.Run()
-            Log(f'> {task.name} - DONE')
-            task.done = True
-            self.done_count += 1
-            self.CheckOutEdges(task)
-        self.Flush()
 
   def Execute(self, sequential : bool = False):
     if len(self.tasks) == 0:
       return
     Log('-- Running task graph --')
-    if ARGV.verbose:
-      self.Print()
+    self.Print()
     assert self.Validate()
-    Log('-- Started --')
-    SEQ_PRIOR = self.sequential
+    prior_sequential = self.sequential
     self.sequential = sequential
     try:
-      self.ExecuteImpl()
-    except Exception as e:
-      Log(e)
-      Log('-- FAILED --')
+      for task in self.tasks:
+        for in_edge in task.in_edges:
+          assert in_edge != None
+          in_edge.out_edges.append(task)
+      task_queue = deque()
+      active_count = 0
+      done_count = 0
+      def UpdateOutEdges(task):
+        nonlocal task_queue
+        if len(task.out_edges) == 0:
+          return
+        for out in task.out_edges:
+          assert out.in_edge_done_count < len(out.in_edges)
+          out.in_edge_done_count += 1
+          if out.in_edge_done_count == len(out.in_edges):
+            task_queue.append(out)
+      def Flush():
+        nonlocal futures
+        nonlocal future_map
+        nonlocal done_count
+        nonlocal active_count
+        if active_count != 0:
+          done = [ e for e in as_completed(futures) ]
+          done_tasks = [ future_map[e] for e in done ]
+          for e in done_tasks:
+            e.done = True
+            Log(f'> {task.name} - DONE')
+            UpdateOutEdges(e)
+          assert active_count == len(done_tasks)
+          done_count += len(done_tasks)
+          active_count = 0
+          future_map = {}
+          futures = []
+      assert len(set(self.sources)) == len(self.sources)
+      task_queue.extend(self.sources)
+      with ProcessPoolExecutor(self.parallelism) as pool:
+        futures = []
+        future_map = {}
+        while len(task_queue) != 0:
+          while len(task_queue) != 0 and active_count < self.parallelism:
+            task = task_queue.popleft()
+            Log(f'> {task.name} - STARTED')
+            if not self.sequential:
+              active_count += 1
+              future = pool.submit(task.Run)
+              future_map[future] = task
+              futures.append(future)
+            else:
+              task.Run()
+              Log(f'> {task.name} - DONE')
+              task.done = True
+              done_count += 1
+              UpdateOutEdges(task)
+          Flush()
+      if done_count != len(self.tasks):
+        pending_tasks = []
+        for e in self.tasks:
+          if not e.done:
+            pending_tasks.append(e)
+        Log(f'> {len(self.tasks) - done_count} did not complete: {pending_tasks}.')
+        assert False
     finally:
-      if self.done_count != len(self.tasks):
-        pending_tasks = filter(self.tasks, lambda e: e.done)
-        Log(f'> {len(self.tasks) - self.done_count} did not complete: {pending_tasks}.')
       Log('-- Done --')
-      self.sequential = SEQ_PRIOR
+      self.sequential = prior_sequential
       self.Reset()
 
 
@@ -947,6 +914,7 @@
 
 
 def BuildAndInstallBoost():
+
   LaunchSubprocessImmediate([
     BOOST_B2_PATH,
     f'-j{PARALLELISM}',
@@ -1350,10 +1318,8 @@
     WORKSPACE_PATH,
     LIBCARLA_BUILD_PATH,
     f'-DCARLA_DEPENDENCIES_PATH={DEPENDENCIES_PATH}',
-    f'-DBUILD_CARLA_SERVER={"ON" if ARGV.libcarla_server else "OFF"}',
-    f'-DBUILD_CARLA_CLIENT={"ON" if ARGV.libcarla_client else "OFF"}',
-    f'-DBUILD_PYTHON_API={"ON" if ARGV.python_api else "OFF"}',
-    f'-DENABLE_RSS={"ON" if ARGV.rss else "OFF"}',
+    f'-DBUILD_LIBCARLA_SERVER={"ON" if ARGV.libcarla_server else "OFF"}',
+    f'-DBUILD_LIBCARLA_CLIENT={"ON" if ARGV.libcarla_client else "OFF"}',
     f'-DBUILD_OSM_WORLD_RENDERER={"ON" if ENABLE_OSM_WORLD_RENDERER else "OFF"}',
     f'-DLIBCARLA_PYTORCH={"ON" if ARGV.pytorch else "OFF"}'))
   build_libcarla = task_graph.Add(Task.CreateCMakeBuildDefault(
@@ -1365,6 +1331,28 @@
     [ build_libcarla ],
     LIBCARLA_BUILD_PATH,
     LIBCARLA_INSTALL_PATH))
+
+
+
+def BuildPythonAPIMain():
+  content = ''
+  with open(PYTHON_API_PATH / 'setup.py.in', 'r') as file:
+    content = file.read()
+  content = content.format_map(globals())
+  if os.name == 'nt':
+    content = content.replace(os.sep, '\\\\')
+  with open(PYTHON_API_PATH / 'setup.py', 'w') as file:
+    file.write(content)
+  LaunchSubprocessImmediate(
+    [ sys.executable, 'setup.py', 'bdist_egg', 'bdist_wheel' ],
+    working_directory = PYTHON_API_PATH,
+    log_name = 'python-api-build')
+
+
+
+def BuildPythonAPI(task_graph : TaskGraph):
+  install_libcarla = task_graph.task_map.get('libcarla-install')
+  task_graph.Add(Task('python-api-build', [ install_libcarla ], BuildPythonAPIMain))
 
 
 
@@ -1414,7 +1402,9 @@
     task_graph.Add(Task('nv-omniverse-install', [], InstallNVIDIAOmniverse))
   dependencies = []
   if ENABLE_LIBCARLA:
-    dependencies.append(task_graph.GetTaskByName('libcarla-install'))
+    dependencies.append(task_graph.task_map.get('libcarla-install'))
+  if ENABLE_PYTHON_API:
+    dependencies.append(task_graph.task_map.get('python-api-build'))
   task_graph.Add(Task('carla-ue-build', dependencies, BuildCarlaUEMain))
 
 
@@ -1445,7 +1435,6 @@
 
 
 if __name__ == '__main__':
-  task_graph = None
   try:
     task_graph = TaskGraph(PARALLELISM)
     if ARGV.clean or ARGV.rebuild:
@@ -1461,6 +1450,8 @@
       BuildDependencies(task_graph)
     if ENABLE_LIBCARLA:
       BuildLibCarlaMain(task_graph)
+    if ENABLE_PYTHON_API:
+      BuildPythonAPI(task_graph)
     if UPDATE_CARLA_UE_ASSETS:
       UpdateCarlaUEAssets(task_graph)
     if ENABLE_CARLA_UE:
@@ -1468,10 +1459,6 @@
     task_graph.Execute()
   except Exception as err:
     Log(err)
-    if task_graph:
-      Log('Last running tasks:')
-      for k, v in task_graph.future_map:
-        Log(f' - "{k}"')
     Log(DEFAULT_ERROR_MESSAGE)
     exit(-1)
   finally:
