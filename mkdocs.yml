--- conflicted
+++ resolved
@@ -36,13 +36,8 @@
 
 - CARLA Ecosystem:
   - 'MathWorks': 'large_map_roadrunner.md'
-<<<<<<< HEAD
   # - 'ASAM OpenDRIVE': 'adv_opendrive.md'
   - 'ROS2': 'ros2_native.md'
-=======
-  - 'ASAM OpenDRIVE': 'adv_opendrive.md'
-  - 'ROS': https://carla.readthedocs.io/projects/ros-bridge/en/latest/
->>>>>>> 1dc37692
   - 'Scenic': 'tuto_G_scenic.md'
   - 'SYNKROTRON': 'ecosys_synkrotron.md'
   - 'InvertedAI': 'inverted_ai.md'
