--- conflicted
+++ resolved
@@ -55,7 +55,6 @@
   - 'CarSim Integration (Beta)': "tuto_G_carsim_integration.md"
   - 'RLlib Integration': "tuto_G_rllib_integration.md"
   - 'Scenic': 'tuto_G_scenic.md'
-<<<<<<< HEAD
 - Tutorials (maps):
   - 'Overview of custom maps in CARLA': 'tuto_M_custom_map_overview.md'
   - 'Create a map in RoadRunner': 'tuto_M_generate_map.md'
@@ -69,9 +68,6 @@
   - 'Customizing maps: Procedural Buildings': 'tuto_M_custom_buildings.md'
   - 'Customizing maps: Weather and landscape': 'tuto_M_custom_weather_landscape.md'
   - 'Generate pedestrian navigation': 'tuto_M_generate_pedestrian_navigation.md'
-=======
-  - 'Chrono Integration': 'tuto_G_chrono.md'
->>>>>>> ae0ba81b
 - Tutorials (assets):
   - 'Add a new vehicle': 'tuto_A_add_vehicle.md'
   - 'Add new props': 'tuto_A_add_props.md'
