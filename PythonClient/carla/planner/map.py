--- conflicted
+++ resolved
@@ -38,7 +38,6 @@
         city_map_file_lanes = os.path.join(dir_path, city + 'Lanes.png')
         city_map_file_center = os.path.join(dir_path, city + 'Central.png')
 
-<<<<<<< HEAD
         # The built graph. This is the exact same graph that unreal builds. This
         # is a generic structure used for many cases
         self._graph = Graph(city_file, node_density)
@@ -48,37 +47,8 @@
         # The number of game units per pixel. For now this is fixed.
 
         self._converter = Converter(city_file, pixel_density, node_density)
-=======
-        with open(city_file, 'r') as file_object:
-
-            linewordloffset = file_object.readline()
-            # The offset of the world from the zero coordinates ( The
-            # coordinate we consider zero)
-            self.worldoffset = string_to_floats(linewordloffset)
-
-            lineworldangles = file_object.readline()
-            self.angles = string_to_floats(lineworldangles)
->>>>>>> cf24ebe8
 
 
-<<<<<<< HEAD
-
-=======
-            # Ignore for now, these are offsets for map coordinates and scale
-            # (not used).
-            _ = file_object.readline()
-            linemapoffset = file_object.readline()
-
-            # The offset of the map zero coordinate.
-            self.mapoffset = string_to_floats(linemapoffset)
-
-            # the graph resolution.
-            linegraphres = file_object.readline()
-            self.resolution = string_to_node(linegraphres)
-
-        # The number of game units per pixel.
-        self.pixel_density = 16.43
->>>>>>> cf24ebe8
         # Load the lanes image
         self.map_image_lanes = Image.open(city_map_file_lanes)
         self.map_image_lanes.load()
