--- conflicted
+++ resolved
@@ -32,7 +32,6 @@
 endif()
 
 # Create targets for debug and release in the same build type.
-<<<<<<< HEAD
 foreach(target ${build_targets})
 
   add_executable(${target} ${libcarla_test_sources})
@@ -49,6 +48,10 @@
   target_include_directories(${target} PRIVATE
       "${libcarla_source_path}/test")
 
+  if (APPLE)
+      target_include_directories(${target} PRIVATE "/usr/local/include")
+  endif (APPLE)
+
   if (WIN32)
       target_link_libraries(${target} "gtest_main.lib")
       target_link_libraries(${target} "gtest.lib")
@@ -60,36 +63,6 @@
   endif()
 
   install(TARGETS ${target} DESTINATION test OPTIONAL)
-=======
-foreach(target libcarla_test_${carla_config}_debug libcarla_test_${carla_config}_release)
-    add_executable(${target} ${libcarla_test_sources})
-
-    target_compile_definitions(${target} PUBLIC
-        -DLIBCARLA_ENABLE_PROFILER
-        -DLIBCARLA_WITH_GTEST)
-
-    target_include_directories(${target} PRIVATE
-        "${BOOST_INCLUDE_PATH}"
-        "${RPCLIB_INCLUDE_PATH}"
-        "${GTEST_INCLUDE_PATH}"
-        "${libcarla_source_path}/test")
-
-    if (APPLE)
-        target_include_directories(${target} PRIVATE "/usr/local/include")
-    endif (APPLE)
-
-    if (WIN32)
-        target_link_libraries(${target} "gtest_main.lib")
-        target_link_libraries(${target} "gtest.lib")
-        target_link_libraries(${target} "rpc.lib")
-    else()
-        target_link_libraries(${target} "-lrpc")
-        target_link_libraries(${target} "-lgtest_main")
-        target_link_libraries(${target} "-lgtest")
-    endif()
-
-    install(TARGETS ${target} DESTINATION test)
->>>>>>> f9d11b1d
 endforeach(target)
 
 if (LIBCARLA_BUILD_DEBUG)
