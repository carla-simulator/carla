// Copyright (c) 2017 Computer Vision Center (CVC) at the Universitat Autonoma
// de Barcelona (UAB).
//
// This work is licensed under the terms of the MIT license.
// For a copy, see <https://opensource.org/licenses/MIT>.

#include "carla/road/Map.h"

#include "carla/Exception.h"
#include "carla/road/element/LaneCrossingCalculator.h"
#include "carla/road/element/RoadInfoGeometry.h"
#include "carla/road/element/RoadInfoLaneWidth.h"
#include "carla/road/element/RoadInfoMarkRecord.h"
#include "carla/road/element/RoadInfoLaneOffset.h"
#include "carla/geom/Math.h"

#include <stdexcept>

namespace carla {
namespace road {

  using namespace carla::road::element;

  // ===========================================================================
  // -- Error handling ---------------------------------------------------------
  // ===========================================================================

  [[ noreturn ]] static void throw_invalid_input(const char *message) {
    throw_exception(std::invalid_argument(message));
  }

#define THROW_INVALID_INPUT_ASSERT(pred) if (!(pred)) { throw_invalid_input("assert failed: " #pred); }

  // ===========================================================================
  // -- Static local methods ---------------------------------------------------
  // ===========================================================================

  template <typename T>
  static std::vector<T> ConcatVectors(std::vector<T> dst, std::vector<T> src) {
    if (src.size() > dst.size()) {
      return ConcatVectors(src, dst);
    }
    dst.insert(
        dst.end(),
        std::make_move_iterator(src.begin()),
        std::make_move_iterator(src.end()));
    return dst;
  }

  static double GetDistanceAtStartOfLane(const Lane &lane) {
    if (lane.GetId() <= 0) {
      return lane.GetDistance();
    } else {
      return lane.GetDistance() + lane.GetLength();
    }
  }


  /// Return a waypoint for each drivable lane on @a lane_section.
  template <typename FuncT>
  static void ForEachDrivableLaneImpl(
      RoadId road_id,
      const LaneSection &lane_section,
      double distance,
      FuncT &&func) {
    for (const auto &pair : lane_section.GetLanes()) {
      const auto &lane = pair.second;
<<<<<<< HEAD
      if (lane.GetType() == "driving") {
        std::forward<FuncT>(func)(Waypoint{
            road_id,
            lane_section.GetId(),
            lane.GetId(),
            distance < 0.0 ? GetDistanceAtStartOfLane(lane) : distance});
=======
      if ((static_cast<uint32_t>(lane.GetType()) & static_cast<uint32_t>(Lane::LaneType::Driving)) > 0) {
        std::forward<FuncT>(func)(Waypoint{road_id, lane_section.GetId(), lane.GetId(), GetDistanceAtStartOfLane(lane)});
>>>>>>> f95b7a6f
      }
    }
  }

  /// Return a waypoint for each drivable lane on each lane section of @a road.
  template <typename FuncT>
  static void ForEachDrivableLane(const Road &road, FuncT &&func) {
    for (const auto &lane_section : road.GetLaneSections()) {
      ForEachDrivableLaneImpl(
          road.GetId(),
          lane_section,
          -1.0,
          std::forward<FuncT>(func));
    }
  }

  /// Return a waypoint for each drivable lane at @a distance on @a road.
  template <typename FuncT>
  static void ForEachDrivableLaneAt(const Road &road, double distance, FuncT &&func) {
    for (const auto &lane_section : road.GetLaneSectionsAt(distance)) {
      ForEachDrivableLaneImpl(
          road.GetId(),
          lane_section,
          distance,
          std::forward<FuncT>(func));
    }
  }

  /// Returns a pair containing first = width, second = tangent,
  /// for an specific Lane given an s and a iterator over lanes
  template <typename T>
  static std::pair<double, double> ComputeTotalLaneWidth(
    const T container, const double s, const LaneId lane_id) {
    const bool negative_lane_id = lane_id < 0;
    double dist = 0.0;
    double tangent = 0.0;
    for (const auto &lane : container) {
      auto info = lane.second.template GetInfo<RoadInfoLaneWidth>(s);
      THROW_INVALID_INPUT_ASSERT(info != nullptr);
      const auto current_polynomial = info->GetPolynomial();
      auto current_dist = current_polynomial.Evaluate(s);
      auto current_tang = current_polynomial.Tangent(s);
      if (lane.first != lane_id) {
        dist += negative_lane_id ? current_dist : - current_dist;
        tangent += current_tang;
      } else if (lane.first == lane_id) {
        current_dist *= 0.5;
        dist += negative_lane_id ? current_dist : - current_dist;
        tangent += current_tang * 0.5;
        break;
      }
    }
    return std::make_pair(dist, tangent);
  }

  /// Assumes road_id and section_id are valid.
  static bool IsLanePresent(const MapData &data, Waypoint waypoint) {
    const auto &section = data.GetRoad(waypoint.road_id).GetLaneSectionById(waypoint.section_id);
    return section.ContainsLane(waypoint.lane_id);
  }

  // ===========================================================================
  // -- Map: Geometry ----------------------------------------------------------
  // ===========================================================================

  boost::optional<Waypoint> Map::GetClosestWaypointOnRoad(const geom::Location &pos, uint32_t lane_type) const {
    // max_nearests represents the max nearests roads
    // where we will search for nearests lanes
    constexpr int max_nearests = 15;
    // in case that map has less than max_nearests lanes,
    // we will use the maximum lanes
    const int max_nearest_allowed = _data.GetRoadCount() < max_nearests ?
        _data.GetRoadCount() : max_nearests;

    // Unreal's Y axis hack
    const auto pos_inverted_y = geom::Location(pos.x, -pos.y, pos.z);

    double nearest_dist[max_nearests];
    std::fill(nearest_dist, nearest_dist + max_nearest_allowed,
        std::numeric_limits<double>::max());

    RoadId ids[max_nearests];
    std::fill(ids, ids + max_nearest_allowed, 0);

    double dists[max_nearests];
    std::fill(dists, dists + max_nearest_allowed, 0.0);

    for (const auto &road_pair : _data.GetRoads()) {
      const auto road = &road_pair.second;
      const auto current_dist = road->GetNearestPoint(pos_inverted_y);

      for (int i = 0; i < max_nearest_allowed; ++i) {
        if (current_dist.second < nearest_dist[i]) {
          // reorder nearest_dist
          for (int j = max_nearest_allowed - 1; j > i; --j) {
            nearest_dist[j] = nearest_dist[j - 1];
            ids[j] = ids[j - 1];
            dists[j] = dists[j - 1];
          }
          nearest_dist[i] = current_dist.second;
          ids[i] = road->GetId();
          dists[i] = current_dist.first;
          break;
        }
      }
    }

    // search for the nearest lane in nearest_dist
    Waypoint waypoint;
    auto nearest_lane_dist = std::numeric_limits<double>::max();
    for (int i = 0; i < max_nearest_allowed; ++i) {
      auto lane_dist = _data.GetRoad(ids[i]).GetNearestLane(dists[i], pos_inverted_y, lane_type);

      if (lane_dist.second < nearest_lane_dist) {
        nearest_lane_dist = lane_dist.second;
        waypoint.lane_id = lane_dist.first->GetId();
        waypoint.road_id = ids[i];
        waypoint.s = dists[i];
      }
    }

    if (nearest_lane_dist == std::numeric_limits<double>::max()) {
      return boost::optional<Waypoint>{};
    }

    const auto &road = _data.GetRoad(waypoint.road_id);

    // Make sure 0.0 < waipoint.s < Road's length
    waypoint.s = geom::Math::clamp<double>(waypoint.s, 0.0, road.GetLength());

    auto &lane = road.GetLaneByDistance(waypoint.s, waypoint.lane_id);

    const auto lane_section = lane.GetLaneSection();
    THROW_INVALID_INPUT_ASSERT(lane_section != nullptr);
    const auto lane_section_id = lane_section->GetId();
    waypoint.section_id = lane_section_id;

    return waypoint;
  }

  boost::optional<Waypoint> Map::GetWaypoint(
      const geom::Location &pos,
      uint32_t lane_type) const {
    boost::optional<Waypoint> w = GetClosestWaypointOnRoad(pos, lane_type);

    if (!w.has_value()) {
      return w;
    }

    const auto dist = geom::Math::Distance2D(ComputeTransform(*w).location, pos);
    const auto lane_width_info = GetLane(*w).GetInfo<RoadInfoLaneWidth>(w->s);
    const auto half_lane_width =
        lane_width_info->GetPolynomial().Evaluate(w->s) * 0.5;

    if (dist < half_lane_width) {
      return w;
    }

    return boost::optional<Waypoint>{};
  }

  geom::Transform Map::ComputeTransform(Waypoint waypoint) const {
    // lane_id can't be 0
    THROW_INVALID_INPUT_ASSERT(waypoint.lane_id != 0);

    const auto &road = _data.GetRoad(waypoint.road_id);

    // must s be smaller (or eq) than road lenght and bigger (or eq) than 0?
    THROW_INVALID_INPUT_ASSERT(waypoint.s <= road.GetLength());
    THROW_INVALID_INPUT_ASSERT(waypoint.s >= 0.0);

    const auto &lane_section = road.GetLaneSectionById(waypoint.section_id);
    const std::map<LaneId, Lane> &lanes = lane_section.GetLanes();

    // check that lane_id exists on the current s
    THROW_INVALID_INPUT_ASSERT(!lanes.empty());
    THROW_INVALID_INPUT_ASSERT(waypoint.lane_id >= lanes.begin()->first);
    THROW_INVALID_INPUT_ASSERT(waypoint.lane_id <= lanes.rbegin()->first);

    double lane_width = 0;
    double lane_tangent = 0;
    if (waypoint.lane_id < 0) {
      // right lane
      const auto side_lanes = MakeListView(
          std::make_reverse_iterator(lanes.lower_bound(0)), lanes.rend());
      const auto computed_width =
          ComputeTotalLaneWidth(side_lanes, waypoint.s, waypoint.lane_id);
      lane_width = computed_width.first;
      lane_tangent = computed_width.second;
    } else {
      // left lane
      const auto side_lanes = MakeListView(lanes.lower_bound(1), lanes.end());
      const auto computed_width =
          ComputeTotalLaneWidth(side_lanes, waypoint.s, waypoint.lane_id);
      lane_width = computed_width.first;
      lane_tangent = computed_width.second;
    }

    // get a directed point in s and apply the computed lateral offet
    DirectedPoint dp = road.GetDirectedPointIn(waypoint.s);

    // compute the tangent of the laneOffset
    const auto lane_offset_info = road.GetInfo<RoadInfoLaneOffset>(waypoint.s);
    const auto lane_offset_tangent = lane_offset_info->GetPolynomial().Tangent(waypoint.s);

    lane_tangent -= lane_offset_tangent;

    // Unreal's Y axis hack
    lane_tangent *= -1;

    geom::Rotation rot(
        geom::Math::to_degrees(dp.pitch),
        geom::Math::to_degrees(-dp.tangent), // Unreal's Y axis hack
        0.0);

    dp.ApplyLateralOffset(lane_width);

    if (waypoint.lane_id > 0) {
      rot.yaw += 180.0 + geom::Math::to_degrees(lane_tangent);
      rot.pitch = 360.0 - rot.pitch;
    } else {
      rot.yaw -= geom::Math::to_degrees(lane_tangent);
    }

    // Unreal's Y axis hack
    dp.location.y *= -1;

    return geom::Transform(dp.location, rot);
  }

  // ===========================================================================
  // -- Map: Road information --------------------------------------------------
  // ===========================================================================

  Lane::LaneType Map::GetLaneType(const Waypoint waypoint) const {
    return GetLane(waypoint).GetType();
  }

  double Map::GetLaneWidth(const Waypoint waypoint) const {
    const auto s = waypoint.s;

    const auto &lane = GetLane(waypoint);
    THROW_INVALID_INPUT_ASSERT(lane.GetRoad() != nullptr);
    THROW_INVALID_INPUT_ASSERT(s <= lane.GetRoad()->GetLength());

    const auto lane_width_info = lane.GetInfo<RoadInfoLaneWidth>(s);
    THROW_INVALID_INPUT_ASSERT(lane_width_info != nullptr);

    return lane_width_info->GetPolynomial().Evaluate(s);
  }

  bool Map::IsJunction(const RoadId road_id) const {
    return _data.GetRoad(road_id).IsJunction();
  }

  std::pair<const RoadInfoMarkRecord *, const RoadInfoMarkRecord *>
  Map::GetMarkRecord(const Waypoint waypoint) const {
    const auto s = waypoint.s;

    const auto &current_lane = GetLane(waypoint);
    THROW_INVALID_INPUT_ASSERT(current_lane.GetRoad() != nullptr);
    THROW_INVALID_INPUT_ASSERT(s <= current_lane.GetRoad()->GetLength());

    const auto inner_lane_id = waypoint.lane_id < 0 ?
        waypoint.lane_id + 1 :
        waypoint.lane_id - 1;

    const auto &inner_lane = current_lane.GetRoad()->GetLaneById(waypoint.section_id, inner_lane_id);

    auto current_lane_info = current_lane.GetInfo<RoadInfoMarkRecord>(s);
    THROW_INVALID_INPUT_ASSERT(current_lane_info != nullptr);
    auto inner_lane_info = inner_lane.GetInfo<RoadInfoMarkRecord>(s);
    THROW_INVALID_INPUT_ASSERT(inner_lane_info != nullptr);

    return std::make_pair(current_lane_info, inner_lane_info);
  }

  std::vector<LaneMarking> Map::CalculateCrossedLanes(
      const geom::Location &origin,
      const geom::Location &destination) const {
    return LaneCrossingCalculator::Calculate(*this, origin, destination);
  }

  // ===========================================================================
  // -- Map: Waypoint generation -----------------------------------------------
  // ===========================================================================

  std::vector<Waypoint> Map::GetSuccessors(const Waypoint waypoint) const {
    const auto &next_lanes = GetLane(waypoint).GetNextLanes();
    std::vector<Waypoint> result;
    result.reserve(next_lanes.size());
    for (auto *next_lane : next_lanes) {
      THROW_INVALID_INPUT_ASSERT(next_lane != nullptr);
      const auto lane_id = next_lane->GetId();
      THROW_INVALID_INPUT_ASSERT(lane_id != 0);
      const auto *section = next_lane->GetLaneSection();
      THROW_INVALID_INPUT_ASSERT(section != nullptr);
      const auto *road = next_lane->GetRoad();
      THROW_INVALID_INPUT_ASSERT(road != nullptr);
      const auto distance = GetDistanceAtStartOfLane(*next_lane);
      result.emplace_back(Waypoint{road->GetId(), section->GetId(), lane_id, distance});
    }
    return result;
  }

  std::vector<Waypoint> Map::GetNext(
      const Waypoint waypoint,
      const double distance) const {
    THROW_INVALID_INPUT_ASSERT(distance > 0.0);
    const auto &lane = GetLane(waypoint);
    const bool forward = (waypoint.lane_id <= 0);
    const double signed_distance = forward ? distance : -distance;
    const double relative_s = waypoint.s - lane.GetDistance();
    const double remaining_lane_length = forward ? lane.GetLength() - relative_s : relative_s;
    DEBUG_ASSERT(remaining_lane_length >= 0.0);

    // If after subtracting the distance we are still in the same lane, return
    // same waypoint with the extra distance.
    if (distance <= remaining_lane_length) {
      Waypoint result = waypoint;
      result.s += signed_distance;
      return { result };
    }

    // If we run out of remaining_lane_length we have to go to the successors.
    std::vector<Waypoint> result;
    for (const auto &successor : GetSuccessors(waypoint)) {
      DEBUG_ASSERT(
          successor.road_id != waypoint.road_id ||
          successor.section_id != waypoint.section_id ||
          successor.lane_id != waypoint.lane_id ||
          successor.s != waypoint.s);
      result = ConcatVectors(result, GetNext(successor, distance - remaining_lane_length));
    }
    return result;
  }

  boost::optional<Waypoint> Map::GetRight(Waypoint waypoint) const {
    THROW_INVALID_INPUT_ASSERT(waypoint.lane_id != 0);
    if (waypoint.lane_id > 0) {
      ++waypoint.lane_id;
    } else {
      --waypoint.lane_id;
    }
    return IsLanePresent(_data, waypoint) ? waypoint : boost::optional<Waypoint>{};
  }

  boost::optional<Waypoint> Map::GetLeft(Waypoint waypoint) const {
    THROW_INVALID_INPUT_ASSERT(waypoint.lane_id != 0);
    if (std::abs(waypoint.lane_id) == 1) {
      waypoint.lane_id *= -1;
    } else if (waypoint.lane_id > 0) {
      --waypoint.lane_id;
    } else {
      ++waypoint.lane_id;
    }
    return IsLanePresent(_data, waypoint) ? waypoint : boost::optional<Waypoint>{};
  }

  std::vector<Waypoint> Map::GenerateWaypoints(const double distance) const {
    std::vector<Waypoint> result;
    for (const auto &pair : _data.GetRoads()) {
      const auto &road = pair.second;
      for (double s = 0.0; s < road.GetLength(); s += distance) {
        ForEachDrivableLaneAt(road, s, [&](auto &&waypoint) {
          result.emplace_back(waypoint);
        });
      }
    }
    return result;
  }

  // std::vector<Waypoint> Map::GenerateLaneBegin() const {
  //   // std::vector<Waypoint> result;
  //   // for (auto &&road_segment : map.GetData().GetRoadSegments()) {
  //   //   ForEachDrivableLane(road_segment, 0.0, [&](auto lane_id) {
  //   //     auto distance = lane_id < 0 ? 0.0 : road_segment.GetLength();
  //   //     auto this_waypoint = Waypoint(
  //   //         map.shared_from_this(),
  //   //         road_segment.GetId(),
  //   //         lane_id,
  //   //         distance);
  //   //     result.push_back(this_waypoint);
  //   //   });
  //   // }
  //   // return result;
  //   throw_exception(std::runtime_error("not implemented"));
  //   return {};
  // }

  // std::vector<Waypoint> Map::GenerateLaneEnd() const {
  //   // std::vector<Waypoint> result;
  //   // for (auto &&road_segment : map.GetData().GetRoadSegments()) {
  //   //   ForEachDrivableLane(road_segment, 0.0, [&](auto lane_id) {
  //   //     auto distance = lane_id > 0 ? 0.0 : road_segment.GetLength();
  //   //     auto this_waypoint = Waypoint(
  //   //         map.shared_from_this(),
  //   //         road_segment.GetId(),
  //   //         lane_id,
  //   //         distance);
  //   //     result.push_back(this_waypoint);
  //   //   });
  //   // }
  //   // return result;
  //   throw_exception(std::runtime_error("not implemented"));
  //   return {};
  // }

  std::vector<std::pair<Waypoint, Waypoint>> Map::GenerateTopology() const {
    std::vector<std::pair<Waypoint, Waypoint>> result;
    for (const auto &pair : _data.GetRoads()) {
      const auto &road = pair.second;
      ForEachDrivableLane(road, [&](auto &&waypoint) {
        for (auto &&successor : GetSuccessors(waypoint)) {
          result.push_back({waypoint, successor});
        }
      });
    }
    return result;
  }

  // ===========================================================================
  // -- Map: Private functions -------------------------------------------------
  // ===========================================================================

  const Lane &Map::GetLane(Waypoint waypoint) const {
    return _data.GetRoad(waypoint.road_id).GetLaneById(waypoint.section_id, waypoint.lane_id);
  }

} // namespace road
} // namespace carla

#undef THROW_INVALID_INPUT_ASSERT<|MERGE_RESOLUTION|>--- conflicted
+++ resolved
@@ -65,17 +65,12 @@
       FuncT &&func) {
     for (const auto &pair : lane_section.GetLanes()) {
       const auto &lane = pair.second;
-<<<<<<< HEAD
-      if (lane.GetType() == "driving") {
+      if ((static_cast<uint32_t>(lane.GetType()) & static_cast<uint32_t>(Lane::LaneType::Driving)) > 0) {
         std::forward<FuncT>(func)(Waypoint{
             road_id,
             lane_section.GetId(),
             lane.GetId(),
             distance < 0.0 ? GetDistanceAtStartOfLane(lane) : distance});
-=======
-      if ((static_cast<uint32_t>(lane.GetType()) & static_cast<uint32_t>(Lane::LaneType::Driving)) > 0) {
-        std::forward<FuncT>(func)(Waypoint{road_id, lane_section.GetId(), lane.GetId(), GetDistanceAtStartOfLane(lane)});
->>>>>>> f95b7a6f
       }
     }
   }
