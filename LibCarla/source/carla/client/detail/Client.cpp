// Copyright (c) 2017 Computer Vision Center (CVC) at the Universitat Autonoma
// de Barcelona (UAB).
//
// This work is licensed under the terms of the MIT license.
// For a copy, see <https://opensource.org/licenses/MIT>.

#include "carla/client/detail/Client.h"

#include "carla/Exception.h"
#include "carla/Version.h"
#include "carla/client/FileTransfer.h"
#include "carla/client/TimeoutException.h"
#include "carla/rpc/AckermannControllerSettings.h"
#include "carla/rpc/ActorDescription.h"
#include "carla/rpc/BoneTransformDataIn.h"
#include "carla/rpc/Client.h"
#include "carla/rpc/DebugShape.h"
#include "carla/rpc/Response.h"
#include "carla/rpc/VehicleAckermannControl.h"
#include "carla/rpc/VehicleControl.h"
#include "carla/rpc/VehicleLightState.h"
#include "carla/rpc/WalkerBoneControlIn.h"
#include "carla/rpc/WalkerBoneControlOut.h"
#include "carla/rpc/WalkerControl.h"
#include "carla/streaming/Client.h"

#include <rpc/rpc_error.h>

#include <thread>

namespace carla {
namespace client {
namespace detail {

  template <typename T>
  static T Get(carla::rpc::Response<T> &response) {
    return response.Get();
  }

  static bool Get(carla::rpc::Response<void> &) {
    return true;
  }

  // ===========================================================================
  // -- Client::Pimpl ----------------------------------------------------------
  // ===========================================================================

  class Client::Pimpl {
  public:

    Pimpl(const std::string &host, uint16_t port, size_t worker_threads)
      : endpoint(host + ":" + std::to_string(port)),
        rpc_client(host, port),
        streaming_client(host) {
      rpc_client.set_timeout(5000u);
      streaming_client.AsyncRun(
          worker_threads > 0u ? worker_threads : std::thread::hardware_concurrency());
    }

    template <typename ... Args>
    auto RawCall(const std::string &function, Args && ... args) {
      try {
        return rpc_client.call(function, std::forward<Args>(args) ...);
      } catch (const ::rpc::timeout &) {
        throw_exception(TimeoutException(endpoint, GetTimeout()));
      }
    }

    template <typename T, typename ... Args>
    auto CallAndWait(const std::string &function, Args && ... args) {
      auto object = RawCall(function, std::forward<Args>(args) ...);
      using R = typename carla::rpc::Response<T>;
      auto response = object.template as<R>();
      if (response.HasError()) {
        throw_exception(std::runtime_error(response.GetError().What()));
      }
      return Get(response);
    }

    template <typename ... Args>
    void AsyncCall(const std::string &function, Args && ... args) {
      // Discard returned future.
      rpc_client.async_call(function, std::forward<Args>(args) ...);
    }

    time_duration GetTimeout() const {
      auto timeout = rpc_client.get_timeout();
      DEBUG_ASSERT(timeout.has_value());
      return time_duration::milliseconds(static_cast<size_t>(*timeout));
    }

    const std::string endpoint;

    rpc::Client rpc_client;

    streaming::Client streaming_client;
  };

  // ===========================================================================
  // -- Client -----------------------------------------------------------------
  // ===========================================================================

  Client::Client(
      const std::string &host,
      const uint16_t port,
      const size_t worker_threads)
    : _pimpl(std::make_unique<Pimpl>(host, port, worker_threads)) {}

  bool Client::IsTrafficManagerRunning(uint16_t port) const {
    return _pimpl->CallAndWait<bool>("is_traffic_manager_running", port);
  }

  std::pair<std::string, uint16_t> Client::GetTrafficManagerRunning(uint16_t port) const {
    return _pimpl->CallAndWait<std::pair<std::string, uint16_t>>("get_traffic_manager_running", port);
  };

  bool Client::AddTrafficManagerRunning(std::pair<std::string, uint16_t> trafficManagerInfo) const {
    return _pimpl->CallAndWait<bool>("add_traffic_manager_running", trafficManagerInfo);
  };

  void Client::DestroyTrafficManager(uint16_t port) const {
    _pimpl->AsyncCall("destroy_traffic_manager", port);
  }

  Client::~Client() = default;

  void Client::SetTimeout(time_duration timeout) {
    _pimpl->rpc_client.set_timeout(static_cast<int64_t>(timeout.milliseconds()));
  }

  time_duration Client::GetTimeout() const {
    return _pimpl->GetTimeout();
  }

  const std::string Client::GetEndpoint() const {
    return _pimpl->endpoint;
  }

  std::string Client::GetClientVersion() {
    return ::carla::version();
  }

  std::string Client::GetServerVersion() {
    return _pimpl->CallAndWait<std::string>("version");
  }

  void Client::LoadEpisode(std::string map_name, bool reset_settings, rpc::MapLayer map_layer) {
    // Await response, we need to be sure in this one.
    _pimpl->CallAndWait<void>("load_new_episode", std::move(map_name), reset_settings, map_layer);
  }

  void Client::LoadLevelLayer(rpc::MapLayer map_layer) const {
    // Await response, we need to be sure in this one.
    _pimpl->CallAndWait<void>("load_map_layer", map_layer);
  }

  void Client::UnloadLevelLayer(rpc::MapLayer map_layer) const {
    // Await response, we need to be sure in this one.
    _pimpl->CallAndWait<void>("unload_map_layer", map_layer);
  }

  void Client::CopyOpenDriveToServer(std::string opendrive, const rpc::OpendriveGenerationParameters & params) {
    // Await response, we need to be sure in this one.
    _pimpl->CallAndWait<void>("copy_opendrive_to_file", std::move(opendrive), params);
  }

  void Client::ApplyColorTextureToObjects(
      const std::vector<std::string> &objects_name,
      const rpc::MaterialParameter& parameter,
      const rpc::TextureColor& Texture) {
    _pimpl->CallAndWait<void>("apply_color_texture_to_objects", objects_name, parameter, Texture);
  }

  void Client::ApplyColorTextureToObjects(
      const std::vector<std::string> &objects_name,
      const rpc::MaterialParameter& parameter,
      const rpc::TextureFloatColor& Texture) {
    _pimpl->CallAndWait<void>("apply_float_color_texture_to_objects", objects_name, parameter, Texture);
  }

  std::vector<std::string> Client::GetNamesOfAllObjects() const {
    return _pimpl->CallAndWait<std::vector<std::string>>("get_names_of_all_objects");
  }

  rpc::EpisodeInfo Client::GetEpisodeInfo() {
    return _pimpl->CallAndWait<rpc::EpisodeInfo>("get_episode_info");
  }

  rpc::MapInfo Client::GetMapInfo() {
    return _pimpl->CallAndWait<rpc::MapInfo>("get_map_info");
  }

  std::string Client::GetMapData() const{
    return _pimpl->CallAndWait<std::string>("get_map_data");
  }

  std::vector<uint8_t> Client::GetNavigationMesh() const {
    return _pimpl->CallAndWait<std::vector<uint8_t>>("get_navigation_mesh");
  }

  bool Client::SetFilesBaseFolder(const std::string &path) {
    return FileTransfer::SetFilesBaseFolder(path);
  }

  std::vector<std::string> Client::GetRequiredFiles(const std::string &folder, const bool download) const {
    // Get the list of required files
    auto requiredFiles = _pimpl->CallAndWait<std::vector<std::string>>("get_required_files", folder);

    if (download) {

      // For each required file, check if it exists and request it otherwise
      for (auto requiredFile : requiredFiles) {
        if (!FileTransfer::FileExists(requiredFile)) {
          RequestFile(requiredFile);
          log_info("Could not find the required file in cache, downloading... ", requiredFile);
        } else {
          log_info("Found the required file in cache! ", requiredFile);
        }
      }
    }
    return requiredFiles;
  }

  void Client::RequestFile(const std::string &name) const {
    // Download the binary content of the file from the server and write it on the client
    auto content = _pimpl->CallAndWait<std::vector<uint8_t>>("request_file", name);
    FileTransfer::WriteFile(name, content);
  }

  std::vector<uint8_t> Client::GetCacheFile(const std::string &name, const bool request_otherwise) const {
    // Get the file from the cache in the file transfer
    std::vector<uint8_t> file = FileTransfer::ReadFile(name);

    // If it isn't in the cache, download it if request otherwise is true
    if (file.empty() && request_otherwise) {
      RequestFile(name);
      file = FileTransfer::ReadFile(name);
    }
    return file;
  }

  std::vector<std::string> Client::GetAvailableMaps() {
    return _pimpl->CallAndWait<std::vector<std::string>>("get_available_maps");
  }

  std::vector<rpc::ActorDefinition> Client::GetActorDefinitions() {
    return _pimpl->CallAndWait<std::vector<rpc::ActorDefinition>>("get_actor_definitions");
  }

  rpc::Actor Client::GetSpectator() {
    return _pimpl->CallAndWait<carla::rpc::Actor>("get_spectator");
  }

  rpc::EpisodeSettings Client::GetEpisodeSettings() {
    return _pimpl->CallAndWait<rpc::EpisodeSettings>("get_episode_settings");
  }

  uint64_t Client::SetEpisodeSettings(const rpc::EpisodeSettings &settings) {
    return _pimpl->CallAndWait<uint64_t>("set_episode_settings", settings);
  }

  rpc::WeatherParameters Client::GetWeatherParameters() {
    return _pimpl->CallAndWait<rpc::WeatherParameters>("get_weather_parameters");
  }

  void Client::SetWeatherParameters(const rpc::WeatherParameters &weather) {
    _pimpl->AsyncCall("set_weather_parameters", weather);
  }

  float Client::GetIMUISensorGravity() const {
    return _pimpl->CallAndWait<float>("get_imui_gravity");
  }

  void Client::SetIMUISensorGravity(float NewIMUISensorGravity) {
    _pimpl->AsyncCall("set_imui_gravity", NewIMUISensorGravity);
  }

  std::vector<rpc::Actor> Client::GetActorsById(
      const std::vector<ActorId> &ids) {
    using return_t = std::vector<rpc::Actor>;
    return _pimpl->CallAndWait<return_t>("get_actors_by_id", ids);
  }

  rpc::VehiclePhysicsControl Client::GetVehiclePhysicsControl(
      rpc::ActorId vehicle) const {
    return _pimpl->CallAndWait<carla::rpc::VehiclePhysicsControl>("get_physics_control", vehicle);
  }

  rpc::VehicleLightState Client::GetVehicleLightState(
      rpc::ActorId vehicle) const {
    return _pimpl->CallAndWait<carla::rpc::VehicleLightState>("get_vehicle_light_state", vehicle);
  }

  void Client::ApplyPhysicsControlToVehicle(
      rpc::ActorId vehicle,
      const rpc::VehiclePhysicsControl &physics_control) {
    return _pimpl->AsyncCall("apply_physics_control", vehicle, physics_control);
  }

  void Client::SetLightStateToVehicle(
      rpc::ActorId vehicle,
      const rpc::VehicleLightState &light_state) {
    return _pimpl->AsyncCall("set_vehicle_light_state", vehicle, light_state);
  }

  void Client::OpenVehicleDoor(
      rpc::ActorId vehicle,
      const rpc::VehicleDoor door_idx) {
    return _pimpl->AsyncCall("open_vehicle_door", vehicle, door_idx);
  }

  void Client::CloseVehicleDoor(
      rpc::ActorId vehicle,
      const rpc::VehicleDoor door_idx) {
    return _pimpl->AsyncCall("close_vehicle_door", vehicle, door_idx);
  }

  void Client::SetWheelSteerDirection(
        rpc::ActorId vehicle,
        rpc::VehicleWheelLocation vehicle_wheel,
        float angle_in_deg) {
    return _pimpl->AsyncCall("set_wheel_steer_direction", vehicle, vehicle_wheel, angle_in_deg);
  }

  float Client::GetWheelSteerAngle(
        rpc::ActorId vehicle,
        rpc::VehicleWheelLocation wheel_location){
    return _pimpl->CallAndWait<float>("get_wheel_steer_angle", vehicle, wheel_location);
  }

  rpc::Actor Client::SpawnActor(
      const rpc::ActorDescription &description,
      const geom::Transform &transform) {
    return _pimpl->CallAndWait<rpc::Actor>("spawn_actor", description, transform);
  }

    rpc::Actor Client::SpawnActorWithParent(
      const rpc::ActorDescription &description,
      const geom::Transform &transform,
      rpc::ActorId parent,
      rpc::AttachmentType attachment_type,
      const std::string& socket_name) {

      if (attachment_type == rpc::AttachmentType::SpringArm ||
          attachment_type == rpc::AttachmentType::SpringArmGhost)
      {
        const auto a = transform.location.MakeUnitVector(std::numeric_limits<float>::epsilon());
        const auto z = geom::Vector3D(0.0f, 0.f, 1.0f);
        constexpr float OneEps = 1.0f - std::numeric_limits<float>::epsilon();
        if (geom::Math::Dot(a, z) > OneEps) {
          std::cout << "WARNING: Transformations with translation only in the 'z' axis are ill-formed when \
            using SpringArm or SpringArmGhost attachment. Please, be careful with that." << std::endl;
        }
      }

    return _pimpl->CallAndWait<rpc::Actor>("spawn_actor_with_parent",
        description,
        transform,
        parent,
        attachment_type,
        socket_name);
  }

  bool Client::DestroyActor(rpc::ActorId actor) {
    try {
      return _pimpl->CallAndWait<bool>("destroy_actor", actor);
    } catch (const std::exception &e) {
      log_error("failed to destroy actor", actor, ':', e.what());
      return false;
    }
  }

  void Client::SetActorLocation(rpc::ActorId actor, const geom::Location &location) {
    _pimpl->AsyncCall("set_actor_location", actor, location);
  }

  void Client::SetActorTransform(rpc::ActorId actor, const geom::Transform &transform) {
    _pimpl->AsyncCall("set_actor_transform", actor, transform);
  }

  void Client::SetActorTargetVelocity(rpc::ActorId actor, const geom::Vector3D &vector) {
    _pimpl->AsyncCall("set_actor_target_velocity", actor, vector);
  }

  void Client::SetActorTargetAngularVelocity(rpc::ActorId actor, const geom::Vector3D &vector) {
    _pimpl->AsyncCall("set_actor_target_angular_velocity", actor, vector);
  }

  void Client::EnableActorConstantVelocity(rpc::ActorId actor, const geom::Vector3D &vector) {
    _pimpl->AsyncCall("enable_actor_constant_velocity", actor, vector);
  }

  void Client::DisableActorConstantVelocity(rpc::ActorId actor) {
    _pimpl->AsyncCall("disable_actor_constant_velocity", actor);
  }

  void Client::AddActorImpulse(rpc::ActorId actor, const geom::Vector3D &impulse) {
    _pimpl->AsyncCall("add_actor_impulse", actor, impulse);
  }

  void Client::AddActorImpulse(rpc::ActorId actor, const geom::Vector3D &impulse, const geom::Vector3D &location) {
    _pimpl->AsyncCall("add_actor_impulse_at_location", actor, impulse, location);
  }

  void Client::AddActorForce(rpc::ActorId actor, const geom::Vector3D &force) {
    _pimpl->AsyncCall("add_actor_force", actor, force);
  }

  void Client::AddActorForce(rpc::ActorId actor, const geom::Vector3D &force, const geom::Vector3D &location) {
    _pimpl->AsyncCall("add_actor_force_at_location", actor, force, location);
  }

  void Client::AddActorAngularImpulse(rpc::ActorId actor, const geom::Vector3D &vector) {
    _pimpl->AsyncCall("add_actor_angular_impulse", actor, vector);
  }

  void Client::AddActorTorque(rpc::ActorId actor, const geom::Vector3D &vector) {
    _pimpl->AsyncCall("add_actor_torque", actor, vector);
  }

  geom::Transform Client::GetActorComponentWorldTransform(rpc::ActorId actor, const std::string componentName) {
    return _pimpl->CallAndWait<geom::Transform>("get_actor_component_world_transform", actor, componentName);
  }

  geom::Transform Client::GetActorComponentRelativeTransform(rpc::ActorId actor, const std::string componentName) {
    return _pimpl->CallAndWait<geom::Transform>("get_actor_component_relative_transform", actor, componentName);
  }

  std::vector<geom::Transform> Client::GetActorBoneWorldTransforms(rpc::ActorId actor) {
    using return_t = std::vector<geom::Transform>;
    return _pimpl->CallAndWait<return_t>("get_actor_bone_world_transforms", actor);
  }

  std::vector<geom::Transform> Client::GetActorBoneRelativeTransforms(rpc::ActorId actor) {
    using return_t = std::vector<geom::Transform>;
    return _pimpl->CallAndWait<return_t>("get_actor_bone_relative_transforms", actor);
  }

  std::vector<std::string> Client::GetActorComponentNames(rpc::ActorId actor) {
    using return_t = std::vector<std::string>;
    return _pimpl->CallAndWait<return_t>("get_actor_component_names", actor);
  }

  std::vector<std::string> Client::GetActorBoneNames(rpc::ActorId actor) {
    using return_t = std::vector<std::string>;
    return _pimpl->CallAndWait<return_t>("get_actor_bone_names", actor);
  }

  std::vector<geom::Transform> Client::GetActorSocketWorldTransforms(rpc::ActorId actor) {
    using return_t = std::vector<geom::Transform>;
    return _pimpl->CallAndWait<return_t>("get_actor_socket_world_transforms", actor);
  }

  std::vector<geom::Transform> Client::GetActorSocketRelativeTransforms(rpc::ActorId actor) {
    using return_t = std::vector<geom::Transform>;
    return _pimpl->CallAndWait<return_t>("get_actor_socket_relative_transforms", actor);
  }

  std::vector<std::string> Client::GetActorSocketNames(rpc::ActorId actor) {
    using return_t = std::vector<std::string>;
    return _pimpl->CallAndWait<return_t>("get_actor_socket_names", actor);
  }

  void Client::SetActorSimulatePhysics(rpc::ActorId actor, const bool enabled) {
    _pimpl->CallAndWait<void>("set_actor_simulate_physics", actor, enabled);
  }

  void Client::SetActorCollisions(rpc::ActorId actor, const bool enabled) {
    _pimpl->CallAndWait<void>("set_actor_collisions", actor, enabled);
  }

  void Client::SetActorDead(rpc::ActorId actor) {
    _pimpl->AsyncCall("set_actor_dead", actor);
  }

  void Client::SetActorEnableGravity(rpc::ActorId actor, const bool enabled) {
    _pimpl->AsyncCall("set_actor_enable_gravity", actor, enabled);
  }

  void Client::SetActorAutopilot(rpc::ActorId vehicle, const bool enabled) {
    _pimpl->AsyncCall("set_actor_autopilot", vehicle, enabled);
  }

  void Client::ShowVehicleDebugTelemetry(rpc::ActorId vehicle, const bool enabled) {
    _pimpl->AsyncCall("show_vehicle_debug_telemetry", vehicle, enabled);
  }

  void Client::ApplyControlToVehicle(rpc::ActorId vehicle, const rpc::VehicleControl &control) {
    _pimpl->AsyncCall("apply_control_to_vehicle", vehicle, control);
  }

  void Client::ApplyAckermannControlToVehicle(rpc::ActorId vehicle, const rpc::VehicleAckermannControl &control) {
    _pimpl->AsyncCall("apply_ackermann_control_to_vehicle", vehicle, control);
  }

  rpc::AckermannControllerSettings Client::GetAckermannControllerSettings(
      rpc::ActorId vehicle) const {
    return _pimpl->CallAndWait<carla::rpc::AckermannControllerSettings>("get_ackermann_controller_settings", vehicle);
  }

  void Client::ApplyAckermannControllerSettings(rpc::ActorId vehicle, const rpc::AckermannControllerSettings &settings) {
    _pimpl->AsyncCall("apply_ackermann_controller_settings", vehicle, settings);
  }

  void Client::EnableCarSim(rpc::ActorId vehicle, std::string simfile_path) {
    _pimpl->AsyncCall("enable_carsim", vehicle, simfile_path);
  }

  void Client::UseCarSimRoad(rpc::ActorId vehicle, bool enabled) {
    _pimpl->AsyncCall("use_carsim_road", vehicle, enabled);
  }

  void Client::EnableChronoPhysics(
      rpc::ActorId vehicle,
      uint64_t MaxSubsteps,
      float MaxSubstepDeltaTime,
      std::string VehicleJSON,
      std::string PowertrainJSON,
      std::string TireJSON,
      std::string BaseJSONPath) {
    _pimpl->AsyncCall("enable_chrono_physics",
        vehicle,
        MaxSubsteps,
        MaxSubstepDeltaTime,
        VehicleJSON,
        PowertrainJSON,
        TireJSON,
        BaseJSONPath);
  }

  void Client::RestorePhysXPhysics(rpc::ActorId vehicle) {
    _pimpl->AsyncCall("restore_physx_physics", vehicle);
  }

  void Client::ApplyControlToWalker(rpc::ActorId walker, const rpc::WalkerControl &control) {
    _pimpl->AsyncCall("apply_control_to_walker", walker, control);
  }

  rpc::WalkerBoneControlOut Client::GetBonesTransform(rpc::ActorId walker) {
    auto res = _pimpl->CallAndWait<rpc::WalkerBoneControlOut>("get_bones_transform", walker);
    return res;
  }

  void Client::SetBonesTransform(rpc::ActorId walker, const rpc::WalkerBoneControlIn &bones) {
    _pimpl->AsyncCall("set_bones_transform", walker, bones);
  }

  void Client::BlendPose(rpc::ActorId walker, float blend) {
    _pimpl->AsyncCall("blend_pose", walker, blend);
  }

  void Client::GetPoseFromAnimation(rpc::ActorId walker) {
    _pimpl->AsyncCall("get_pose_from_animation", walker);
  }

  void Client::SetTrafficLightState(
      rpc::ActorId traffic_light,
      const rpc::TrafficLightState traffic_light_state) {
    _pimpl->AsyncCall("set_traffic_light_state", traffic_light, traffic_light_state);
  }

  void Client::SetTrafficLightGreenTime(rpc::ActorId traffic_light, float green_time) {
    _pimpl->AsyncCall("set_traffic_light_green_time", traffic_light, green_time);
  }

  void Client::SetTrafficLightYellowTime(rpc::ActorId traffic_light, float yellow_time) {
    _pimpl->AsyncCall("set_traffic_light_yellow_time", traffic_light, yellow_time);
  }

  void Client::SetTrafficLightRedTime(rpc::ActorId traffic_light, float red_time) {
    _pimpl->AsyncCall("set_traffic_light_red_time", traffic_light, red_time);
  }

  void Client::FreezeTrafficLight(rpc::ActorId traffic_light, bool freeze) {
    _pimpl->AsyncCall("freeze_traffic_light", traffic_light, freeze);
  }

  void Client::ResetTrafficLightGroup(rpc::ActorId traffic_light) {
    _pimpl->AsyncCall("reset_traffic_light_group", traffic_light);
  }

  void Client::ResetAllTrafficLights() {
    _pimpl->CallAndWait<void>("reset_all_traffic_lights");
  }

  void Client::FreezeAllTrafficLights(bool frozen) {
    _pimpl->AsyncCall("freeze_all_traffic_lights", frozen);
  }

  std::vector<geom::BoundingBox> Client::GetLightBoxes(rpc::ActorId traffic_light) const {
    using return_t = std::vector<geom::BoundingBox>;
    return _pimpl->CallAndWait<return_t>("get_light_boxes", traffic_light);
  }

  rpc::VehicleLightStateList Client::GetVehiclesLightStates() {
    return _pimpl->CallAndWait<std::vector<std::pair<carla::ActorId, uint32_t>>>("get_vehicle_light_states");
  }

  std::vector<ActorId> Client::GetGroupTrafficLights(rpc::ActorId traffic_light) {
    using return_t = std::vector<ActorId>;
    return _pimpl->CallAndWait<return_t>("get_group_traffic_lights", traffic_light);
  }

  std::string Client::StartRecorder(std::string name, bool additional_data) {
    return _pimpl->CallAndWait<std::string>("start_recorder", name, additional_data);
  }

  void Client::StopRecorder() {
    return _pimpl->AsyncCall("stop_recorder");
  }

  std::string Client::ShowRecorderFileInfo(std::string name, bool show_all) {
    return _pimpl->CallAndWait<std::string>("show_recorder_file_info", name, show_all);
  }

  std::string Client::ShowRecorderCollisions(std::string name, char type1, char type2) {
    return _pimpl->CallAndWait<std::string>("show_recorder_collisions", name, type1, type2);
  }

  std::string Client::ShowRecorderActorsBlocked(std::string name, double min_time, double min_distance) {
    return _pimpl->CallAndWait<std::string>("show_recorder_actors_blocked", name, min_time, min_distance);
  }

  std::string Client::ReplayFile(std::string name, double start, double duration,
      uint32_t follow_id, bool replay_sensors) {
    return _pimpl->CallAndWait<std::string>("replay_file", name, start, duration,
        follow_id, replay_sensors);
  }

  void Client::StopReplayer(bool keep_actors) {
    _pimpl->AsyncCall("stop_replayer", keep_actors);
  }

  void Client::SetReplayerTimeFactor(double time_factor) {
    _pimpl->AsyncCall("set_replayer_time_factor", time_factor);
  }

  void Client::SetReplayerIgnoreHero(bool ignore_hero) {
    _pimpl->AsyncCall("set_replayer_ignore_hero", ignore_hero);
  }

  void Client::SetReplayerIgnoreSpectator(bool ignore_spectator) {
    _pimpl->AsyncCall("set_replayer_ignore_spectator", ignore_spectator);
  }

  void Client::SubscribeToStream(
      const streaming::Token &token,
      std::function<void(Buffer)> callback) {
    carla::streaming::detail::token_type thisToken(token);
    streaming::Token receivedToken = _pimpl->CallAndWait<streaming::Token>("get_sensor_token", thisToken.get_stream_id());
    _pimpl->streaming_client.Subscribe(receivedToken, std::move(callback));
  }

  void Client::UnSubscribeFromStream(const streaming::Token &token) {
    _pimpl->streaming_client.UnSubscribe(token);
  }

<<<<<<< HEAD
=======
  void Client::EnableForROS(const streaming::Token &token) {
    carla::streaming::detail::token_type thisToken(token);
    _pimpl->AsyncCall("enable_sensor_for_ros", thisToken.get_stream_id());
  }

  void Client::DisableForROS(const streaming::Token &token) {
    carla::streaming::detail::token_type thisToken(token);
    _pimpl->AsyncCall("disable_sensor_for_ros", thisToken.get_stream_id());
  }

  bool Client::IsEnabledForROS(const streaming::Token &token) {
    carla::streaming::detail::token_type thisToken(token);
    return _pimpl->CallAndWait<bool>("is_sensor_enabled_for_ros", thisToken.get_stream_id());
  }

  void Client::Send(rpc::ActorId ActorId, std::string message) {
    _pimpl->AsyncCall("send", ActorId, message);
  }

>>>>>>> 7a540559
  void Client::SubscribeToGBuffer(
      rpc::ActorId ActorId,
      uint32_t GBufferId,
      std::function<void(Buffer)> callback)
  {
    std::vector<unsigned char> token_data = _pimpl->CallAndWait<std::vector<unsigned char>>("get_gbuffer_token", ActorId, GBufferId);
    streaming::Token token;
    std::memcpy(&token.data[0u], token_data.data(), token_data.size());
    _pimpl->streaming_client.Subscribe(token, std::move(callback));
  }

  void Client::UnSubscribeFromGBuffer(
      rpc::ActorId ActorId,
      uint32_t GBufferId)
  {
    std::vector<unsigned char> token_data = _pimpl->CallAndWait<std::vector<unsigned char>>("get_gbuffer_token", ActorId, GBufferId);
    streaming::Token token;
    std::memcpy(&token.data[0u], token_data.data(), token_data.size());
    _pimpl->streaming_client.UnSubscribe(token);
  }

  void Client::DrawDebugShape(const rpc::DebugShape &shape) {
    _pimpl->AsyncCall("draw_debug_shape", shape);
  }

  void Client::ApplyBatch(std::vector<rpc::Command> commands, bool do_tick_cue) {
    _pimpl->AsyncCall("apply_batch", std::move(commands), do_tick_cue);
  }

  std::vector<rpc::CommandResponse> Client::ApplyBatchSync(
      std::vector<rpc::Command> commands,
      bool do_tick_cue) {
    auto result = _pimpl->RawCall("apply_batch", std::move(commands), do_tick_cue);
    return result.as<std::vector<rpc::CommandResponse>>();
  }

  uint64_t Client::SendTickCue() {
    return _pimpl->CallAndWait<uint64_t>("tick_cue");
  }

  std::vector<rpc::LightState> Client::QueryLightsStateToServer() const {
    using return_t = std::vector<rpc::LightState>;
    return _pimpl->CallAndWait<return_t>("query_lights_state", _pimpl->endpoint);
  }

  void Client::UpdateServerLightsState(std::vector<rpc::LightState>& lights, bool discard_client) const {
    _pimpl->AsyncCall("update_lights_state", _pimpl->endpoint, std::move(lights), discard_client);
  }

  void Client::UpdateDayNightCycle(const bool active) const {
    _pimpl->AsyncCall("update_day_night_cycle", _pimpl->endpoint, active);
  }

  std::vector<geom::BoundingBox> Client::GetLevelBBs(uint8_t queried_tag) const {
    using return_t = std::vector<geom::BoundingBox>;
    return _pimpl->CallAndWait<return_t>("get_all_level_BBs", queried_tag);
  }

  std::vector<rpc::EnvironmentObject> Client::GetEnvironmentObjects(uint8_t queried_tag) const {
    using return_t = std::vector<rpc::EnvironmentObject>;
    return _pimpl->CallAndWait<return_t>("get_environment_objects", queried_tag);
  }

  void Client::EnableEnvironmentObjects(
      std::vector<uint64_t> env_objects_ids,
      bool enable) const {
    _pimpl->AsyncCall("enable_environment_objects", std::move(env_objects_ids), enable);
  }

  std::pair<bool,rpc::LabelledPoint> Client::ProjectPoint(
      geom::Location location, geom::Vector3D direction, float search_distance) const {
    using return_t = std::pair<bool,rpc::LabelledPoint>;
    return _pimpl->CallAndWait<return_t>("project_point", location, direction, search_distance);
  }

  std::vector<rpc::LabelledPoint> Client::CastRay(
      geom::Location start_location, geom::Location end_location) const {
    using return_t = std::vector<rpc::LabelledPoint>;
    return _pimpl->CallAndWait<return_t>("cast_ray", start_location, end_location);
  }

} // namespace detail
} // namespace client
} // namespace carla<|MERGE_RESOLUTION|>--- conflicted
+++ resolved
@@ -655,28 +655,10 @@
     _pimpl->streaming_client.UnSubscribe(token);
   }
 
-<<<<<<< HEAD
-=======
-  void Client::EnableForROS(const streaming::Token &token) {
-    carla::streaming::detail::token_type thisToken(token);
-    _pimpl->AsyncCall("enable_sensor_for_ros", thisToken.get_stream_id());
-  }
-
-  void Client::DisableForROS(const streaming::Token &token) {
-    carla::streaming::detail::token_type thisToken(token);
-    _pimpl->AsyncCall("disable_sensor_for_ros", thisToken.get_stream_id());
-  }
-
-  bool Client::IsEnabledForROS(const streaming::Token &token) {
-    carla::streaming::detail::token_type thisToken(token);
-    return _pimpl->CallAndWait<bool>("is_sensor_enabled_for_ros", thisToken.get_stream_id());
-  }
-
   void Client::Send(rpc::ActorId ActorId, std::string message) {
     _pimpl->AsyncCall("send", ActorId, message);
   }
 
->>>>>>> 7a540559
   void Client::SubscribeToGBuffer(
       rpc::ActorId ActorId,
       uint32_t GBufferId,
