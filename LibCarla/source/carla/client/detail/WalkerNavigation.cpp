--- conflicted
+++ resolved
@@ -23,13 +23,9 @@
   WalkerNavigation::WalkerNavigation(Client &client) : _client(client), _next_check_index(0) {
     // Here call the server to retrieve the navmesh data.
     auto files = _client.GetRequiredFiles("Nav");
-<<<<<<< HEAD
-    _nav.Load(_client.GetCacheFile(files[0]));
-=======
     if (!files.empty()) {
       _nav.Load(_client.GetCacheFile(files[0]));
     }
->>>>>>> c58de914
   }
 
   void WalkerNavigation::Tick(std::shared_ptr<Episode> episode) {
@@ -109,7 +105,7 @@
     // optional debug info
     if (show_debug) {
       if (_nav.GetCrowd() == nullptr) return;
-      
+
       // draw bounding boxes for debug
       for (int i = 0; i < _nav.GetCrowd()->getAgentCount(); ++i) {
         // get the agent
