--- conflicted
+++ resolved
@@ -111,11 +111,8 @@
 
     std::vector<std::string> GetRequiredFiles(const std::string &folder = "", const bool download = true) const;
 
-<<<<<<< HEAD
-=======
     std::string GetMapData() const;
 
->>>>>>> c58de914
     void RequestFile(const std::string &name) const;
 
     std::vector<uint8_t> GetCacheFile(const std::string &name, const bool request_otherwise = true) const;
