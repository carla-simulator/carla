--- conflicted
+++ resolved
@@ -88,7 +88,6 @@
 
     void DestroyTrafficManager(uint16_t port) const;
 
-
     void SetTimeout(time_duration timeout);
 
     time_duration GetTimeout() const;
@@ -241,7 +240,6 @@
         rpc::ActorId actor,
         const std::string componentName);
 
-<<<<<<< HEAD
     std::vector<geom::Transform> GetActorBoneWorldTransforms(
         rpc::ActorId actor);
     
@@ -254,8 +252,6 @@
     std::vector<std::string> GetActorBoneNames(
         rpc::ActorId actor);
 
-=======
->>>>>>> d6049290
     void SetActorSimulatePhysics(
         rpc::ActorId actor,
         bool enabled);
