// Copyright (c) 2017 Computer Vision Center (CVC) at the Universitat Autonoma
// de Barcelona (UAB).
//
// This work is licensed under the terms of the MIT license.
// For a copy, see <https://opensource.org/licenses/MIT>.

#pragma once

#include "carla/client/Sensor.h"
#include <bitset>

namespace carla {
namespace client {

  class ServerSideSensor final : public Sensor {
  public:

    using Sensor::Sensor;

    ~ServerSideSensor();

    /// Register a @a callback to be executed each time a new measurement is
    /// received.
    ///
    /// @warning Calling this function on a sensor that is already listening
    /// steals the data stream from the previously set callback. Note that
    /// several instances of Sensor (even in different processes) may point to
    /// the same sensor in the simulator.
    void Listen(CallbackFunctionType callback) override;

    /// Stop listening for new measurements.
    void Stop() override;

    /// Return whether this Sensor instance is currently listening to the
    /// associated sensor in the simulator.
    bool IsListening() const override {
      return listening_mask.test(0);
    }

    /// Listen fr
    void ListenToGBuffer(uint32_t GBufferId, CallbackFunctionType callback);

    /// Stop listening for a specific gbuffer stream.
    void StopGBuffer(uint32_t GBufferId);

    inline bool IsListeningGBuffer(uint32_t id) const {
      return listening_mask.test(id + 1);
    }

<<<<<<< HEAD
=======
    /// Enable this sensor for ROS2 publishing
    void EnableForROS();

    /// Disable this sensor for ROS2 publishing
    void DisableForROS();

    /// Return if the sensor is publishing for ROS2
    bool IsEnabledForROS();

    /// Send data via this sensor
    void Send(std::string message);

>>>>>>> 7a540559
    /// @copydoc Actor::Destroy()
    ///
    /// Additionally stop listening.
    bool Destroy() override;

  private:

    std::bitset<16> listening_mask;
  };

} // namespace client
} // namespace carla<|MERGE_RESOLUTION|>--- conflicted
+++ resolved
@@ -47,21 +47,9 @@
       return listening_mask.test(id + 1);
     }
 
-<<<<<<< HEAD
-=======
-    /// Enable this sensor for ROS2 publishing
-    void EnableForROS();
-
-    /// Disable this sensor for ROS2 publishing
-    void DisableForROS();
-
-    /// Return if the sensor is publishing for ROS2
-    bool IsEnabledForROS();
-
     /// Send data via this sensor
     void Send(std::string message);
 
->>>>>>> 7a540559
     /// @copydoc Actor::Destroy()
     ///
     /// Additionally stop listening.
