--- conflicted
+++ resolved
@@ -37,17 +37,12 @@
 
     int max_substeps = 10;
 
-<<<<<<< HEAD
     float max_culling_distance = 0.0f;
 
-    MSGPACK_DEFINE_ARRAY(synchronous_mode, no_rendering_mode, fixed_delta_seconds,
-        substepping, max_substep_delta_time, max_substeps, max_culling_distance);
-=======
     bool deterministic_ragdolls = true;
 
     MSGPACK_DEFINE_ARRAY(synchronous_mode, no_rendering_mode, fixed_delta_seconds, substepping,
-        max_substep_delta_time, max_substeps, deterministic_ragdolls);
->>>>>>> 263face2
+        max_substep_delta_time, max_substeps, max_culling_distance, deterministic_ragdolls);
 
     // =========================================================================
     // -- Constructors ---------------------------------------------------------
@@ -62,24 +57,17 @@
         bool substepping = true,
         double max_substep_delta_time = 0.01,
         int max_substeps = 10,
-<<<<<<< HEAD
-        float max_culling_distance = 0.0f)
-=======
+        float max_culling_distance = 0.0f,
         bool deterministic_ragdolls = true)
->>>>>>> 263face2
       : synchronous_mode(synchronous_mode),
         no_rendering_mode(no_rendering_mode),
         fixed_delta_seconds(
             fixed_delta_seconds > 0.0 ? fixed_delta_seconds : boost::optional<double>{}),
         substepping(substepping),
-<<<<<<< HEAD
         max_substep_delta_time(max_substep_delta_time),
         max_substeps(max_substeps),
-        max_culling_distance(max_culling_distance) {}
-=======
-        max_substep_delta_time(max_substep_delta_time), max_substeps(max_substeps),
+        max_culling_distance(max_culling_distance),
         deterministic_ragdolls(deterministic_ragdolls) {}
->>>>>>> 263face2
 
     // =========================================================================
     // -- Comparison operators -------------------------------------------------
@@ -93,11 +81,8 @@
           (fixed_delta_seconds == rhs.fixed_delta_seconds) &&
           (max_substep_delta_time == rhs.max_substep_delta_time) &&
           (max_substeps == rhs.max_substeps) &&
-<<<<<<< HEAD
-          (max_culling_distance == rhs.max_culling_distance);
-=======
+          (max_culling_distance == rhs.max_culling_distance) &&
           (deterministic_ragdolls == rhs.deterministic_ragdolls);
->>>>>>> 263face2
     }
 
     bool operator!=(const EpisodeSettings &rhs) const {
@@ -118,11 +103,8 @@
             Settings.bSubstepping,
             Settings.MaxSubstepDeltaTime,
             Settings.MaxSubsteps,
-<<<<<<< HEAD
-            Settings.MaxCullingDistance) {}
-=======
+            Settings.MaxCullingDistance,
             Settings.bDeterministicRagdolls) {}
->>>>>>> 263face2
 
     operator FEpisodeSettings() const {
       FEpisodeSettings Settings;
@@ -134,12 +116,9 @@
       Settings.bSubstepping = substepping;
       Settings.MaxSubstepDeltaTime = max_substep_delta_time;
       Settings.MaxSubsteps = max_substeps;
-<<<<<<< HEAD
       Settings.MaxCullingDistance = max_culling_distance;
-=======
       Settings.bDeterministicRagdolls = deterministic_ragdolls;
 
->>>>>>> 263face2
       return Settings;
     }
 
