--- conflicted
+++ resolved
@@ -395,12 +395,6 @@
           }
           reference_waypoint->SetRightWaypoint(closest_simple_waypointR);
         }
-<<<<<<< HEAD
-      }
-
-      else if (lane_change == change_left || lane_change == change_both) {
-=======
->>>>>>> e8332e36
 
         /// Left transit way point
         const WaypointPtr left_waypoint = raw_waypoint->GetLeft();
