--- conflicted
+++ resolved
@@ -322,23 +322,11 @@
     if (vehicle_relative_speed > EPSILON_RELATIVE_SPEED) {
       // If other vehicle is approaching lead vehicle and lead vehicle is further
       // than follow_lead_distance 0 kmph -> 5m, 100 kmph -> 10m.
-<<<<<<< HEAD
-      float follow_lead_distance = 2.0f*vehicle_speed + MIN_FOLLOW_LEAD_DISTANCE;
-      // if (vehicle_velocity.Length() > 25.0f) {
-      //   std::cout << "follow_lead_distance: " << follow_lead_distance << " for vehicle_velocity " << vehicle_velocity.Length() << " for vehicle_relative_speed " << vehicle_relative_speed << std::endl;
-      // }
-=======
       float follow_lead_distance = FOLLOW_LEAD_FACTOR * vehicle_speed + MIN_FOLLOW_LEAD_DISTANCE;
->>>>>>> e4243c89
       if (available_distance_margin > follow_lead_distance) {
         // Then reduce the gap between the vehicles till FOLLOW_LEAD_DISTANCE
         // by maintaining a relative speed of other_speed_along_heading
         dynamic_target_velocity = other_speed_along_heading;
-<<<<<<< HEAD
-        // float v = std::max(((max_target_velocity - minimum_velocity) / max_distance) * distance + minimum_velocity, minimum_velocity);
-        // dynamic_target_velocity = std::min(dynamic_target_velocity, v);
-=======
->>>>>>> e4243c89
       }
       // If vehicle is approaching a lead vehicle and the lead vehicle is further
       // than CRITICAL_BRAKING_MARGIN but closer than FOLLOW_LEAD_DISTANCE.
