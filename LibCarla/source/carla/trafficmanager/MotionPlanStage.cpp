--- conflicted
+++ resolved
@@ -138,21 +138,10 @@
     // Target velocity for vehicle.
     const float vehicle_speed_limit = simulation_state.GetSpeedLimit(actor_id);
     float max_target_velocity = parameters.GetVehicleTargetVelocity(actor_id, vehicle_speed_limit) / 3.6f;
-<<<<<<< HEAD
 
     // Algorithm to reduce speed near landmarks
     float max_landmark_target_velocity = GetLandmarkTargetVelocity(*(waypoint_buffer.at(0)), vehicle_location, actor_id, max_target_velocity);
     max_target_velocity = std::min(max_target_velocity, max_landmark_target_velocity);
-=======
-    max_target_velocity = 150.0f / 3.6f;
-    float max_landmark_target_velocity = GetLandmarkTargetVelocity(*(waypoint_buffer.at(0)), vehicle_location, max_target_velocity);
-    float max_turn_target_velocity = GetTurnTargetVelocity(waypoint_buffer, max_target_velocity);
-
-    max_target_velocity = std::min(std::min(max_target_velocity, max_landmark_target_velocity), max_turn_target_velocity);
-    // std::cout << "Target velocity: " << max_target_velocity*3.6f << std::endl;
-    // std::cout << "Landmark speed: " << max_landmark_target_velocity*3.6f << std::endl;
-    // std::cout << "Turn speed: " << max_turn_target_velocity*3.6f << std::endl;
->>>>>>> 1fb996dc
 
     // Collision handling and target velocity correction.
     std::pair<bool, float> collision_response = CollisionHandling(collision_hazard, tl_hazard, vehicle_velocity,
@@ -448,16 +437,6 @@
     const SimpleWaypointPtr last_waypoint = waypoint_buffer.back();
     const SimpleWaypointPtr middle_waypoint = waypoint_buffer.at(static_cast<uint16_t>(waypoint_buffer.size() / 2));
 
-    // const cg::Location first_location = first_waypoint->GetLocation();
-    // const cg::Location middle_location = middle_waypoint->GetLocation();
-    // const cg::Location last_location = last_waypoint->GetLocation();
-
-    // auto debug = world.MakeDebugHelper();
-    // debug.DrawPoint(first_location, 0.2f, {255u, 0u, 255u}, 0.1f);
-    // debug.DrawPoint(middle_location, 0.2f, {255u, 0u, 255u}, 0.1f);
-    // debug.DrawPoint(last_location, 0.2f, {255u, 0u, 255u}, 0.1f);
-
-    // float radius = FindRadius(first_location, middle_location, last_location);
     float radius = GetThreePointCircleRadius(first_waypoint->GetLocation(),
                                              middle_waypoint->GetLocation(),
                                              last_waypoint->GetLocation());
