--- conflicted
+++ resolved
@@ -49,21 +49,6 @@
     void RemovePassingVehicle(uint64_t waypoint_id, ActorId actor_id);
     ActorIdSet GetPassingVehicles(uint64_t waypoint_id);
 
-<<<<<<< HEAD
-    /// Method update grid position of vehicles based on waypoints being added.
-    void UpdateGridPosition(ActorId actor_id, SimpleWaypointPtr waypoint);
-    /// Method to remove vehicle from grid associated with the waypoint.
-    void RemoveGridPosition(ActorId actor_id, SimpleWaypointPtr removed_waypoint,
-                            SimpleWaypointPtr remaining_waypoint);
-    /// Method to retreive vehicles with paths sharing common geodesic grids.
-    ActorIdSet GetOverlappingVehicles(ActorId actor_id);
-    /// Method to delete actor data from tracking.
-    void DeleteActor(ActorId actor_id);
-
-    std::unordered_set<GeoGridId> GetGridIds(ActorId actor_id);
-
-    std::unordered_map<GeoGridId, ActorIdSet>& GetGridActors();
-=======
     void UpdateGridPosition(const ActorId actor_id, const Buffer& buffer);
     void UpdateUnregisteredGridPosition(const ActorId actor_id, const SimpleWaypointPtr& waypoint);
 
@@ -74,7 +59,6 @@
     std::unordered_set<GeoGridId> GetGridIds(ActorId actor_id);
 
     std::unordered_map<GeoGridId, ActorIdSet> GetGridActors();
->>>>>>> b9fbbf7f
   };
 
   /// Returns the cross product (z component value) between the vehicle's
