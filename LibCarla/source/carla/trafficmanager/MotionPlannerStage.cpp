--- conflicted
+++ resolved
@@ -12,21 +12,13 @@
 namespace PlannerConstants {
 
   static const float HIGHWAY_SPEED = 50.0f / 3.6f;
-<<<<<<< HEAD
-  static const float STATIONARY_LEAD_APPROACH_SPEED_1 = 10.0f / 3.6f;
-  static const float STATIONARY_LEAD_APPROACH_SPEED_2 = 5.0f / 3.6f;
-  static const float CRITICAL_BRAKING_MARGIN_1 = 5.0f;
-  static const float CRITICAL_BRAKING_MARGIN_2 = 0.1f;
-  static const float HYBRID_MODE_DT = 0.05f;
-
-=======
   static const float RELATIVE_APPROACH_SPEED = 10.0f / 3.6f;
   static const float MIN_FOLLOW_LEAD_DISTANCE = 5.0f;
   static const float MAX_FOLLOW_LEAD_DISTANCE = 10.0f;
   static const float ARBITRARY_MAX_SPEED = 100.0f / 3.6f;
   static const float FOLLOW_DISTANCE_RATE = (MAX_FOLLOW_LEAD_DISTANCE-MIN_FOLLOW_LEAD_DISTANCE)/ARBITRARY_MAX_SPEED;
   static const float CRITICAL_BRAKING_MARGIN = 0.25f;
->>>>>>> 35c346c1
+  static const float HYBRID_MODE_DT = 0.05f;
 } // namespace PlannerConstants
 
   using namespace PlannerConstants;
@@ -91,11 +83,7 @@
       const ActorId actor_id = actor->GetId();
 
       const auto vehicle = boost::static_pointer_cast<cc::Vehicle>(actor);
-<<<<<<< HEAD
       const cg::Vector3D current_velocity_vector = localization_data.velocity;
-=======
-      const cg::Vector3D current_velocity_vector = vehicle->GetVelocity();
->>>>>>> 35c346c1
       const float current_velocity = current_velocity_vector.Length();
 
       const auto current_time = chr::system_clock::now();
@@ -120,162 +108,17 @@
       }
 
       // Target velocity for vehicle.
-<<<<<<< HEAD
-      float dynamic_target_velocity = parameters.GetVehicleTargetVelocity(actor) / 3.6f;
-
-      //////////////////////// Collision related data handling ///////////////////////////
-      if (collision_data.hazard)
-      {
-=======
       float max_target_velocity = parameters.GetVehicleTargetVelocity(actor) / 3.6f;
       float dynamic_target_velocity = max_target_velocity;
       //////////////////////// Collision related data handling ///////////////////////////
       bool collision_emergency_stop = false;
       if (collision_data.hazard) {
->>>>>>> 35c346c1
         cg::Vector3D other_vehicle_velocity = collision_data.other_vehicle_velocity;
         float ego_relative_velocity =  (current_velocity_vector - other_vehicle_velocity).Length();
 
         cg::Vector3D ego_heading = actor->GetTransform().GetForwardVector();
         float other_velocity_along_heading = cg::Math::Dot(other_vehicle_velocity, ego_heading);
 
-<<<<<<< HEAD
-        if (ego_relative_velocity > 0.0f
-            && collision_data.distance_to_other_vehicle > CRITICAL_BRAKING_MARGIN_1)
-        {
-          dynamic_target_velocity = std::max(other_velocity_along_heading, STATIONARY_LEAD_APPROACH_SPEED_1);
-        } else if (ego_relative_velocity > 0.0f
-            && collision_data.distance_to_other_vehicle > CRITICAL_BRAKING_MARGIN_2)
-        {
-          dynamic_target_velocity = std::max(other_velocity_along_heading, STATIONARY_LEAD_APPROACH_SPEED_2);
-        }
-      }
-      ///////////////////////////////////////////////////////////////////////////////////
-
-      bool emergency_stop = false;
-      // In case of collision or traffic light hazard.
-      if (traffic_light_frame->at(i).traffic_light_hazard
-          || (collision_data.hazard
-              && collision_data.distance_to_other_vehicle < CRITICAL_BRAKING_MARGIN_2)) {
-      emergency_stop = true;
-      }
-
-      // Message items to be sent to batch control stage.
-      ActuationSignal actuation_signal;
-      bool physics_enabled = true;
-      cg::Transform teleportation_transform;
-
-      // If physics is enabled for the vehicle, use PID controller.
-      StateEntry current_state;
-      if (localization_data.physics_enabled) {
-
-        // State update for vehicle.
-        current_state = controller.StateUpdate(previous_state, current_velocity,
-                                               dynamic_target_velocity, current_deviation,
-                                               current_distance, current_time);
-
-        // Controller actuation.
-        actuation_signal = controller.RunStep(current_state, previous_state,
-                                              longitudinal_parameters, lateral_parameters);
-
-        if (emergency_stop) {
-
-          current_state.deviation_integral = 0.0f;
-          current_state.velocity_integral = 0.0f;
-          actuation_signal.throttle = 0.0f;
-          actuation_signal.brake = 1.0f;
-        }
-
-      }
-      // For physics-less vehicles, determine position and orientation for teleportation.
-      else if (hybrid_physics_mode) {
-
-        physics_enabled = false;
-
-        // Flushing controller state for vehicle.
-        current_state = {0.0f, 0.0f, 0.0f,
-                         chr::system_clock::now(),
-                         0.0f, 0.0f, 0.0f};
-
-        // Add entry to teleportation duration clock table if not present.
-        if (teleportation_instance.find(actor_id) == teleportation_instance.end()) {
-          teleportation_instance.insert({actor_id, chr::system_clock::now()});
-        }
-
-        // Measuring time elapsed since last teleportation for the vehicle.
-        chr::duration<float> elapsed_time = current_time - teleportation_instance.at(actor_id);
-
-        // Find a location ahead of the vehicle for teleportation to achieve intended velocity.
-        if (!emergency_stop && !(!parameters.GetSynchronousMode() && elapsed_time.count() < HYBRID_MODE_DT)) {
-
-          // Target displacement magnitude to achieve target velocity.
-          float target_displacement = dynamic_target_velocity * HYBRID_MODE_DT;
-
-          SimpleWaypointPtr target_interval_begin = nullptr;
-          SimpleWaypointPtr target_interval_end = nullptr;
-          bool teleportation_interval_found = false;
-          cg::Location vehicle_location = actor->GetLocation();
-
-          // Find the interval containing position to achieve target displacement.
-          for (uint32_t j = 0u;
-                j+1 < localization_data.position_window.size() && !teleportation_interval_found;
-                ++j) {
-
-            target_interval_begin = localization_data.position_window.at(j);
-            target_interval_end = localization_data.position_window.at(j+1);
-
-            if (target_interval_begin->DistanceSquared(vehicle_location) > std::pow(target_displacement, 2)
-                || (target_interval_begin->DistanceSquared(vehicle_location) < std::pow(target_displacement, 2)
-                    && target_interval_end->DistanceSquared(vehicle_location) > std::pow(target_displacement, 2))
-            ) {
-              teleportation_interval_found = true;
-            }
-          }
-
-          if (target_interval_begin != nullptr && target_interval_end != nullptr) {
-
-            // Construct target transform to accurately achieve desired velocity.
-            float missing_displacement = target_displacement - (target_interval_begin->Distance(vehicle_location));
-            cg::Transform target_base_transform = target_interval_begin->GetTransform();
-            cg::Location target_base_location = target_base_transform.location;
-            cg::Vector3D target_heading = target_base_transform.GetForwardVector();
-            cg::Location teleportation_location = target_base_location
-                                                  + cg::Location(target_heading * missing_displacement);
-            teleportation_transform = cg::Transform(teleportation_location, target_base_transform.rotation);
-
-            ////////////////////////////////////// DEBUG /////////////////////////////////////////
-            //debug_helper.DrawString(vehicle_location + cg::Location(0, 0, 2),
-            //                        "Found target waypoints", false, {0u, 255u, 0u}, 0.05f);
-            //////////////////////////////////////////////////////////////////////////////////////
-
-          } else {
-
-            teleportation_transform = actor->GetTransform();
-
-            ////////////////////////////////////// DEBUG /////////////////////////////////////////
-            //debug_helper.DrawString(vehicle_location + cg::Location(0, 0, 2),
-            //                        "Couldn't find waypoints, window size : "
-            //                        + std::to_string(localization_data.position_window.size()),
-            //                        false, {0u, 0u, 255u}, 0.05f);
-            //////////////////////////////////////////////////////////////////////////////////////
-
-          }
-
-        }
-        // In case of an emergency stop, stay in the same location.
-        // Also, teleport only once every dt in asynchronous mode.
-        else {
-
-          teleportation_transform = actor->GetTransform();
-
-          ////////////////////////////////////// DEBUG /////////////////////////////////////////
-          //debug_helper.DrawString(actor->GetLocation() + cg::Location(0, 0, 4),
-          //                        "Emergency stop", false, {255u, 0u, 0u}, 0.05f);
-          //////////////////////////////////////////////////////////////////////////////////////
-
-        }
-
-=======
         // Consider collision avoidance decisions only if there is positive relative velocity
         // of the ego vehicle (meaning, ego vehicle is closing the gap to the lead vehicle).
         if (ego_relative_velocity > 0.0f) {
@@ -303,24 +146,111 @@
       // Clip dynamic target velocity to maximum allowed speed for the vehicle.
       dynamic_target_velocity = std::min(max_target_velocity, dynamic_target_velocity);
 
-      // State update for vehicle.
-      StateEntry current_state = controller.StateUpdate(previous_state, current_velocity,
-                                                        dynamic_target_velocity, current_deviation,
-                                                        current_distance, current_time);
-
-      // Controller actuation.
-      ActuationSignal actuation_signal = controller.RunStep(current_state, previous_state,
-                                                            longitudinal_parameters, lateral_parameters);
-
-      // In case of traffic light hazard.
+      bool emergency_stop = false;
+      // In case of collision or traffic light hazard.
       if (traffic_light_frame->at(i).traffic_light_hazard
           || collision_emergency_stop) {
-
-        current_state.deviation_integral = 0.0f;
-        current_state.velocity_integral = 0.0f;
-        actuation_signal.throttle = 0.0f;
-        actuation_signal.brake = 1.0f;
->>>>>>> 35c346c1
+      emergency_stop = true;
+      }
+
+      // Message items to be sent to batch control stage.
+      ActuationSignal actuation_signal;
+      bool physics_enabled = true;
+      cg::Transform teleportation_transform;
+
+      // If physics is enabled for the vehicle, use PID controller.
+      StateEntry current_state;
+      if (localization_data.physics_enabled) {
+
+        // State update for vehicle.
+        current_state = controller.StateUpdate(previous_state, current_velocity,
+                                               dynamic_target_velocity, current_deviation,
+                                               current_distance, current_time);
+
+        // Controller actuation.
+        actuation_signal = controller.RunStep(current_state, previous_state,
+                                              longitudinal_parameters, lateral_parameters);
+
+        if (emergency_stop) {
+
+          current_state.deviation_integral = 0.0f;
+          current_state.velocity_integral = 0.0f;
+          actuation_signal.throttle = 0.0f;
+          actuation_signal.brake = 1.0f;
+        }
+
+      }
+      // For physics-less vehicles, determine position and orientation for teleportation.
+      else if (hybrid_physics_mode) {
+
+        physics_enabled = false;
+
+        // Flushing controller state for vehicle.
+        current_state = {0.0f, 0.0f, 0.0f,
+                         chr::system_clock::now(),
+                         0.0f, 0.0f, 0.0f};
+
+        // Add entry to teleportation duration clock table if not present.
+        if (teleportation_instance.find(actor_id) == teleportation_instance.end()) {
+          teleportation_instance.insert({actor_id, chr::system_clock::now()});
+        }
+
+        // Measuring time elapsed since last teleportation for the vehicle.
+        chr::duration<float> elapsed_time = current_time - teleportation_instance.at(actor_id);
+
+        // Find a location ahead of the vehicle for teleportation to achieve intended velocity.
+        if (!emergency_stop && !(!parameters.GetSynchronousMode() && elapsed_time.count() < HYBRID_MODE_DT)) {
+
+          // Target displacement magnitude to achieve target velocity.
+          float target_displacement = dynamic_target_velocity * HYBRID_MODE_DT;
+
+          SimpleWaypointPtr target_interval_begin = nullptr;
+          SimpleWaypointPtr target_interval_end = nullptr;
+          bool teleportation_interval_found = false;
+          cg::Location vehicle_location = actor->GetLocation();
+
+          // Find the interval containing position to achieve target displacement.
+          for (uint32_t j = 0u;
+                j+1 < localization_data.position_window.size() && !teleportation_interval_found;
+                ++j) {
+
+            target_interval_begin = localization_data.position_window.at(j);
+            target_interval_end = localization_data.position_window.at(j+1);
+
+            if (target_interval_begin->DistanceSquared(vehicle_location) > std::pow(target_displacement, 2)
+                || (target_interval_begin->DistanceSquared(vehicle_location) < std::pow(target_displacement, 2)
+                    && target_interval_end->DistanceSquared(vehicle_location) > std::pow(target_displacement, 2))
+            ) {
+              teleportation_interval_found = true;
+            }
+          }
+
+          if (target_interval_begin != nullptr && target_interval_end != nullptr) {
+
+            // Construct target transform to accurately achieve desired velocity.
+            float missing_displacement = target_displacement - (target_interval_begin->Distance(vehicle_location));
+            cg::Transform target_base_transform = target_interval_begin->GetTransform();
+            cg::Location target_base_location = target_base_transform.location;
+            cg::Vector3D target_heading = target_base_transform.GetForwardVector();
+            cg::Location teleportation_location = target_base_location
+                                                  + cg::Location(target_heading * missing_displacement);
+            teleportation_transform = cg::Transform(teleportation_location, target_base_transform.rotation);
+
+          } else {
+
+            teleportation_transform = actor->GetTransform();
+
+          }
+
+        }
+        // In case of an emergency stop, stay in the same location.
+        // Also, teleport only once every dt in asynchronous mode.
+        else {
+
+          teleportation_transform = actor->GetTransform();
+
+        }
+
       }
 
       // Updating PID state.
