--- conflicted
+++ resolved
@@ -86,11 +86,6 @@
       const ActorId actor_id = actor->GetId();
       const cg::Vector3D ego_heading = actor->GetTransform().GetForwardVector();
       const auto vehicle = boost::static_pointer_cast<cc::Vehicle>(actor);
-<<<<<<< HEAD
-=======
-      const cg::Vector3D current_velocity_vector = localization_data.velocity;
-      const float current_velocity = current_velocity_vector.Length();
->>>>>>> e8332e36
 
       const auto current_time = chr::system_clock::now();
 
@@ -206,11 +201,7 @@
         chr::duration<float> elapsed_time = current_time - teleportation_instance.at(actor_id);
 
         // Find a location ahead of the vehicle for teleportation to achieve intended velocity.
-<<<<<<< HEAD
         if (!emergency_stop && (parameters.GetSynchronousMode() || elapsed_time.count() > HYBRID_MODE_DT)) {
-=======
-        if (!emergency_stop && !(!parameters.GetSynchronousMode() && elapsed_time.count() < HYBRID_MODE_DT)) {
->>>>>>> e8332e36
 
           // Target displacement magnitude to achieve target velocity.
           float target_displacement = dynamic_target_velocity * HYBRID_MODE_DT;
@@ -220,7 +211,7 @@
           bool teleportation_interval_found = false;
           cg::Location vehicle_location = actor->GetLocation();
 
-<<<<<<< HEAD
+          /////////////////////////////////// DEBUG ////////////////////////////////////
           uint64_t buffer_size = localization_data.position_window.size();
           uint64_t step_size =  buffer_size/10u;
           for (uint64_t k = 0u; k + step_size < buffer_size; k += step_size) {
@@ -228,9 +219,8 @@
                                   localization_data.position_window.at(k + step_size)->GetLocation() + cg::Location(0.0, 0.0, 3.0),
                                   0.2f, {0u, 0u, 255u}, 0.05f);
           }
-
-=======
->>>>>>> e8332e36
+          //////////////////////////////////////////////////////////////////////////////
+
           // Find the interval containing position to achieve target displacement.
           for (uint32_t j = 0u;
                 j+1 < localization_data.position_window.size() && !teleportation_interval_found;
@@ -239,18 +229,11 @@
             target_interval_begin = localization_data.position_window.at(j);
             target_interval_end = localization_data.position_window.at(j+1);
 
-<<<<<<< HEAD
             cg::Vector3D relative_position = target_interval_begin->GetLocation() - vehicle_location;
             if (cg::Math::Dot(relative_position, ego_heading) > 0.0f
                 && ((target_interval_begin->DistanceSquared(vehicle_location) > std::pow(target_displacement, 2))
                     || (target_interval_begin->DistanceSquared(vehicle_location) < std::pow(target_displacement, 2)
                         && target_interval_end->DistanceSquared(vehicle_location) > std::pow(target_displacement, 2)))) {
-=======
-            if (target_interval_begin->DistanceSquared(vehicle_location) > std::pow(target_displacement, 2)
-                || (target_interval_begin->DistanceSquared(vehicle_location) < std::pow(target_displacement, 2)
-                    && target_interval_end->DistanceSquared(vehicle_location) > std::pow(target_displacement, 2))
-            ) {
->>>>>>> e8332e36
               teleportation_interval_found = true;
             }
           }
@@ -266,24 +249,22 @@
                                                   + cg::Location(target_heading * missing_displacement);
             teleportation_transform = cg::Transform(teleportation_location, target_base_transform.rotation);
 
-<<<<<<< HEAD
+            /////////////////////////////////// DEBUG ////////////////////////////////////
             debug_helper.DrawArrow(vehicle_location + cg::Location(0, 0, 4),
                                    teleportation_location + cg::Location(0, 0, 4),
                                    0.2f, 0.2f, {255u, 0u, 0u}, 0.05f);
 
             debug_helper.DrawPoint(vehicle_location + cg::Location(0, 0, 6),
                                    0.15f, {255u, 255u, 0u}, 0.05f);
-=======
->>>>>>> e8332e36
+            //////////////////////////////////////////////////////////////////////////////
           } else {
 
             teleportation_transform = actor->GetTransform();
 
-<<<<<<< HEAD
+            /////////////////////////////////// DEBUG ////////////////////////////////////
             debug_helper.DrawPoint(vehicle_location + cg::Location(0, 0, 6),
                                    0.15f, {255u, 0u, 255u}, 0.05f);
-=======
->>>>>>> e8332e36
+            //////////////////////////////////////////////////////////////////////////////
           }
 
         }
@@ -293,11 +274,10 @@
 
           teleportation_transform = actor->GetTransform();
 
-<<<<<<< HEAD
+          /////////////////////////////////// DEBUG ////////////////////////////////////
           debug_helper.DrawPoint(actor->GetLocation() + cg::Location(0, 0, 6),
                                   0.15f, {0u, 255u, 255u}, 0.05f);
-=======
->>>>>>> e8332e36
+          //////////////////////////////////////////////////////////////////////////////
         }
 
       }
