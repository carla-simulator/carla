
/// This file contains various constants used in traffic manager
/// arranged into sensible namespaces for re-usability across
/// different files.

#pragma once

#include <limits>
#include <stdint.h>
#include <iostream>
#include <vector>

#define SQUARE(a) ((a) * (a))
#define RATE(MaxY, MinY, DiffX) (((MaxY) - (MinY)) / (DiffX))

namespace carla {
namespace traffic_manager {
namespace constants {

namespace Networking {
static const uint64_t MIN_TRY_COUNT = 20u;
static const unsigned short TM_DEFAULT_PORT = 8000u;
static const int64_t TM_TIMEOUT = 2000; // ms
} // namespace Networking

namespace VehicleRemoval {
static const float STOPPED_VELOCITY_THRESHOLD = 0.8f;
static const double BLOCKED_TIME_THRESHOLD = 90.0;
static const double RED_TL_BLOCKED_TIME_THRESHOLD = 180.0;
static const double DELTA_TIME_BETWEEN_DESTRUCTIONS = 10.0;
} // namespace VehicleRemoval

namespace VehicleReroute {
static const double REROUTE_TIME_THRESHOLD = 60.0;
} // namespace VehicleRemoval

namespace HybridMode {
static const float HYBRID_MODE_DT_FL = 0.1f;
static const double HYBRID_MODE_DT = 0.1;
static const double INV_HYBRID_DT = 1.0 / HYBRID_MODE_DT;
static const float PHYSICS_RADIUS = 50.0f;
} // namespace HybridMode

namespace SpeedThreshold {
static const float HIGHWAY_SPEED = 50.0f / 3.6f;
static const float AFTER_JUNCTION_MIN_SPEED = 5.0f / 3.6f;
static const float INITIAL_PERCENTAGE_SPEED_DIFFERENCE = 30.0f;
} // namespace SpeedThreshold

namespace PathBufferUpdate {
static const float MAX_START_DISTANCE = 20.0f;
static const float MINIMUM_HORIZON_LENGTH = 20.0f;
static const float HORIZON_RATE = 1.45f;
} // namespace PathBufferUpdate

namespace WaypointSelection {
<<<<<<< HEAD
static const float TARGET_WAYPOINT_TIME_HORIZON = 0.3f;
static const float TARGET_WAYPOINT_HORIZON_LENGTH = 0.8f;
static const float JUNCTION_LOOK_AHEAD = 10.0f;
static const float SAFE_DISTANCE_AFTER_JUNCTION = 10.0f;
static const float MIN_JUNCTION_LENGTH = 8.0f;
static const float MIN_SAFE_INTERVAL_LENGTH = 0.9f * SAFE_DISTANCE_AFTER_JUNCTION;
=======
static const float TARGET_WAYPOINT_TIME_HORIZON = 0.5f;
static const float TARGET_WAYPOINT_HORIZON_LENGTH = 1.0f;
static const float JUNCTION_LOOK_AHEAD = 5.0f;
static const float SAFE_DISTANCE_AFTER_JUNCTION = 4.0f;
static const float MIN_JUNCTION_LENGTH = 8.0f;
static const float MIN_SAFE_INTERVAL_LENGTH = 0.5f * SAFE_DISTANCE_AFTER_JUNCTION;
>>>>>>> 67172ad2
} // namespace WaypointSelection

namespace LaneChange {
static const float MINIMUM_LANE_CHANGE_DISTANCE = 15.0f;
static const float MAXIMUM_LANE_OBSTACLE_DISTANCE = 50.0f;
static const float MAXIMUM_LANE_OBSTACLE_CURVATURE = 0.6f;
static const float INTER_LANE_CHANGE_DISTANCE = 10.0f;
} // namespace LaneChange

namespace Collision {
static const float BOUNDARY_EXTENSION_MINIMUM = 2.5f;
static const float BOUNDARY_EXTENSION_RATE = 1.35f;
static const float COS_10_DEGREES = 0.9848f;
static const float OVERLAP_THRESHOLD = 0.1f;
static const float LOCKING_DISTANCE_PADDING = 4.0f;
static const float COLLISION_RADIUS_STOP = 8.0f;
static const float COLLISION_RADIUS_MIN = 20.0f;
static const float COLLISION_RADIUS_RATE = 0.65f;
static const float MAX_LOCKING_EXTENSION = 10.0f;
static const float WALKER_TIME_EXTENSION = 1.5f;
static const float SQUARE_ROOT_OF_TWO = 1.414f;
static const float VERTICAL_OVERLAP_THRESHOLD = 4.0f;
static const float EPSILON = 2.0f * std::numeric_limits<float>::epsilon();
static const float MIN_REFERENCE_DISTANCE = 1.0f;
} // namespace Collision

namespace FrameMemory {
static const uint64_t INITIAL_SIZE = 50u;
static const uint64_t GROWTH_STEP_SIZE = 50u;
static const float INV_GROWTH_STEP_SIZE = 1.0f / static_cast<float>(GROWTH_STEP_SIZE);
} // namespace FrameMemory

namespace Map {
static const float INFINITE_DISTANCE = std::numeric_limits<float>::max();
static const float MAX_GEODESIC_GRID_LENGTH = 20.0f;
static const float MAP_RESOLUTION = 5.0f;
static const float INV_MAP_RESOLUTION = 1.0f / MAP_RESOLUTION;
static const double MAX_WPT_DISTANCE = MAP_RESOLUTION/2.0 + SQUARE(MAP_RESOLUTION);
static const float MAX_WPT_RADIANS = 0.1745f;  // 10º
static float const DELTA = 25.0f;
static float const Z_DELTA = 500.0f;
} // namespace Map

namespace TrafficLight {
static const uint64_t NO_SIGNAL_PASSTHROUGH_INTERVAL = 5u;
static const double DOUBLE_NO_SIGNAL_PASSTHROUGH_INTERVAL = 5.0;
} // namespace TrafficLight

namespace MotionPlan {
static const float RELATIVE_APPROACH_SPEED = 10.0f / 3.6f;
static const float MIN_FOLLOW_LEAD_DISTANCE = 2.0f;
static const float MAX_FOLLOW_LEAD_DISTANCE = 5.0f;
static const float FOLLOW_DISTANCE_RATE = 0.1f;
static const float CRITICAL_BRAKING_MARGIN = 0.25f;
static const float EPSILON_RELATIVE_SPEED = 0.001f;
static const float MAX_JUNCTION_BLOCK_DISTANCE = 1.0f * WaypointSelection::SAFE_DISTANCE_AFTER_JUNCTION;
static const float TWO_KM = 2000.0f;
static const uint16_t ATTEMPTS_TO_TELEPORT = 5u;
static const float LANDMARK_DETECTION_TIME = 2.5f;
static const float TL_GREEN_TARGET_VELOCITY = 20.0f / 3.6f;
static const float TL_RED_TARGET_VELOCITY = 15.0f / 3.6f;
static const float TL_UNKNOWN_TARGET_VELOCITY = TL_RED_TARGET_VELOCITY;
static const float STOP_TARGET_VELOCITY = 15.0f / 3.6f;
static const float YIELD_TARGET_VELOCITY = 15.0f / 3.6f;
static const float FRICTION = 0.6f;
static const float GRAVITY = 9.81f;
static const float PI = 3.1415927f;
} // namespace MotionPlan

namespace PID {
static const float MAX_THROTTLE = 0.85f;
static const float MAX_BRAKE = 1.0f;
static const float MAX_STEERING = 0.8f;
static const float MAX_STEERING_DIFF = 0.15f;
static const float DT = 0.05f;
static const float INV_DT = 1.0f / DT;
static const std::vector<float> LONGITUDIAL_PARAM = {12.0f, 0.05f, 0.02f};
static const std::vector<float> LONGITUDIAL_HIGHWAY_PARAM = {20.0f, 0.05f, 0.01f};
static const std::vector<float> LATERAL_PARAM = {5.0f, 0.02f, 0.8f};
static const std::vector<float> LATERAL_HIGHWAY_PARAM = {3.0f, 0.02f, 0.4f};
} // namespace PID

namespace TrackTraffic {
static const uint64_t BUFFER_STEP_THROUGH = 5;
static const float INV_BUFFER_STEP_THROUGH = 1.0f / static_cast<float>(BUFFER_STEP_THROUGH);
} // namespace TrackTraffic

} // namespace constants
} // namespace traffic_manager
} // namespace carla<|MERGE_RESOLUTION|>--- conflicted
+++ resolved
@@ -54,21 +54,12 @@
 } // namespace PathBufferUpdate
 
 namespace WaypointSelection {
-<<<<<<< HEAD
-static const float TARGET_WAYPOINT_TIME_HORIZON = 0.3f;
-static const float TARGET_WAYPOINT_HORIZON_LENGTH = 0.8f;
-static const float JUNCTION_LOOK_AHEAD = 10.0f;
-static const float SAFE_DISTANCE_AFTER_JUNCTION = 10.0f;
-static const float MIN_JUNCTION_LENGTH = 8.0f;
-static const float MIN_SAFE_INTERVAL_LENGTH = 0.9f * SAFE_DISTANCE_AFTER_JUNCTION;
-=======
 static const float TARGET_WAYPOINT_TIME_HORIZON = 0.5f;
 static const float TARGET_WAYPOINT_HORIZON_LENGTH = 1.0f;
 static const float JUNCTION_LOOK_AHEAD = 5.0f;
 static const float SAFE_DISTANCE_AFTER_JUNCTION = 4.0f;
 static const float MIN_JUNCTION_LENGTH = 8.0f;
 static const float MIN_SAFE_INTERVAL_LENGTH = 0.5f * SAFE_DISTANCE_AFTER_JUNCTION;
->>>>>>> 67172ad2
 } // namespace WaypointSelection
 
 namespace LaneChange {
