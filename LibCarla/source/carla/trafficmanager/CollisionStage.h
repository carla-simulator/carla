// Copyright (c) 2019 Computer Vision Center (CVC) at the Universitat Autonoma
// de Barcelona (UAB).
//
// This work is licensed under the terms of the MIT license.
// For a copy, see <https://opensource.org/licenses/MIT>.

#pragma once

#include <algorithm>
#include <cmath>
#include <deque>
#include <stdlib.h>
#include <string>
#include <unordered_map>
#include <vector>

#include "boost/geometry.hpp"
#include "boost/geometry/geometries/point_xy.hpp"
#include "boost/geometry/geometries/polygon.hpp"
#include "boost/pointer_cast.hpp"
#include "carla/client/ActorList.h"
#include "carla/client/Vehicle.h"
#include "carla/client/Walker.h"
#include "carla/client/World.h"
#include "carla/geom/Location.h"
#include "carla/geom/Math.h"
#include "carla/geom/Vector3D.h"
#include "carla/Logging.h"
#include "carla/rpc/ActorId.h"
#include "carla/rpc/TrafficLightState.h"

#include "carla/trafficmanager/MessengerAndDataTypes.h"
#include "carla/trafficmanager/Parameters.h"
#include "carla/trafficmanager/PerformanceDiagnostics.h"
#include "carla/trafficmanager/PipelineStage.h"

namespace carla {
namespace traffic_manager {

  namespace cc = carla::client;
  namespace cg = carla::geom;
  namespace chr = std::chrono;
  namespace bg = boost::geometry;

  using ActorId = carla::ActorId;
  using Actor = carla::SharedPtr<cc::Actor>;
  using Polygon = bg::model::polygon<bg::model::d2::point_xy<double>>;
  using LocationList = std::vector<cg::Location>;
  using SimpleWaypointPtr = std::shared_ptr<SimpleWaypoint>;
  using TLS = carla::rpc::TrafficLightState;

  /// This class is the thread executable for the collision detection stage.
  /// The class is responsible for checking possible collisions with other
  /// vehicles along the vehicle's trajectory.
  class CollisionStage : public PipelineStage {

  private:

    /// Selection key for switching between output frames.
    bool frame_selector;
    /// Pointer to data received from localization stage.
    std::shared_ptr<LocalizationToCollisionFrame> localization_frame;
    /// Pointers to output frames to be shared with motion planner stage.
    std::shared_ptr<CollisionToPlannerFrame> planner_frame_a;
    std::shared_ptr<CollisionToPlannerFrame> planner_frame_b;
    /// Pointers to messenger objects.
    std::shared_ptr<LocalizationToCollisionMessenger> localization_messenger;
    std::shared_ptr<CollisionToPlannerMessenger> planner_messenger;
    /// Runtime parameterization object.
    Parameters &parameters;
    /// Reference to Carla's debug helper object.
    cc::DebugHelper &debug_helper;
    /// The map used to connect actor ids to the array index of data frames.
    std::unordered_map<ActorId, uint64_t> vehicle_id_to_index;
    /// An object used to keep track of time between checking for all world
    /// actors.
    chr::time_point<chr::system_clock, chr::nanoseconds> last_world_actors_pass_instance;
    /// Number of vehicles registered with the traffic manager.
    uint64_t number_of_vehicles;
    /// Snippet profiler for measuring execution time.
    SnippetProfiler snippet_profiler;

    /// Returns the bounding box corners of the vehicle passed to the method.
    LocationList GetBoundary(const Actor &actor);

    /// Returns the extrapolated bounding box of the vehicle along its
    /// trajectory.
    LocationList GetGeodesicBoundary(const Actor &actor);

    /// Method to construct a boost polygon object.
    Polygon GetPolygon(const LocationList &boundary);

    /// The method returns true if ego_vehicle should stop and wait for
    /// other_vehicle to pass.
<<<<<<< HEAD
    bool NegotiateCollision(const Actor &ego_vehicle, const Actor &other_vehicle);

    /// Method to calculate the speed dependent bounding box extention for a vehicle.
    float GetBoundingBoxExtention(const Actor &ego_vehicle);

    /// At intersections, used to see if there is space after the junction
    bool IsLocationAfterJunctionSafe(const Actor &ego_actor, const Actor &actor);

    /// A simple method used to draw bounding boxes around vehicles
    void DrawBoundary(const LocationList &boundary);

=======
    bool NegotiateCollision(const Actor &ego_vehicle, const Actor &other_vehicle,
                            const SimpleWaypointPtr& closest_point,
                            const SimpleWaypointPtr& junction_look_ahead);

    /// Method to calculate the speed dependent bounding box extention for a vehicle.
    float GetBoundingBoxExtention(const Actor &ego_vehicle);

    /// A simple method used to draw bounding boxes around vehicles
    void DrawBoundary(const LocationList &boundary);
>>>>>>> b9fbbf7f

  public:

    CollisionStage(
        std::string stage_name,
        std::shared_ptr<LocalizationToCollisionMessenger> localization_messenger,
        std::shared_ptr<CollisionToPlannerMessenger> planner_messenger,
        Parameters &parameters,
        cc::DebugHelper &debug_helper);

    ~CollisionStage();

    void DataReceiver() override;

    void Action() override;

    void DataSender() override;

  };

} // namespace traffic_manager
} // namespace carla<|MERGE_RESOLUTION|>--- conflicted
+++ resolved
@@ -92,8 +92,9 @@
 
     /// The method returns true if ego_vehicle should stop and wait for
     /// other_vehicle to pass.
-<<<<<<< HEAD
-    bool NegotiateCollision(const Actor &ego_vehicle, const Actor &other_vehicle);
+    bool NegotiateCollision(const Actor &ego_vehicle, const Actor &other_vehicle,
+                            const SimpleWaypointPtr& closest_point,
+                            const SimpleWaypointPtr& junction_look_ahead);
 
     /// Method to calculate the speed dependent bounding box extention for a vehicle.
     float GetBoundingBoxExtention(const Actor &ego_vehicle);
@@ -104,17 +105,6 @@
     /// A simple method used to draw bounding boxes around vehicles
     void DrawBoundary(const LocationList &boundary);
 
-=======
-    bool NegotiateCollision(const Actor &ego_vehicle, const Actor &other_vehicle,
-                            const SimpleWaypointPtr& closest_point,
-                            const SimpleWaypointPtr& junction_look_ahead);
-
-    /// Method to calculate the speed dependent bounding box extention for a vehicle.
-    float GetBoundingBoxExtention(const Actor &ego_vehicle);
-
-    /// A simple method used to draw bounding boxes around vehicles
-    void DrawBoundary(const LocationList &boundary);
->>>>>>> b9fbbf7f
 
   public:
 
