// Copyright (c) 2020 Computer Vision Center (CVC) at the Universitat Autonoma
// de Barcelona (UAB).
//
// This work is licensed under the terms of the MIT license.
// For a copy, see <https://opensource.org/licenses/MIT>.

#pragma once

#include <atomic>
#include <chrono>
#include <random>
#include <unordered_map>

#include "carla/client/Actor.h"
#include "carla/client/Vehicle.h"
#include "carla/Memory.h"
#include "carla/rpc/ActorId.h"

#include "carla/trafficmanager/AtomicActorSet.h"
#include "carla/trafficmanager/AtomicMap.h"

namespace carla {
namespace traffic_manager {

namespace cc = carla::client;
namespace cg = carla::geom;
using ActorPtr = carla::SharedPtr<cc::Actor>;
using ActorId = carla::ActorId;
using Path = std::vector<cg::Location>;
using Route = std::vector<uint8_t>;

struct ChangeLaneInfo {
  bool change_lane = false;
  bool direction = false;
};

class Parameters {

private:
  /// Target velocity map for individual vehicles.
  AtomicMap<ActorId, float> percentage_difference_from_speed_limit;
  /// Global target velocity limit % difference.
  float global_percentage_difference_from_limit = 0;
  /// Map containing a set of actors to be ignored during collision detection.
  AtomicMap<ActorId, std::shared_ptr<AtomicActorSet>> ignore_collision;
  /// Map containing distance to leading vehicle command.
  AtomicMap<ActorId, float> distance_to_leading_vehicle;
  /// Map containing force lane change commands.
  AtomicMap<ActorId, ChangeLaneInfo> force_lane_change;
  /// Map containing auto lane change commands.
  AtomicMap<ActorId, bool> auto_lane_change;
  /// Map containing % of running a traffic light.
  AtomicMap<ActorId, float> perc_run_traffic_light;
  /// Map containing % of running a traffic sign.
  AtomicMap<ActorId, float> perc_run_traffic_sign;
  /// Map containing % of ignoring walkers.
  AtomicMap<ActorId, float> perc_ignore_walkers;
  /// Map containing % of ignoring vehicles.
  AtomicMap<ActorId, float> perc_ignore_vehicles;
  /// Map containing % of keep right rule.
  AtomicMap<ActorId, float> perc_keep_right;
<<<<<<< HEAD
  /// Map containing % of random left lane change.
  AtomicMap<ActorId, float> perc_random_left;
  /// Map containing % of random right lane change.
  AtomicMap<ActorId, float> perc_random_right;
=======
  /// Map containing the automatic vehicle lights update flag
  AtomicMap<ActorId, bool> auto_update_vehicle_lights;
>>>>>>> 85da613f
  /// Synchronous mode switch.
  std::atomic<bool> synchronous_mode{false};
  /// Distance margin
  std::atomic<float> distance_margin{2.0};
  /// Hybrid physics mode switch.
  std::atomic<bool> hybrid_physics_mode{false};
  /// Automatic respawn mode switch.
  std::atomic<bool> respawn_dormant_vehicles{false};
  /// Minimum distance to respawn vehicles with respect to the hero vehicle.
  std::atomic<float> respawn_lower_bound{100.0};
  /// Maximum distance to respawn vehicles with respect to the hero vehicle.
  std::atomic<float> respawn_upper_bound{1000.0};
  /// Minimum possible distance to respawn vehicles with respect to the hero vehicle.
  float min_lower_bound;
  /// Maximum possible distance to respawn vehicles with respect to the hero vehicle.
  float max_upper_bound;
  /// Hybrid physics radius.
  std::atomic<float> hybrid_physics_radius {70.0};
  /// Parameter specifying Open Street Map mode.
  std::atomic<bool> osm_mode {true};
  /// Parameter specifying if importing a custom path.
  AtomicMap<ActorId, bool> upload_path;
  /// Structure to hold all custom paths.
  AtomicMap<ActorId, Path> custom_path;
  /// Parameter specifying if importing a custom route.
  AtomicMap<ActorId, bool> upload_route;
  /// Structure to hold all custom routes.
  AtomicMap<ActorId, Route> custom_route;

public:
  Parameters();
  ~Parameters();

  ////////////////////////////////// SETTERS /////////////////////////////////////

  /// Set a vehicle's % decrease in velocity with respect to the speed limit.
  /// If less than 0, it's a % increase.
  void SetPercentageSpeedDifference(const ActorPtr &actor, const float percentage);

  /// Set a global % decrease in velocity with respect to the speed limit.
  /// If less than 0, it's a % increase.
  void SetGlobalPercentageSpeedDifference(float const percentage);

  /// Method to set collision detection rules between vehicles.
  void SetCollisionDetection(
      const ActorPtr &reference_actor,
      const ActorPtr &other_actor,
      const bool detect_collision);

  /// Method to force lane change on a vehicle.
  /// Direction flag can be set to true for left and false for right.
  void SetForceLaneChange(const ActorPtr &actor, const bool direction);

  /// Enable/disable automatic lane change on a vehicle.
  void SetAutoLaneChange(const ActorPtr &actor, const bool enable);

  /// Method to specify how much distance a vehicle should maintain to
  /// the leading vehicle.
  void SetDistanceToLeadingVehicle(const ActorPtr &actor, const float distance);

  /// Method to set % to run any traffic sign.
  void SetPercentageRunningSign(const ActorPtr &actor, const float perc);

  /// Method to set % to run any traffic light.
  void SetPercentageRunningLight(const ActorPtr &actor, const float perc);

  /// Method to set % to ignore any vehicle.
  void SetPercentageIgnoreVehicles(const ActorPtr &actor, const float perc);

  /// Method to set % to ignore any vehicle.
  void SetPercentageIgnoreWalkers(const ActorPtr &actor, const float perc);

  /// Method to set % to keep on the right lane.
  void SetKeepRightPercentage(const ActorPtr &actor, const float percentage);

<<<<<<< HEAD
  /// Method to set % to randomly do a left lane change.
  void SetRandomLeftLaneChangePercentage(const ActorPtr &actor, const float percentage);

  /// Method to set % to randomly do a right lane change.
  void SetRandomRightLaneChangePercentage(const ActorPtr &actor, const float percentage);
=======
  /// Method to set the automatic vehicle light state update flag.
  void SetUpdateVehicleLightState(const ActorPtr &actor, const bool do_update);
>>>>>>> 85da613f

  /// Method to set the distance to leading vehicle for all registered vehicles.
  void SetGlobalDistanceToLeadingVehicle(const float dist);

  /// Set Synchronous mode time out.
  void SetSynchronousModeTimeOutInMiliSecond(const double time);

  /// Method to set hybrid physics mode.
  void SetHybridPhysicsMode(const bool mode_switch);

  /// Method to set synchronous mode.
  void SetSynchronousMode(const bool mode_switch = true);

  /// Method to set hybrid physics radius.
  void SetHybridPhysicsRadius(const float radius);

  /// Method to set Open Street Map mode.
  void SetOSMMode(const bool mode_switch);

  /// Method to set if we are automatically respawning vehicles.
  void SetRespawnDormantVehicles(const bool mode_switch);

  /// Method to set boundaries for respawning vehicles.
  void SetBoundariesRespawnDormantVehicles(const float lower_bound, const float upper_bound);

  /// Method to set limits for boundaries when respawning vehicles.
  void SetMaxBoundaries(const float lower, const float upper);

  /// Method to set our own imported path.
  void SetCustomPath(const ActorPtr &actor, const Path path, const bool empty_buffer);

  /// Method to remove a list of points.
  void RemoveUploadPath(const ActorId &actor_id, const bool remove_path);

  /// Method to update an already set list of points.
  void UpdateUploadPath(const ActorId &actor_id, const Path path);

  /// Method to set our own imported route.
  void SetImportedRoute(const ActorPtr &actor, const Route route, const bool empty_buffer);

  /// Method to remove a route.
  void RemoveImportedRoute(const ActorId &actor_id, const bool remove_path);

  /// Method to update an already set route.
  void UpdateImportedRoute(const ActorId &actor_id, const Route route);

  ///////////////////////////////// GETTERS /////////////////////////////////////

  /// Method to retrieve hybrid physics radius.
  float GetHybridPhysicsRadius() const;

  /// Method to query target velocity for a vehicle.
  float GetVehicleTargetVelocity(const ActorId &actor_id, const float speed_limit) const;

  /// Method to query collision avoidance rule between a pair of vehicles.
  bool GetCollisionDetection(const ActorId &reference_actor_id, const ActorId &other_actor_id) const;

  /// Method to query lane change command for a vehicle.
  ChangeLaneInfo GetForceLaneChange(const ActorId &actor_id);

  /// Method to query percentage probability of keep right rule for a vehicle.
  float GetKeepRightPercentage(const ActorId &actor_id);

  /// Method to query percentage probability of a random right lane change for a vehicle.
  float GetRandomLeftLaneChangePercentage(const ActorId &actor_id);

  /// Method to query percentage probability of a random left lane change for a vehicle.
  float GetRandomRightLaneChangePercentage(const ActorId &actor_id);

  /// Method to query auto lane change rule for a vehicle.
  bool GetAutoLaneChange(const ActorId &actor_id) const;

  /// Method to query distance to leading vehicle for a given vehicle.
  float GetDistanceToLeadingVehicle(const ActorId &actor_id) const;

  /// Method to get % to run any traffic light.
  float GetPercentageRunningSign(const ActorId &actor_id) const;

  /// Method to get % to run any traffic light.
  float GetPercentageRunningLight(const ActorId &actor_id) const;

  /// Method to get % to ignore any vehicle.
  float GetPercentageIgnoreVehicles(const ActorId &actor_id) const;

  /// Method to get % to ignore any walker.
  float GetPercentageIgnoreWalkers(const ActorId &actor_id) const;

  /// Method to get if the vehicle lights should be updates automatically
  bool GetUpdateVehicleLightState(const ActorId &actor_id) const;

  /// Method to get synchronous mode.
  bool GetSynchronousMode() const;

  /// Get synchronous mode time out
  double GetSynchronousModeTimeOutInMiliSecond() const;

  /// Method to retrieve hybrid physics mode.
  bool GetHybridPhysicsMode() const;

  /// Method to retrieve if we are automatically respawning vehicles.
  bool GetRespawnDormantVehicles() const;

  /// Method to retrieve minimum distance from hero vehicle when respawning vehicles.
  float GetLowerBoundaryRespawnDormantVehicles() const;

  /// Method to retrieve maximum distance from hero vehicle when respawning vehicles.
  float GetUpperBoundaryRespawnDormantVehicles() const;

  /// Method to get Open Street Map mode.
  bool GetOSMMode() const;

  /// Method to get if we are uploading a path.
  bool GetUploadPath(const ActorId &actor_id) const;

  /// Method to get a custom path.
  Path GetCustomPath(const ActorId &actor_id) const;

  /// Method to get if we are uploading a route.
  bool GetUploadRoute(const ActorId &actor_id) const;

  /// Method to get a custom route.
  Route GetImportedRoute(const ActorId &actor_id) const;

  /// Synchronous mode time out variable.
  std::chrono::duration<double, std::milli> synchronous_time_out;
};

} // namespace traffic_manager
} // namespace carla<|MERGE_RESOLUTION|>--- conflicted
+++ resolved
@@ -59,15 +59,12 @@
   AtomicMap<ActorId, float> perc_ignore_vehicles;
   /// Map containing % of keep right rule.
   AtomicMap<ActorId, float> perc_keep_right;
-<<<<<<< HEAD
   /// Map containing % of random left lane change.
   AtomicMap<ActorId, float> perc_random_left;
   /// Map containing % of random right lane change.
   AtomicMap<ActorId, float> perc_random_right;
-=======
   /// Map containing the automatic vehicle lights update flag
   AtomicMap<ActorId, bool> auto_update_vehicle_lights;
->>>>>>> 85da613f
   /// Synchronous mode switch.
   std::atomic<bool> synchronous_mode{false};
   /// Distance margin
@@ -143,19 +140,15 @@
   /// Method to set % to keep on the right lane.
   void SetKeepRightPercentage(const ActorPtr &actor, const float percentage);
 
-<<<<<<< HEAD
   /// Method to set % to randomly do a left lane change.
   void SetRandomLeftLaneChangePercentage(const ActorPtr &actor, const float percentage);
-
   /// Method to set % to randomly do a right lane change.
   void SetRandomRightLaneChangePercentage(const ActorPtr &actor, const float percentage);
-=======
+
   /// Method to set the automatic vehicle light state update flag.
   void SetUpdateVehicleLightState(const ActorPtr &actor, const bool do_update);
->>>>>>> 85da613f
 
   /// Method to set the distance to leading vehicle for all registered vehicles.
-  void SetGlobalDistanceToLeadingVehicle(const float dist);
 
   /// Set Synchronous mode time out.
   void SetSynchronousModeTimeOutInMiliSecond(const double time);
