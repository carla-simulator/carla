// Copyright (c) 2019 Computer Vision Center (CVC) at the Universitat Autonoma
// de Barcelona (UAB).
//
// This work is licensed under the terms of the MIT license.
// For a copy, see <https://opensource.org/licenses/MIT>.

#pragma once

#include <memory>
#include <vector>

#include "carla/client/Actor.h"
#include "carla/Memory.h"
#include "carla/rpc/ActorId.h"

#include "carla/trafficmanager/Messenger.h"
#include "carla/trafficmanager/SimpleWaypoint.h"

namespace carla {
namespace traffic_manager {

  namespace cc = carla::client;

  /// Convenience typing.

  /// Alias for waypoint buffer used in the localization stage.
  using Buffer = std::deque<std::shared_ptr<SimpleWaypoint>>;
  /// Alias used for the list of buffers in the localization stage.
  using BufferList = std::vector<Buffer>;

  using Actor = carla::SharedPtr<cc::Actor>;
  using ActorId = carla::ActorId;

  /// Data types.

  /// Type of data sent by the localization stage to the motion planner stage.
  struct LocalizationToPlannerData {
    Actor actor;
    float deviation;
    float distance;
    bool approaching_true_junction;
  };

  /// Type of data sent by the motion planner stage to the batch control stage.
  struct PlannerToControlData {
    carla::ActorId actor_id;
    float throttle;
    float brake;
    float steer;
  };

  /// Type of data sent by the localization stage to the collision stage.
  struct LocalizationToCollisionData {
    Actor actor;
    Buffer buffer;
    std::unordered_map<ActorId, Actor> overlapping_actors;
<<<<<<< HEAD
=======
    std::shared_ptr<SimpleWaypoint> closest_waypoint;
    std::shared_ptr<SimpleWaypoint> junction_look_ahead_waypoint;
>>>>>>> 5c6281b9
  };

  /// Type of data sent by the collision stage to the motion planner stage.
  struct CollisionToPlannerData {
    bool hazard;
  };

  /// Type of data sent by the localization stage to the traffic light stage.
  struct LocalizationToTrafficLightData {
    Actor actor;
    std::shared_ptr<SimpleWaypoint> closest_waypoint;
    std::shared_ptr<SimpleWaypoint> junction_look_ahead_waypoint;
  };

  /// Type of data sent by the traffic light stage to the motion planner stage.
  struct TrafficLightToPlannerData {
    bool traffic_light_hazard;
  };

  /// Data frame types.

  /// Array types of data flowing between stages.

  using LocalizationToPlannerFrame = std::vector<LocalizationToPlannerData>;
  using PlannerToControlFrame = std::vector<PlannerToControlData>;
  using LocalizationToCollisionFrame = std::vector<LocalizationToCollisionData>;
  using LocalizationToTrafficLightFrame = std::vector<LocalizationToTrafficLightData>;
  using CollisionToPlannerFrame = std::vector<CollisionToPlannerData>;
  using TrafficLightToPlannerFrame = std::vector<TrafficLightToPlannerData>;

  /// Messenger types

  using LocalizationToPlannerMessenger = Messenger<std::shared_ptr<LocalizationToPlannerFrame>>;
  using PlannerToControlMessenger = Messenger<std::shared_ptr<PlannerToControlFrame>>;
  using LocalizationToCollisionMessenger = Messenger<std::shared_ptr<LocalizationToCollisionFrame>>;
  using LocalizationToTrafficLightMessenger = Messenger<std::shared_ptr<LocalizationToTrafficLightFrame>>;
  using CollisionToPlannerMessenger = Messenger<std::shared_ptr<CollisionToPlannerFrame>>;
  using TrafficLightToPlannerMessenger = Messenger<std::shared_ptr<TrafficLightToPlannerFrame>>;

} // namespace traffic_manager
} // namespace carla<|MERGE_RESOLUTION|>--- conflicted
+++ resolved
@@ -54,11 +54,8 @@
     Actor actor;
     Buffer buffer;
     std::unordered_map<ActorId, Actor> overlapping_actors;
-<<<<<<< HEAD
-=======
     std::shared_ptr<SimpleWaypoint> closest_waypoint;
     std::shared_ptr<SimpleWaypoint> junction_look_ahead_waypoint;
->>>>>>> 5c6281b9
   };
 
   /// Type of data sent by the collision stage to the motion planner stage.
