--- conflicted
+++ resolved
@@ -40,17 +40,11 @@
     }
     const carla::ActorId actor_id = element.actor->GetId();
 
-<<<<<<< HEAD
     // Apply actuation from controller if physics enabled.
     if (element.physics_enabled) {
       vehicle_control.throttle = element.throttle;
       vehicle_control.brake = element.brake;
       vehicle_control.steer = element.steer;
-=======
-    vehicle_control.throttle = element.throttle;
-    vehicle_control.brake = element.brake;
-    vehicle_control.steer = element.steer;
->>>>>>> 35c346c1
 
       commands->at(i) = carla::rpc::Command::ApplyVehicleControl(actor_id, vehicle_control);
     }
@@ -86,11 +80,8 @@
     if (commands != nullptr) {
       episode_proxy_bcs.Lock()->ApplyBatch(*commands.get(), false);
     }
-<<<<<<< HEAD
-=======
     // Applying an infinitesimal sleep statement for providing a system cancellation point.
     std::this_thread::sleep_for(1us);
->>>>>>> 35c346c1
   }
   // Synchronous mode.
   else {
