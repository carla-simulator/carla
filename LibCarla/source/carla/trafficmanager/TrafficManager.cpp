// Copyright (c) 2019 Computer Vision Center (CVC) at the Universitat Autonoma
// de Barcelona (UAB).
//
// This work is licensed under the terms of the MIT license.
// For a copy, see <https://opensource.org/licenses/MIT>.

#include "TrafficManager.h"

#include "carla/client/TrafficLight.h"

namespace carla {
namespace traffic_manager {

  TrafficManager::TrafficManager(
      std::vector<float> longitudinal_PID_parameters,
      std::vector<float> longitudinal_highway_PID_parameters,
      std::vector<float> lateral_PID_parameters,
      std::vector<float> lateral_highway_PID_parameters,
      float perc_difference_from_limit,
      cc::Client &client_connection)
    : longitudinal_PID_parameters(longitudinal_PID_parameters),
      longitudinal_highway_PID_parameters(longitudinal_highway_PID_parameters),
      lateral_PID_parameters(lateral_PID_parameters),
      lateral_highway_PID_parameters(lateral_highway_PID_parameters),
      client_connection(client_connection),
      world(client_connection.GetWorld()),
      debug_helper(client_connection.GetWorld().MakeDebugHelper()) {

    using WorldMap = carla::SharedPtr<cc::Map>;
    const WorldMap world_map = world.GetMap();
    const RawNodeList raw_dense_topology = world_map->GenerateWaypoints(0.1f);
    local_map = std::make_shared<traffic_manager::InMemoryMap>(raw_dense_topology);
    local_map->SetUp();

    parameters.SetGlobalPercentageSpeedDifference(perc_difference_from_limit);

    localization_collision_messenger = std::make_shared<LocalizationToCollisionMessenger>();
    localization_traffic_light_messenger = std::make_shared<LocalizationToTrafficLightMessenger>();
    collision_planner_messenger = std::make_shared<CollisionToPlannerMessenger>();
    localization_planner_messenger = std::make_shared<LocalizationToPlannerMessenger>();
    traffic_light_planner_messenger = std::make_shared<TrafficLightToPlannerMessenger>();
    planner_control_messenger = std::make_shared<PlannerToControlMessenger>();

    localization_stage = std::make_unique<LocalizationStage>(
        "Localization stage",
        localization_planner_messenger, localization_collision_messenger,
        localization_traffic_light_messenger,
        registered_actors, *local_map.get(),
        parameters, debug_helper,
        world);

    collision_stage = std::make_unique<CollisionStage>(
        "Collision stage",
        localization_collision_messenger, collision_planner_messenger,
        parameters, debug_helper);

    traffic_light_stage = std::make_unique<TrafficLightStage>(
        "Traffic light stage",
        localization_traffic_light_messenger, traffic_light_planner_messenger,
        parameters, debug_helper);

    planner_stage = std::make_unique<MotionPlannerStage>(
        "Motion planner stage",
        localization_planner_messenger,
        collision_planner_messenger,
        traffic_light_planner_messenger,
        planner_control_messenger,
        parameters,
        longitudinal_PID_parameters,
        longitudinal_highway_PID_parameters,
        lateral_PID_parameters,
        lateral_highway_PID_parameters,
        debug_helper);

    control_stage = std::make_unique<BatchControlStage>(
        "Batch control stage",
        planner_control_messenger, client_connection);

    Start();
  }

  TrafficManager::~TrafficManager() {

    Stop();
  }

  std::unique_ptr<TrafficManager> TrafficManager::singleton_pointer = nullptr;

  TrafficManager& TrafficManager::GetInstance(cc::Client &client_connection) {

    if (singleton_pointer == nullptr) {

      const std::vector<float> longitudinal_param = {2.0f, 0.05f, 0.07f};
      const std::vector<float> longitudinal_highway_param = {4.0f, 0.02f, 0.03f};
      const std::vector<float> lateral_param = {10.0f, 0.02f, 1.0f};
<<<<<<< HEAD
      const std::vector<float> lateral_highway_param = {9.0f, 0.2f, 1.0f};
=======
      const std::vector<float> lateral_highway_param = {9.0f, 0.02f, 1.0f};
>>>>>>> 5c6281b9
      const float perc_difference_from_limit = 30.0f;

      TrafficManager* tm_ptr = new TrafficManager(
        longitudinal_param, longitudinal_highway_param, lateral_param, lateral_highway_param,
        perc_difference_from_limit, client_connection
      );

      singleton_pointer = std::unique_ptr<TrafficManager>(tm_ptr);
    }

    return *singleton_pointer.get();
  }

  std::unique_ptr<cc::Client> TrafficManager::singleton_local_client = nullptr;

  cc::Client& TrafficManager::GetUniqueLocalClient() {

    if (singleton_local_client == nullptr) {
      cc::Client* client = new cc::Client("localhost", 2000);
      singleton_local_client = std::unique_ptr<cc::Client>(client);
    }

    return *singleton_local_client.get();
  }

  void TrafficManager::RegisterVehicles(const std::vector<ActorPtr> &actor_list) {
    registered_actors.Insert(actor_list);
  }

  void TrafficManager::UnregisterVehicles(const std::vector<ActorPtr> &actor_list) {
    registered_actors.Remove(actor_list);
  }

<<<<<<< HEAD
  //void TrafficManager::DestroyVehicle(const ActorPtr &actor) {
  //  registered_actors.Destroy(actor);
  //}

=======
>>>>>>> 5c6281b9
  void TrafficManager::Start() {

    localization_collision_messenger->Start();
    localization_traffic_light_messenger->Start();
    localization_planner_messenger->Start();
    collision_planner_messenger->Start();
    traffic_light_planner_messenger->Start();
    planner_control_messenger->Start();

    localization_stage->Start();
    collision_stage->Start();
    traffic_light_stage->Start();
    planner_stage->Start();
    control_stage->Start();
  }

  void TrafficManager::Stop() {

    localization_stage->Stop();
    collision_stage->Stop();
    traffic_light_stage->Stop();
    planner_stage->Stop();
    control_stage->Stop();

    localization_collision_messenger->Stop();
    localization_traffic_light_messenger->Stop();
    localization_planner_messenger->Stop();
    collision_planner_messenger->Stop();
    traffic_light_planner_messenger->Stop();
    planner_control_messenger->Stop();
<<<<<<< HEAD
=======

    localization_stage->Stop();
    collision_stage->Stop();
    traffic_light_stage->Stop();
    planner_stage->Stop();
    control_stage->Stop();

>>>>>>> 5c6281b9
  }

  void TrafficManager::SetPercentageSpeedDifference(const ActorPtr &actor, const float percentage) {
    parameters.SetPercentageSpeedDifference(actor, percentage);
  }

  void TrafficManager::SetGlobalPercentageSpeedDifference(const float percentage) {
    parameters.SetGlobalPercentageSpeedDifference(percentage);
  }

  void TrafficManager::SetCollisionDetection(
      const ActorPtr &reference_actor,
      const ActorPtr &other_actor,
      const bool detect_collision) {

    parameters.SetCollisionDetection(reference_actor, other_actor, detect_collision);
  }

  void TrafficManager::SetForceLaneChange(const ActorPtr &actor, const bool direction) {

    parameters.SetForceLaneChange(actor, direction);
  }

  void TrafficManager::SetAutoLaneChange(const ActorPtr &actor, const bool enable) {

    parameters.SetAutoLaneChange(actor, enable);
  }

  void TrafficManager::SetDistanceToLeadingVehicle(const ActorPtr &actor, const float distance) {

    parameters.SetDistanceToLeadingVehicle(actor, distance);
  }

  void TrafficManager::SetPercentageIgnoreActors(const ActorPtr &actor, const float perc) {

    parameters.SetPercentageIgnoreActors(actor, perc);
  }

  void TrafficManager::SetPercentageRunningLight(const ActorPtr &actor, const float perc) {

    parameters.SetPercentageRunningLight(actor, perc);
  }


  bool TrafficManager::CheckAllFrozen(TLGroup tl_to_freeze) {
    for (auto& elem : tl_to_freeze) {
      if (!elem->IsFrozen() || elem->GetState() != TLS::Red) {
        return false;
      }
    }
    return true;
  }

  void TrafficManager::ResetAllTrafficLights() {
    const auto world_traffic_lights = world.GetActors()->Filter("*traffic_light*");

    std::vector<TLGroup> list_of_all_groups;
    TLGroup tl_to_freeze;
    std::vector<carla::ActorId> list_of_ids;
    for (auto tl : *world_traffic_lights.get()) {
      if (!(std::find(list_of_ids.begin(), list_of_ids.end(), tl->GetId()) != list_of_ids.end())) {
        const TLGroup tl_group = boost::static_pointer_cast<cc::TrafficLight>(tl)->GetGroupTrafficLights();
        list_of_all_groups.push_back(tl_group);
        for (uint64_t i=0u; i<tl_group.size(); i++) {
          list_of_ids.push_back(tl_group.at(i).get()->GetId());
          if(i!=0u) {
            tl_to_freeze.push_back(tl_group.at(i));
          }
        }
      }
    }

    for (TLGroup& tl_group : list_of_all_groups) {
      tl_group.front()->SetState(TLS::Green);
      std::for_each(
          tl_group.begin()+1, tl_group.end(),
          [] (auto& tl) {tl->SetState(TLS::Red);});
    }

    while (!CheckAllFrozen(tl_to_freeze)) {
      for (auto& tln : tl_to_freeze) {
        tln->SetState(TLS::Red);
        tln->Freeze(true);
      }
    }
  }

} // namespace traffic_manager
} // namespace carla<|MERGE_RESOLUTION|>--- conflicted
+++ resolved
@@ -93,11 +93,7 @@
       const std::vector<float> longitudinal_param = {2.0f, 0.05f, 0.07f};
       const std::vector<float> longitudinal_highway_param = {4.0f, 0.02f, 0.03f};
       const std::vector<float> lateral_param = {10.0f, 0.02f, 1.0f};
-<<<<<<< HEAD
-      const std::vector<float> lateral_highway_param = {9.0f, 0.2f, 1.0f};
-=======
       const std::vector<float> lateral_highway_param = {9.0f, 0.02f, 1.0f};
->>>>>>> 5c6281b9
       const float perc_difference_from_limit = 30.0f;
 
       TrafficManager* tm_ptr = new TrafficManager(
@@ -131,13 +127,6 @@
     registered_actors.Remove(actor_list);
   }
 
-<<<<<<< HEAD
-  //void TrafficManager::DestroyVehicle(const ActorPtr &actor) {
-  //  registered_actors.Destroy(actor);
-  //}
-
-=======
->>>>>>> 5c6281b9
   void TrafficManager::Start() {
 
     localization_collision_messenger->Start();
@@ -156,20 +145,12 @@
 
   void TrafficManager::Stop() {
 
-    localization_stage->Stop();
-    collision_stage->Stop();
-    traffic_light_stage->Stop();
-    planner_stage->Stop();
-    control_stage->Stop();
-
     localization_collision_messenger->Stop();
     localization_traffic_light_messenger->Stop();
     localization_planner_messenger->Stop();
     collision_planner_messenger->Stop();
     traffic_light_planner_messenger->Stop();
     planner_control_messenger->Stop();
-<<<<<<< HEAD
-=======
 
     localization_stage->Stop();
     collision_stage->Stop();
@@ -177,7 +158,6 @@
     planner_stage->Stop();
     control_stage->Stop();
 
->>>>>>> 5c6281b9
   }
 
   void TrafficManager::SetPercentageSpeedDifference(const ActorPtr &actor, const float percentage) {
