// Copyright (c) 2019 Computer Vision Center (CVC) at the Universitat Autonoma
// de Barcelona (UAB).
//
// This work is licensed under the terms of the MIT license.
// For a copy, see <https://opensource.org/licenses/MIT>.

#include "SimpleWaypoint.h"

namespace carla {
namespace traffic_manager {

  using SimpleWaypointPtr = std::shared_ptr<SimpleWaypoint>;

  SimpleWaypoint::SimpleWaypoint(WaypointPtr _waypoint) {
    waypoint = _waypoint;
    next_left_waypoint = nullptr;
    next_right_waypoint = nullptr;
  }
  SimpleWaypoint::~SimpleWaypoint() {}

  std::vector<SimpleWaypointPtr> SimpleWaypoint::GetNextWaypoint() const {
    return next_waypoints;
  }

  std::vector<SimpleWaypointPtr> SimpleWaypoint::GetPreviousWaypoint() const {
    return previous_waypoints;
  }

  WaypointPtr SimpleWaypoint::GetWaypoint() const {
    return waypoint;
  }

  uint64_t SimpleWaypoint::GetId() const {
    return waypoint->GetId();
  }

  SimpleWaypointPtr SimpleWaypoint::GetLeftWaypoint() {
    return next_left_waypoint;
  }

  SimpleWaypointPtr SimpleWaypoint::GetRightWaypoint() {
    return next_right_waypoint;
  }

  cg::Location SimpleWaypoint::GetLocation() const {
    return waypoint->GetTransform().location;
  }

  cg::Vector3D SimpleWaypoint::GetForwardVector() const {
    return waypoint->GetTransform().rotation.GetForwardVector();
  }

  uint64_t SimpleWaypoint::SetNextWaypoint(const std::vector<SimpleWaypointPtr> &waypoints) {
    for (auto &simple_waypoint: waypoints) {
      next_waypoints.push_back(simple_waypoint);
    }
    return static_cast<uint64_t>(waypoints.size());
<<<<<<< HEAD
=======
  }

  uint64_t SimpleWaypoint::SetPreviousWaypoint(const std::vector<SimpleWaypointPtr> &waypoints) {
    for (auto &simple_waypoint: waypoints) {
      previous_waypoints.push_back(simple_waypoint);
    }
    return static_cast<uint64_t>(waypoints.size());
>>>>>>> 5c6281b9
  }

  void SimpleWaypoint::SetLeftWaypoint(SimpleWaypointPtr _waypoint) {

    const cg::Vector3D heading_vector = waypoint->GetTransform().GetForwardVector();
    const cg::Vector3D relative_vector = GetLocation() - _waypoint->GetLocation();
    if ((heading_vector.x * relative_vector.y - heading_vector.y * relative_vector.x) > 0.0f) {
      next_left_waypoint = _waypoint;
    } else {
      throw std::invalid_argument("Argument not on the left side!");
    }
  }

  void SimpleWaypoint::SetRightWaypoint(SimpleWaypointPtr _waypoint) {

    const cg::Vector3D heading_vector = waypoint->GetTransform().GetForwardVector();
    const cg::Vector3D relative_vector = GetLocation() - _waypoint->GetLocation();
    if ((heading_vector.x * relative_vector.y - heading_vector.y * relative_vector.x) < 0.0f) {
      next_right_waypoint = _waypoint;
    } else {
      throw std::invalid_argument("Argument not on the right side!");
    }
  }

  float SimpleWaypoint::Distance(const cg::Location &location) const {
    return GetLocation().Distance(location);
  }

  float SimpleWaypoint::Distance(const SimpleWaypointPtr &other) const {
    return GetLocation().Distance(other->GetLocation());
  }

  float SimpleWaypoint::DistanceSquared(const cg::Location &location) const {
    return cg::Math::DistanceSquared(GetLocation(), location);
  }

  float SimpleWaypoint::DistanceSquared(const SimpleWaypointPtr &other) const {
    return cg::Math::DistanceSquared(GetLocation(), other->GetLocation());
  }

  bool SimpleWaypoint::CheckJunction() const {
    return waypoint->IsJunction();
  }

  bool SimpleWaypoint::CheckIntersection() const {
    return (next_waypoints.size() > 1);
  }

  void SimpleWaypoint::SetGeodesicGridId(GeoGridId _geodesic_grid_id) {
    geodesic_grid_id = _geodesic_grid_id;
  }

  GeoGridId SimpleWaypoint::GetGeodesicGridId() {
    GeoGridId grid_id;
    if (waypoint->IsJunction()) {
      grid_id = waypoint->GetJunctionId();
    } else {
      grid_id = geodesic_grid_id;
    }
    return grid_id;
  }

  GeoGridId SimpleWaypoint::GetJunctionId() const {
    return waypoint->GetJunctionId();
  }

} // namespace traffic_manager
} // namespace carla<|MERGE_RESOLUTION|>--- conflicted
+++ resolved
@@ -55,8 +55,6 @@
       next_waypoints.push_back(simple_waypoint);
     }
     return static_cast<uint64_t>(waypoints.size());
-<<<<<<< HEAD
-=======
   }
 
   uint64_t SimpleWaypoint::SetPreviousWaypoint(const std::vector<SimpleWaypointPtr> &waypoints) {
@@ -64,7 +62,6 @@
       previous_waypoints.push_back(simple_waypoint);
     }
     return static_cast<uint64_t>(waypoints.size());
->>>>>>> 5c6281b9
   }
 
   void SimpleWaypoint::SetLeftWaypoint(SimpleWaypointPtr _waypoint) {
