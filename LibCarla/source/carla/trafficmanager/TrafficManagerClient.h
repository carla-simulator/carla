// Copyright (c) 2017 Computer Vision Center (CVC) at the Universitat Autonoma
// de Barcelona (UAB).
//
// This work is licensed under the terms of the MIT license.
// For a copy, see <https://opensource.org/licenses/MIT>.

#pragma once

#include "carla/client/Actor.h"

#include <rpc/client.h>

<<<<<<< HEAD
#define TM_TIMEOUT			2000 // In ms
#define TM_DEFAULT_PORT		8000 // TM_SERVER_PORT
=======
#include <chrono>

#define TM_TIMEOUT            2000 // In ms
#define DEFAULT_RPC_TM_PORT   8000 // TM_SERVER_PORT
>>>>>>> f88ba691

/// Provides communication with the rpc of TrafficManagerServer
class TrafficManagerClient {

public:

<<<<<<< HEAD
	TrafficManagerClient(const TrafficManagerClient &) = default;
	TrafficManagerClient(TrafficManagerClient &&) = default;

	TrafficManagerClient &operator=(const TrafficManagerClient &) = default;
	TrafficManagerClient &operator=(TrafficManagerClient &&) = default;

	/// Empty constructor
	TrafficManagerClient() : tmhost(""), tmport(TM_DEFAULT_PORT) {}

	/// Parametric constructor to initialize the parameters
	TrafficManagerClient(const std::string &_host, const uint16_t &_port)
		: tmhost(_host), tmport(_port) {}

	/// Destructor
	~TrafficManagerClient() {};

	/// Set parameters
	void setServerDetails(const std::string &_host, const uint16_t &_port) {
		 tmhost = _host;
		 tmport = _port;
	}

	/// Get parametrs
	void getServerDetails(std::string &_host, uint16_t &_port) {
		_host = tmhost;
		_port = tmport;
	}

	/// Register vehicles to remote TM server via RPC client
	void RegisterVehicle
	(const std::vector<carla::rpc::Actor> &actor_list) {
		rpc::client rpc_client(tmhost, tmport);
		rpc_client.set_timeout(TM_TIMEOUT);
		rpc_client.call("register_vehicle", std::move(actor_list));
	}

	/// Unregister vehicles to remote TM server via RPC client
	void UnregisterVehicle
	(const std::vector<carla::rpc::Actor> &actor_list) {
		rpc::client rpc_client(tmhost, tmport);
		rpc_client.set_timeout(TM_TIMEOUT);
		rpc_client.call("unregister_vehicle", std::move(actor_list));
	}

	/// Set target velocity specific to a vehicle.
	void SetPercentageSpeedDifference(const carla::rpc::Actor &_actor, const float percentage) {
		rpc::client rpc_client(tmhost, tmport);
		rpc_client.set_timeout(TM_TIMEOUT);
		rpc_client.call("set_percentage_speed_difference", std::move(_actor), percentage);
	}

	/// Set global target velocity.
	void SetGlobalPercentageSpeedDifference(const float percentage) {
		rpc::client rpc_client(tmhost, tmport);
		rpc_client.set_timeout(TM_TIMEOUT);
		rpc_client.call("set_global_percentage_speed_difference", percentage);
	}

	/// Set collision detection rules between vehicles.
	void SetCollisionDetection
		( const carla::rpc::Actor &reference_actor
		, const carla::rpc::Actor &other_actor
		, const bool detect_collision) {
		rpc::client rpc_client(tmhost, tmport);
		rpc_client.set_timeout(TM_TIMEOUT);
		rpc_client.call("set_collision_detection", reference_actor, other_actor, detect_collision);
	}

	/// Method to force lane change on a vehicle.
	/// Direction flag can be set to true for left and false for right.
	void SetForceLaneChange(const carla::rpc::Actor &actor, const bool direction) {
		rpc::client rpc_client(tmhost, tmport);
		rpc_client.set_timeout(TM_TIMEOUT);
		rpc_client.call("set_force_lane_change", actor, direction);
	}

	/// Enable / disable automatic lane change on a vehicle.
	void SetAutoLaneChange(const carla::rpc::Actor &actor, const bool enable) {
		rpc::client rpc_client(tmhost, tmport);
		rpc_client.set_timeout(TM_TIMEOUT);
		rpc_client.call("set_auto_lane_change", actor, enable);
	}

	/// Method to specify how much distance a vehicle should maintain to
	/// the leading vehicle.
	void SetDistanceToLeadingVehicle(const carla::rpc::Actor &actor, const float distance) {
		rpc::client rpc_client(tmhost, tmport);
		rpc_client.set_timeout(TM_TIMEOUT);
		rpc_client.call("set_distance_to_leading_vehicle", actor, distance);
	}

	/// Method to specify the % chance of ignoring collisions with other actors
	void SetPercentageIgnoreActors(const carla::rpc::Actor &actor, const float percentage) {
		rpc::client rpc_client(tmhost, tmport);
		rpc_client.set_timeout(TM_TIMEOUT);
		rpc_client.call("set_percentage_ignore_actors", actor, percentage);
	}

	/// Method to specify the % chance of running a red light
	void SetPercentageRunningLight(const carla::rpc::Actor &actor, const float percentage) {
		rpc::client rpc_client(tmhost, tmport);
		rpc_client.set_timeout(TM_TIMEOUT);
		rpc_client.call("set_percentage_running_light", actor, percentage);
	}

	/// Method to switch traffic manager into synchronous execution.
	void SetSynchronousMode(const bool mode) {
		rpc::client rpc_client(tmhost, tmport);
		rpc_client.set_timeout(TM_TIMEOUT);
		rpc_client.call("set_synchronous_mode", mode);
	}

	/// Method to set Tick timeout for synchronous execution.
	void SetSynchronousModeTimeOutInMiliSecond(const double time) {
		rpc::client rpc_client(tmhost, tmport);
		rpc_client.set_timeout(TM_TIMEOUT);
		rpc_client.call("set_synchronous_mode_timeout_in_milisecond", time);
	}

	/// Method to reset all traffic lights.
	bool SynchronousTick() {
		rpc::client rpc_client(tmhost, tmport);
		rpc_client.set_timeout(TM_TIMEOUT);
		auto rs = rpc_client.call("synchronous_tick").as<bool>();
		return rs;
	}

	/// Method to reset all traffic lights.
	void ResetAllTrafficLights() {
		rpc::client rpc_client(tmhost, tmport);
		rpc_client.set_timeout(TM_TIMEOUT);
		rpc_client.call("reset_all_traffic_lights");
	}

	void HealthCheckRemoteTM() {
		rpc::client rpc_client(tmhost, tmport);
		rpc_client.set_timeout(TM_TIMEOUT);
		rpc_client.call("health_check_remote_TM");
	}
=======
  TrafficManagerClient(const TrafficManagerClient &) = default;
  TrafficManagerClient(TrafficManagerClient &&) = default;

  TrafficManagerClient &operator=(const TrafficManagerClient &) = default;
  TrafficManagerClient &operator=(TrafficManagerClient &&) = default;

  /// Parametric constructor to initialize the parameters
  TrafficManagerClient(
    const std::string &_host,
    const uint16_t &_port)
    : tmhost(_host),
      tmport(_port) {
    Init();
  }

  /// Destructor
  ~TrafficManagerClient() {
    carla::log_info("TrafficManagerClient dtr");
    stop_thread = true;
    /*if(_thread) {
      delete _thread;
      _thread = nullptr;
    }*/
    carla::log_info("TrafficManagerClient dtr client");
    if(_client) {
      delete _client;
      _client = nullptr;
    }
    carla::log_info("TrafficManagerClient dtr end");
  };

  void Init() {
    if(!_client) {
      carla::log_info("TrafficManagerClient creating rpc::client", tmhost, tmport);
      _client = new rpc::client(tmhost, tmport);
      _client->set_timeout(TM_TIMEOUT);
    } else {
      carla::log_info("TrafficManagerClient already have rpc::client");
    }
    if( _client){
      std::thread _thread = std::thread( [&] () {
        std::chrono::milliseconds wait_time(TM_TIMEOUT);
        do {
          std::this_thread::sleep_for(wait_time);
          _connection_active = (_client->get_connection_state() == rpc::client::connection_state::connected);
          carla::log_info("TrafficManagerClient - connection", _connection_active?"active":"ended");
        } while (_connection_active && !stop_thread);
        Stop();
      });
      _thread.detach();
    }
  }

  void Stop();

  bool ConnectionActive() const {
    return _connection_active;
  }

  /// Set parameters
  void setServerDetails(const std::string &_host, const uint16_t &_port) {
     tmhost = _host;
     tmport = _port;
  }

  /// Get parametrs
  void getServerDetails(std::string &_host, uint16_t &_port) {
    _host = tmhost;
    _port = tmport;
  }

  /// Register vehicles to remote TM server via RPC client
  void RegisterVehicle
  (const std::vector<carla::rpc::Actor> &actor_list) {
    if(_client){
      _client->call("register_vehicle", std::move(actor_list));
    } else {
      carla::log_info("TrafficManagerClient - cannot RegisterVehicle");
    }
  }

  /// Unregister vehicles to remote TM server via RPC client
  void UnregisterVehicle
  (const std::vector<carla::rpc::Actor> &actor_list) {
    if(_client){
      _client->call("unregister_vehicle", std::move(actor_list));
    }
  }

  /// Set target velocity specific to a vehicle.
  void SetPercentageSpeedDifference(const carla::rpc::Actor &_actor, const float percentage) {
    if(_client){
      _client->call("set_percentage_speed_difference", std::move(_actor), percentage);
    }
  }

  /// Set global target velocity.
  void SetGlobalPercentageSpeedDifference(const float percentage) {
    if(_client){
      _client->call("set_global_percentage_speed_difference", percentage);
    }
  }

  /// Set collision detection rules between vehicles.
  void SetCollisionDetection
    ( const carla::rpc::Actor &reference_actor
    , const carla::rpc::Actor &other_actor
    , const bool detect_collision) {
    if(_client){
      _client->call("set_collision_detection", reference_actor, other_actor, detect_collision);
    }
  }

  /// Method to force lane change on a vehicle.
  /// Direction flag can be set to true for left and false for right.
  void SetForceLaneChange(const carla::rpc::Actor &actor, const bool direction) {
    if(_client){
      _client->call("set_force_lane_change", actor, direction);
    }
  }

  /// Enable / disable automatic lane change on a vehicle.
  void SetAutoLaneChange(const carla::rpc::Actor &actor, const bool enable) {
    if(_client){
      _client->call("set_auto_lane_change", actor, enable);
    }
  }

  /// Method to specify how much distance a vehicle should maintain to
  /// the leading vehicle.
  void SetDistanceToLeadingVehicle(const carla::rpc::Actor &actor, const float distance) {
    if(_client){
      _client->call("set_distance_to_leading_vehicle", actor, distance);
    }
  }

  /// Method to specify the % chance of ignoring collisions with other actors
  void SetPercentageIgnoreActors(const carla::rpc::Actor &actor, const float percentage) {
    if(_client){
      _client->call("set_percentage_ignore_actors", actor, percentage);
    }
  }

  /// Method to specify the % chance of running a red light
  void SetPercentageRunningLight(const carla::rpc::Actor &actor, const float percentage) {
    if(_client) {
      _client->call("set_percentage_running_light", actor, percentage);
    }
  }

  /// Method to reset all traffic lights.
  void ResetAllTrafficLights() {
    if(_client){
      _client->call("reset_all_traffic_lights");
    }
  }

  void HealthCheckRemoteTM() {
    if(_client){
      _client->call("health_check_remote_TM");
    }
  }
>>>>>>> f88ba691
private:
  //std::thread *_thread = nullptr;
  rpc::client *_client = nullptr;
  std::string tmhost;
  uint16_t    tmport;
  bool stop_thread = false;
  bool _connection_active = false;
};
<<<<<<< HEAD
=======

#endif /* __TRAFFICMANAGERCLIENT__ */
>>>>>>> f88ba691
<|MERGE_RESOLUTION|>--- conflicted
+++ resolved
@@ -10,162 +10,14 @@
 
 #include <rpc/client.h>
 
-<<<<<<< HEAD
 #define TM_TIMEOUT			2000 // In ms
 #define TM_DEFAULT_PORT		8000 // TM_SERVER_PORT
-=======
-#include <chrono>
-
-#define TM_TIMEOUT            2000 // In ms
-#define DEFAULT_RPC_TM_PORT   8000 // TM_SERVER_PORT
->>>>>>> f88ba691
 
 /// Provides communication with the rpc of TrafficManagerServer
 class TrafficManagerClient {
 
 public:
 
-<<<<<<< HEAD
-	TrafficManagerClient(const TrafficManagerClient &) = default;
-	TrafficManagerClient(TrafficManagerClient &&) = default;
-
-	TrafficManagerClient &operator=(const TrafficManagerClient &) = default;
-	TrafficManagerClient &operator=(TrafficManagerClient &&) = default;
-
-	/// Empty constructor
-	TrafficManagerClient() : tmhost(""), tmport(TM_DEFAULT_PORT) {}
-
-	/// Parametric constructor to initialize the parameters
-	TrafficManagerClient(const std::string &_host, const uint16_t &_port)
-		: tmhost(_host), tmport(_port) {}
-
-	/// Destructor
-	~TrafficManagerClient() {};
-
-	/// Set parameters
-	void setServerDetails(const std::string &_host, const uint16_t &_port) {
-		 tmhost = _host;
-		 tmport = _port;
-	}
-
-	/// Get parametrs
-	void getServerDetails(std::string &_host, uint16_t &_port) {
-		_host = tmhost;
-		_port = tmport;
-	}
-
-	/// Register vehicles to remote TM server via RPC client
-	void RegisterVehicle
-	(const std::vector<carla::rpc::Actor> &actor_list) {
-		rpc::client rpc_client(tmhost, tmport);
-		rpc_client.set_timeout(TM_TIMEOUT);
-		rpc_client.call("register_vehicle", std::move(actor_list));
-	}
-
-	/// Unregister vehicles to remote TM server via RPC client
-	void UnregisterVehicle
-	(const std::vector<carla::rpc::Actor> &actor_list) {
-		rpc::client rpc_client(tmhost, tmport);
-		rpc_client.set_timeout(TM_TIMEOUT);
-		rpc_client.call("unregister_vehicle", std::move(actor_list));
-	}
-
-	/// Set target velocity specific to a vehicle.
-	void SetPercentageSpeedDifference(const carla::rpc::Actor &_actor, const float percentage) {
-		rpc::client rpc_client(tmhost, tmport);
-		rpc_client.set_timeout(TM_TIMEOUT);
-		rpc_client.call("set_percentage_speed_difference", std::move(_actor), percentage);
-	}
-
-	/// Set global target velocity.
-	void SetGlobalPercentageSpeedDifference(const float percentage) {
-		rpc::client rpc_client(tmhost, tmport);
-		rpc_client.set_timeout(TM_TIMEOUT);
-		rpc_client.call("set_global_percentage_speed_difference", percentage);
-	}
-
-	/// Set collision detection rules between vehicles.
-	void SetCollisionDetection
-		( const carla::rpc::Actor &reference_actor
-		, const carla::rpc::Actor &other_actor
-		, const bool detect_collision) {
-		rpc::client rpc_client(tmhost, tmport);
-		rpc_client.set_timeout(TM_TIMEOUT);
-		rpc_client.call("set_collision_detection", reference_actor, other_actor, detect_collision);
-	}
-
-	/// Method to force lane change on a vehicle.
-	/// Direction flag can be set to true for left and false for right.
-	void SetForceLaneChange(const carla::rpc::Actor &actor, const bool direction) {
-		rpc::client rpc_client(tmhost, tmport);
-		rpc_client.set_timeout(TM_TIMEOUT);
-		rpc_client.call("set_force_lane_change", actor, direction);
-	}
-
-	/// Enable / disable automatic lane change on a vehicle.
-	void SetAutoLaneChange(const carla::rpc::Actor &actor, const bool enable) {
-		rpc::client rpc_client(tmhost, tmport);
-		rpc_client.set_timeout(TM_TIMEOUT);
-		rpc_client.call("set_auto_lane_change", actor, enable);
-	}
-
-	/// Method to specify how much distance a vehicle should maintain to
-	/// the leading vehicle.
-	void SetDistanceToLeadingVehicle(const carla::rpc::Actor &actor, const float distance) {
-		rpc::client rpc_client(tmhost, tmport);
-		rpc_client.set_timeout(TM_TIMEOUT);
-		rpc_client.call("set_distance_to_leading_vehicle", actor, distance);
-	}
-
-	/// Method to specify the % chance of ignoring collisions with other actors
-	void SetPercentageIgnoreActors(const carla::rpc::Actor &actor, const float percentage) {
-		rpc::client rpc_client(tmhost, tmport);
-		rpc_client.set_timeout(TM_TIMEOUT);
-		rpc_client.call("set_percentage_ignore_actors", actor, percentage);
-	}
-
-	/// Method to specify the % chance of running a red light
-	void SetPercentageRunningLight(const carla::rpc::Actor &actor, const float percentage) {
-		rpc::client rpc_client(tmhost, tmport);
-		rpc_client.set_timeout(TM_TIMEOUT);
-		rpc_client.call("set_percentage_running_light", actor, percentage);
-	}
-
-	/// Method to switch traffic manager into synchronous execution.
-	void SetSynchronousMode(const bool mode) {
-		rpc::client rpc_client(tmhost, tmport);
-		rpc_client.set_timeout(TM_TIMEOUT);
-		rpc_client.call("set_synchronous_mode", mode);
-	}
-
-	/// Method to set Tick timeout for synchronous execution.
-	void SetSynchronousModeTimeOutInMiliSecond(const double time) {
-		rpc::client rpc_client(tmhost, tmport);
-		rpc_client.set_timeout(TM_TIMEOUT);
-		rpc_client.call("set_synchronous_mode_timeout_in_milisecond", time);
-	}
-
-	/// Method to reset all traffic lights.
-	bool SynchronousTick() {
-		rpc::client rpc_client(tmhost, tmport);
-		rpc_client.set_timeout(TM_TIMEOUT);
-		auto rs = rpc_client.call("synchronous_tick").as<bool>();
-		return rs;
-	}
-
-	/// Method to reset all traffic lights.
-	void ResetAllTrafficLights() {
-		rpc::client rpc_client(tmhost, tmport);
-		rpc_client.set_timeout(TM_TIMEOUT);
-		rpc_client.call("reset_all_traffic_lights");
-	}
-
-	void HealthCheckRemoteTM() {
-		rpc::client rpc_client(tmhost, tmport);
-		rpc_client.set_timeout(TM_TIMEOUT);
-		rpc_client.call("health_check_remote_TM");
-	}
-=======
   TrafficManagerClient(const TrafficManagerClient &) = default;
   TrafficManagerClient(TrafficManagerClient &&) = default;
 
@@ -328,7 +180,6 @@
       _client->call("health_check_remote_TM");
     }
   }
->>>>>>> f88ba691
 private:
   //std::thread *_thread = nullptr;
   rpc::client *_client = nullptr;
@@ -337,8 +188,5 @@
   bool stop_thread = false;
   bool _connection_active = false;
 };
-<<<<<<< HEAD
-=======
 
-#endif /* __TRAFFICMANAGERCLIENT__ */
->>>>>>> f88ba691
+#endif /* __TRAFFICMANAGERCLIENT__ */