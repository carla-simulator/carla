--- conflicted
+++ resolved
@@ -59,55 +59,6 @@
 
   TrackTraffic::TrackTraffic() {}
 
-<<<<<<< HEAD
-  void TrackTraffic::UpdateGridPosition(ActorId actor_id, SimpleWaypointPtr waypoint) {
-
-    GeoGridId new_geo_grid_id = waypoint->GetGeodesicGridId();
-
-    if (actor_to_grids.find(actor_id) != actor_to_grids.end()) {
-      auto& grid_ids = actor_to_grids.at(actor_id);
-      if (grid_ids.find(new_geo_grid_id) == grid_ids.end()) {
-        grid_ids.insert(new_geo_grid_id);
-      }
-    } else {
-      actor_to_grids.insert({actor_id, {new_geo_grid_id}});
-    }
-
-    if (grid_to_actors.find(new_geo_grid_id) != grid_to_actors.end()) {
-      ActorIdSet& actor_set = grid_to_actors.at(new_geo_grid_id);
-      if (actor_set.find(actor_id) == actor_set.end()) {
-        actor_set.insert(actor_id);
-      }
-    } else {
-      grid_to_actors.insert({new_geo_grid_id, {actor_id}});
-    }
-  }
-
-  void TrackTraffic::RemoveGridPosition(ActorId actor_id, SimpleWaypointPtr removed_waypoint,
-                                        SimpleWaypointPtr remaining_waypoint) {
-
-    if (removed_waypoint != nullptr) {
-
-      GeoGridId removed_grid_id = removed_waypoint->GetGeodesicGridId();
-      GeoGridId remaining_grid_id;
-      if (remaining_waypoint != nullptr) {
-        remaining_grid_id = remaining_waypoint->GetGeodesicGridId();
-      }
-
-      if (remaining_waypoint == nullptr || removed_grid_id != remaining_grid_id) {
-        if (actor_to_grids.find(actor_id) != actor_to_grids.end()) {
-          auto& grid_ids = actor_to_grids.at(actor_id);
-          if (grid_ids.find(removed_grid_id) != grid_ids.end()) {
-            grid_ids.erase(removed_grid_id);
-          }
-        }
-
-        if (grid_to_actors.find(removed_grid_id) != grid_to_actors.end()) {
-          ActorIdSet& actor_set = grid_to_actors.at(removed_grid_id);
-          if (actor_set.find(actor_id) != actor_set.end()) {
-            actor_set.erase(actor_id);
-          }
-=======
   void TrackTraffic::UpdateUnregisteredGridPosition(const ActorId actor_id, const SimpleWaypointPtr& waypoint) {
 
     // Add actor entry if not present.
@@ -187,7 +138,6 @@
         ActorIdSet& actor_ids = grid_to_actors.at(ggid);
         if (actor_ids.find(actor_id) == actor_ids.end()) {
           actor_ids.insert(actor_id);
->>>>>>> b9fbbf7f
         }
       }
     }
@@ -237,11 +187,7 @@
     return grid_ids;
   }
 
-<<<<<<< HEAD
-  std::unordered_map<GeoGridId, ActorIdSet>& TrackTraffic::GetGridActors() {
-=======
   std::unordered_map<GeoGridId, ActorIdSet> TrackTraffic::GetGridActors() {
->>>>>>> b9fbbf7f
     return grid_to_actors;
   }
 
