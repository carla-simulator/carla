--- conflicted
+++ resolved
@@ -33,10 +33,7 @@
   using TopologyList = std::vector<std::pair<WaypointPtr, WaypointPtr>>;
   using SimpleWaypointPtr = std::shared_ptr<SimpleWaypoint>;
   using NodeList = std::vector<SimpleWaypointPtr>;
-<<<<<<< HEAD
-=======
   using RawNodeList = std::vector<WaypointPtr>;
->>>>>>> 5c6281b9
   using GeoGridId = crd::JuncId;
 
   /// This class builds a discretized local map-cache.
