// Copyright (c) 2020 Computer Vision Center (CVC) at the Universitat Autonoma
// de Barcelona (UAB).
//
// This work is licensed under the terms of the MIT license.
// For a copy, see <https://opensource.org/licenses/MIT>.

#include "CollisionStage.h"

#define MAX(__a, __b) ((__a) > (__b) ? (__a) : (__b))

namespace carla {
namespace traffic_manager {

namespace CollisionStageConstants {

<<<<<<< HEAD
  static const float VERTICAL_OVERLAP_THRESHOLD = 2.0f;
  static const float EXTENSION_SQUARE_POINT = 7.5f;
  static const float TIME_HORIZON = 0.5f;
  static const float HIGHWAY_SPEED = 50.0f / 3.6f;
  static const float HIGHWAY_TIME_HORIZON = 5.0f;
  static const float CRAWL_SPEED_1 = 12.0f / 3.6f;
  static const float CRAWL_SPEED_2 = 8.0f / 3.6f;
  static const float CRAWL_SPEED_MINIMUM = 3.0f / 3.6f;
  static const float BOUNDARY_EXTENSION_1 = 12.0f;
  static const float BOUNDARY_EXTENSION_2 = 7.0f;
  static const float BOUNDARY_EXTENSION_MINIMUM = 2.0f;
  static const float BOUNDARY_EDGE_LENGTH = 2.0f;
=======
  static const float VERTICAL_OVERLAP_THRESHOLD = 4.0f;
  static const float BOUNDARY_EXTENSION_MINIMUM = 2.0f;
  static const float BOUNDARY_EXTENSION_MAXIMUM = 50.0f;
  static const float ARBITRARY_MAX_SPEED = 100.0f / 3.6f;
  static const float LOCKING_DISTANCE_PADDING = 4.0f;
  static const float MAX_LOCKING_EXTENSION = 10.0f;
>>>>>>> 35c346c1
  static const float MAX_COLLISION_RADIUS = 100.0f;
  static const float MIN_COLLISION_RADIUS = 15.0f;
  static const float WALKER_TIME_EXTENSION = 1.5f;
  static const float EPSILON_VELOCITY = 0.1f;
  static const float INTER_BBOX_DISTANCE_THRESHOLD = 0.3f;
  static const float SQUARE_ROOT_OF_TWO = 1.414f;
<<<<<<< HEAD
=======
  static const float COS_10_DEGREES = 0.9848f;
>>>>>>> 35c346c1
} // namespace CollisionStageConstants

  using namespace CollisionStageConstants;

  CollisionStage::CollisionStage(
      std::string stage_name,
      std::shared_ptr<LocalizationToCollisionMessenger> localization_messenger,
      std::shared_ptr<CollisionToPlannerMessenger> planner_messenger,
      Parameters &parameters,
      cc::DebugHelper &debug_helper)
    : PipelineStage(stage_name),
      localization_messenger(localization_messenger),
      planner_messenger(planner_messenger),
      parameters(parameters),
      debug_helper(debug_helper) {

    // Initializing clock for checking unregistered actors periodically.
    last_world_actors_pass_instance = chr::system_clock::now();
    // Initializing output array selector.
    frame_selector = true;
    // Initializing the number of vehicles to zero in the beginning.
    number_of_vehicles = 0u;
    // Initializing srand.
    srand(static_cast<unsigned>(time(NULL)));

  }

  CollisionStage::~CollisionStage() {}

  void CollisionStage::Action() {

    // Clearing the old chache.
    vehicle_cache.clear();
    const auto current_planner_frame = frame_selector ? planner_frame_a : planner_frame_b;

    // Looping over registered actors.
    for (uint64_t i = 0u; i < number_of_vehicles && localization_frame != nullptr; ++i) {

      LocalizationToCollisionData &data = localization_frame->at(i);
      if (!data.actor->IsAlive()) {
        continue;
      }

      const Actor ego_actor = data.actor;
      const ActorId ego_actor_id = ego_actor->GetId();
      const cg::Location ego_location = ego_actor->GetLocation();
<<<<<<< HEAD
      const cg::Vector3D ego_velocity = data.velocity;

      const SimpleWaypointPtr& closest_point = data.closest_waypoint;
      const SimpleWaypointPtr& junction_look_ahead = data.junction_look_ahead_waypoint;
      using OverlappingActorInfo = std::vector<std::tuple<ActorId, Actor, cg::Vector3D>>;
      const OverlappingActorInfo &collision_candidates = data.overlapping_actors;

      bool collision_hazard = false;
      float available_distance_margin = std::numeric_limits<float>::infinity();
      cg::Vector3D obstacle_velocity;
      const SimpleWaypointPtr safe_point_junction = data.safe_point_after_junction;

      try
      {
=======

      const SimpleWaypointPtr& closest_point = data.closest_waypoint;
      const SimpleWaypointPtr& junction_look_ahead = data.junction_look_ahead_waypoint;
      const std::vector<std::pair<ActorId, Actor>>& collision_candidates = data.overlapping_actors;

      bool collision_hazard = false;
      float available_distance_margin = std::numeric_limits<float>::infinity();
      cg::Vector3D other_vehicle_velocity;
      const SimpleWaypointPtr safe_point_junction = data.safe_point_after_junction;

      try {
>>>>>>> 35c346c1
        // Check every actor in the vicinity if it poses a collision hazard.
        for (auto actor_info = collision_candidates.begin();
            actor_info != collision_candidates.end() && !collision_hazard;
            ++actor_info) {

<<<<<<< HEAD
          ActorId other_actor_id; Actor other_actor; cg::Vector3D other_velocity;
          std::tie(other_actor_id, other_actor, other_velocity) = *actor_info;

=======
          const ActorId other_actor_id = actor_info->first;
          const Actor other_actor = actor_info->second;
>>>>>>> 35c346c1
          if (!other_actor->IsAlive()) continue;
          const auto other_actor_type = other_actor->GetTypeId();
          const cg::Location other_location = other_actor->GetLocation();

          // Collision checks increase with speed
          float collision_distance = std::pow(floor(ego_velocity.Length()*3.6f/10.0f),2.0f);
          collision_distance = cg::Math::Clamp(collision_distance, MIN_COLLISION_RADIUS, MAX_COLLISION_RADIUS);

          // Temporary fix to (0,0,0) bug
          if (!(other_location.x == 0 && other_location.y == 0 && other_location.z == 0)) {

            if (other_actor_id != ego_actor_id &&
                (cg::Math::DistanceSquared(ego_location, other_location)
                < std::pow(MAX_COLLISION_RADIUS, 2)) &&
                (std::abs(ego_location.z - other_location.z) < VERTICAL_OVERLAP_THRESHOLD)) {

              if (parameters.GetCollisionDetection(ego_actor, other_actor)) {

                std::pair<bool, float> negotiation_result = NegotiateCollision(ego_actor, other_actor, ego_location,
<<<<<<< HEAD
                                                                              other_location, closest_point, junction_look_ahead,
                                                                              ego_velocity, other_velocity);
                if ((safe_point_junction != nullptr
                    && !IsLocationAfterJunctionSafe(ego_actor, other_actor, safe_point_junction,
                                                    other_location, other_velocity))
=======
                                                                              other_location, closest_point, junction_look_ahead);
                if ((safe_point_junction != nullptr
                    && !IsLocationAfterJunctionSafe(ego_actor, other_actor, safe_point_junction, other_location))
>>>>>>> 35c346c1
                    || negotiation_result.first)
                {

                  if ((other_actor_type[0] == 'v' && parameters.GetPercentageIgnoreVehicles(ego_actor) <= (rand() % 101)) ||
                      (other_actor_type[0] == 'w' && parameters.GetPercentageIgnoreWalkers(ego_actor) <= (rand() % 101)))
                  {

                    collision_hazard = true;
                    available_distance_margin = negotiation_result.second;
<<<<<<< HEAD
                    obstacle_velocity = other_velocity;
=======
                    other_vehicle_velocity = other_actor->GetVelocity();
>>>>>>> 35c346c1
                  }
                }
              }
            }
          }
        }

      } catch (const std::exception &e) {
        carla::log_info("Actor might not be alive \n");
      }

      CollisionToPlannerData &message = current_planner_frame->at(i);
      message.hazard = collision_hazard;
      message.distance_to_other_vehicle = available_distance_margin;
<<<<<<< HEAD
      message.other_vehicle_velocity = obstacle_velocity;
=======
      message.other_vehicle_velocity = other_vehicle_velocity;
>>>>>>> 35c346c1
    }
  }

  void CollisionStage::DataReceiver() {

    localization_frame = localization_messenger->Peek();

    if (localization_frame != nullptr) {

      // Connecting actor ids to their position indices on data arrays.
      // This map also provides us the additional benefit of being
      // able to quickly identify if a vehicle id is registered
      // with the traffic manager or not.
      vehicle_id_to_index.clear();
      uint64_t index = 0u;
      for (auto &element: *localization_frame.get()) {
        vehicle_id_to_index.insert({element.actor->GetId(), index++});
      }

      // Allocating new containers for the changed number
      // of registered vehicles.
      if (number_of_vehicles != (*localization_frame.get()).size()) {

        number_of_vehicles = static_cast<uint64_t>((*localization_frame.get()).size());

        // Allocating output arrays to be shared with motion planner stage.
        planner_frame_a = std::make_shared<CollisionToPlannerFrame>(number_of_vehicles);
        planner_frame_b = std::make_shared<CollisionToPlannerFrame>(number_of_vehicles);
      }
    }

    // Cleaning geodesic boundaries from the last iteration.
    geodesic_boundaries.clear();

  }

  void CollisionStage::DataSender() {

    localization_messenger->Pop();

    planner_messenger->Push(frame_selector ? planner_frame_a : planner_frame_b);
    frame_selector = !frame_selector;
  }

  std::pair<bool, float> CollisionStage::NegotiateCollision(const Actor &reference_vehicle, const Actor &other_vehicle,
                                                            const cg::Location &reference_location,
                                                            const cg::Location &other_location,
                                                            const SimpleWaypointPtr &closest_point,
<<<<<<< HEAD
                                                            const SimpleWaypointPtr &junction_look_ahead,
                                                            const cg::Vector3D reference_velocity,
                                                            const cg::Vector3D other_velocity)
  {
=======
                                                            const SimpleWaypointPtr &junction_look_ahead) {
>>>>>>> 35c346c1
    // Output variables for the method.
    bool hazard = false;
    float available_distance_margin = std::numeric_limits<float>::infinity();

    // Ego vehicle heading.
    const cg::Vector3D reference_heading = reference_vehicle->GetTransform().GetForwardVector();
    // Vector from ego position to position of the other vehicle.
    cg::Vector3D reference_to_other = other_location - reference_location;
    reference_to_other = reference_to_other.MakeUnitVector();

    // Other vehicle heading.
    const cg::Vector3D other_heading = other_vehicle->GetTransform().GetForwardVector();
    // Vector from other vehicle position to ego position.
    cg::Vector3D other_to_reference = reference_location - other_location;
    other_to_reference = other_to_reference.MakeUnitVector();

    // Obtain cc::Vehicle pointers and calculate half diagonal length of vehicle bounding box.
    const auto reference_vehicle_ptr = boost::static_pointer_cast<cc::Vehicle>(reference_vehicle);
    const auto other_vehicle_ptr = boost::static_pointer_cast<cc::Vehicle>(other_vehicle);
    float reference_vehicle_length = reference_vehicle_ptr->GetBoundingBox().extent.x * SQUARE_ROOT_OF_TWO;
    float other_vehicle_length = other_vehicle_ptr->GetBoundingBox().extent.x * SQUARE_ROOT_OF_TWO;

    float inter_vehicle_distance = cg::Math::DistanceSquared(reference_location, other_location);
<<<<<<< HEAD
    float ego_bounding_box_extension = GetBoundingBoxExtention(reference_velocity);
    float other_bounding_box_extension = GetBoundingBoxExtention(other_velocity);
=======
    float ego_bounding_box_extension = GetBoundingBoxExtention(reference_vehicle);
    float other_bounding_box_extension = GetBoundingBoxExtention(other_vehicle);
>>>>>>> 35c346c1
    // Calculate minimum distance between vehicle to consider collision negotiation.
    float inter_vehicle_length = reference_vehicle_length + other_vehicle_length;
    float ego_detection_range = std::pow(ego_bounding_box_extension + inter_vehicle_length, 2.0f);
    float cross_detection_range = std::pow(ego_bounding_box_extension + inter_vehicle_length
                                           + other_bounding_box_extension, 2.0f);

    // Conditions to consider collision negotiation.
    bool other_vehicle_in_ego_range = inter_vehicle_distance < ego_detection_range;
    bool other_vehicles_in_cross_detection_range = inter_vehicle_distance < cross_detection_range;
    bool other_vehicle_in_front = cg::Math::Dot(reference_heading, reference_to_other) > 0;
    bool ego_inside_junction = closest_point->CheckJunction();
    bool ego_at_traffic_light = reference_vehicle_ptr->IsAtTrafficLight();
    bool ego_stopped_by_light = reference_vehicle_ptr->GetTrafficLightState() != carla::rpc::TrafficLightState::Green;
    bool ego_at_junction_entrance = !closest_point->CheckJunction() && junction_look_ahead->CheckJunction();

<<<<<<< HEAD
    // Conditions to avoid collision negotiation.
    if (!(ego_at_junction_entrance && ego_at_traffic_light && ego_stopped_by_light)
        && !(!ego_inside_junction && !other_vehicle_in_front)
        && !(!ego_inside_junction && other_vehicle_in_front && !other_vehicle_in_ego_range)
        && !(ego_inside_junction && !other_vehicles_in_cross_detection_range)
    ) {


      GeometryComparisonCache cache = GetGeometryBetweenActors(reference_vehicle, other_vehicle,
                                     reference_location, other_location, reference_velocity, other_velocity);
=======
    const ActorId reference_vehicle_id = reference_vehicle->GetId();
    // Conditions to consider collision negotiation.
    if (!(ego_at_junction_entrance && ego_at_traffic_light && ego_stopped_by_light)
        && ((ego_inside_junction && other_vehicles_in_cross_detection_range)
            || (!ego_inside_junction && other_vehicle_in_front && other_vehicle_in_ego_range))) {

      GeometryComparisonCache cache = GetGeometryBetweenActors(reference_vehicle, other_vehicle,
                                                               reference_location, other_location);

>>>>>>> 35c346c1
      // Conditions for collision negotiation.
      bool geodesic_path_bbox_touching = cache.inter_geodesic_distance < 0.1;
      bool vehicle_bbox_touching = cache.inter_bbox_distance < 0.1;
      bool ego_path_clear = cache.other_vehicle_to_reference_geodesic > 0.1;
      bool other_path_clear = cache.reference_vehicle_to_other_geodesic > 0.1;
      bool ego_path_priority = cache.reference_vehicle_to_other_geodesic < cache.other_vehicle_to_reference_geodesic;
      bool ego_angular_priority = cg::Math::Dot(reference_heading, reference_to_other)
                                  < cg::Math::Dot(other_heading, other_to_reference);

      // Whichever vehicle's path is farthest away from the other vehicle gets priority to move.
      if (geodesic_path_bbox_touching
<<<<<<< HEAD
          && !(ego_path_clear && !other_path_clear)
          && (!ego_path_clear
              || (!vehicle_bbox_touching && !ego_path_priority)
              || (vehicle_bbox_touching && !ego_angular_priority))) {

        hazard = true;
        // TODO: Remove thresholding after fixing parameters class to return clamped values.
        const float specific_distance_margin = std::max(parameters.GetDistanceToLeadingVehicle(reference_vehicle),
                                                        BOUNDARY_EXTENSION_MINIMUM);
        available_distance_margin = static_cast<float>(std::max(cache.reference_vehicle_to_other_geodesic
                                                                 - specific_distance_margin, 0.0));
      }
    }

=======
          && ((!vehicle_bbox_touching
           && (!ego_path_clear || (ego_path_clear && other_path_clear && !ego_path_priority)))
              || (vehicle_bbox_touching && !ego_angular_priority))) {
        hazard = true;

        const float specific_distance_margin = MAX(parameters.GetDistanceToLeadingVehicle(reference_vehicle),
                                                        BOUNDARY_EXTENSION_MINIMUM);
        available_distance_margin = static_cast<float>(MAX(cache.reference_vehicle_to_other_geodesic
                                                                 - specific_distance_margin, 0.0));

        ActorId other_vehicle_id = other_vehicle->GetId();
        ///////////////////////////////////// Collision locking mechanism /////////////////////////////////
        // The idea is, when encountering a possible collision,
        // we should ensure that the bounding box extension doesn't decrease too fast and loose collision tracking.
        // This enables us to smoothly approach the lead vehicle.

        // When possible collision found, check if an entry for collision lock present.
        if (collision_locks.find(reference_vehicle_id) != collision_locks.end()) {
          CollisionLock &lock = collision_locks.at(reference_vehicle_id);
          // Check if the same vehicle is under lock.
          if (other_vehicle_id == lock.lead_vehicle_id) {
            // If the body of the lead vehicle is touching the reference vehicle bounding box.
            if (cache.other_vehicle_to_reference_geodesic < 0.1) {
              // Distance between the bodies of the vehicles.
              lock.distance_to_lead_vehicle =  cache.inter_bbox_distance;
            } else {
              // Distance from reference vehicle body to other vehicle path polygon.
              lock.distance_to_lead_vehicle = cache.reference_vehicle_to_other_geodesic;
            }
          } else {
            // If possible collision with a new vehicle, re-initialize with new lock entry.
            lock = {other_vehicle_id, cache.inter_bbox_distance, cache.inter_bbox_distance};
          }
        } else {
          // Insert and initialize lock entry if not present.
          collision_locks.insert({reference_vehicle_id,
                                 {other_vehicle_id, cache.inter_bbox_distance, cache.inter_bbox_distance}});
        }
      }
    }

    // If no collision hazard detected, then flush collision lock held by the vehicle.
    if (!hazard && collision_locks.find(reference_vehicle_id) != collision_locks.end()) {
      collision_locks.erase(reference_vehicle_id);
    }

>>>>>>> 35c346c1
    return {hazard, available_distance_margin};
  }

  traffic_manager::Polygon CollisionStage::GetPolygon(const LocationList &boundary) {

    traffic_manager::Polygon boundary_polygon;
    for (const cg::Location &location: boundary) {
      bg::append(boundary_polygon.outer(), Point2D(location.x, location.y));
    }
    bg::append(boundary_polygon.outer(), Point2D(boundary.front().x, boundary.front().y));

    return boundary_polygon;
  }

<<<<<<< HEAD
  LocationList CollisionStage::GetGeodesicBoundary(const Actor &actor, const cg::Location &vehicle_location,
                                                   const cg::Vector3D velocity) {

=======
  LocationList CollisionStage::GetGeodesicBoundary(const Actor &actor, const cg::Location &vehicle_location) {
>>>>>>> 35c346c1
    if (geodesic_boundaries.find(actor->GetId()) != geodesic_boundaries.end()) {
      return geodesic_boundaries.at(actor->GetId());
    }

    const LocationList bbox = GetBoundary(actor, vehicle_location, velocity);

    if (vehicle_id_to_index.find(actor->GetId()) != vehicle_id_to_index.end()) {

      float bbox_extension = GetBoundingBoxExtention(velocity);

      const float specific_distance_margin = parameters.GetDistanceToLeadingVehicle(actor);
      if (specific_distance_margin > 0.0f) {
        bbox_extension = MAX(specific_distance_margin, bbox_extension);
      }

      const auto &waypoint_buffer =  localization_frame->at(vehicle_id_to_index.at(actor->GetId())).buffer;

      LocationList left_boundary;
      LocationList right_boundary;
      const auto vehicle = boost::static_pointer_cast<cc::Vehicle>(actor);
      const float width = vehicle->GetBoundingBox().extent.y;
      const float length_squared = std::pow(vehicle->GetBoundingBox().extent.x*2, 2.0f);

      SimpleWaypointPtr boundary_start = waypoint_buffer.front();
      SimpleWaypointPtr front_waypoint = waypoint_buffer.front();
      uint64_t boundary_start_index = 0u;
      while (boundary_start->DistanceSquared(front_waypoint) < length_squared &&
             boundary_start_index < waypoint_buffer.size() -1) {
        boundary_start = waypoint_buffer.at(boundary_start_index);
        ++boundary_start_index;
      }
      SimpleWaypointPtr boundary_end = nullptr;
      SimpleWaypointPtr current_point = waypoint_buffer.at(boundary_start_index);

      const auto vehicle_reference = boost::static_pointer_cast<cc::Vehicle>(actor);
      // At non-signalized junctions, we extend the boundary across the junction
      // and in all other situations, boundary length is velocity-dependent.
      bool reached_distance = false;
      for (uint64_t j = boundary_start_index; !reached_distance && (j < waypoint_buffer.size()); ++j) {

        if (boundary_start->DistanceSquared(current_point) > std::pow(bbox_extension, 2)
            || j == waypoint_buffer.size() - 1) {
          reached_distance = true;
        }

        if (boundary_end == nullptr
            || cg::Math::Dot(boundary_end->GetForwardVector(), current_point->GetForwardVector()) < COS_10_DEGREES
            || reached_distance) {

          const cg::Vector3D heading_vector = current_point->GetForwardVector();
          const cg::Location location = current_point->GetLocation();
          cg::Vector3D perpendicular_vector = cg::Vector3D(-heading_vector.y, heading_vector.x, 0.0f);
          perpendicular_vector = perpendicular_vector.MakeUnitVector();
          // Direction determined for the left-handed system.
          const cg::Vector3D scaled_perpendicular = perpendicular_vector * width;
          left_boundary.push_back(location + cg::Location(scaled_perpendicular));
          right_boundary.push_back(location + cg::Location(-1.0f * scaled_perpendicular));

          boundary_end = current_point;
        }

        current_point = waypoint_buffer.at(j);
      }

      // Connecting the geodesic path boundary with the vehicle bounding box.
      LocationList geodesic_boundary;
      // Reversing right boundary to construct clockwise (left-hand system)
      // boundary. This is so because both left and right boundary vectors have
      // the closest point to the vehicle at their starting index for the right
      // boundary,
      // we want to begin at the farthest point to have a clockwise trace.
      std::reverse(right_boundary.begin(), right_boundary.end());
      geodesic_boundary.insert(geodesic_boundary.end(), right_boundary.begin(), right_boundary.end());
      geodesic_boundary.insert(geodesic_boundary.end(), bbox.begin(), bbox.end());
      geodesic_boundary.insert(geodesic_boundary.end(), left_boundary.begin(), left_boundary.end());

      geodesic_boundaries.insert({actor->GetId(), geodesic_boundary});
      return geodesic_boundary;
    } else {

      geodesic_boundaries.insert({actor->GetId(), bbox});
      return bbox;
    }

  }

  float CollisionStage::GetBoundingBoxExtention(const cg::Vector3D velocity_vector) {

<<<<<<< HEAD
    const float velocity = velocity_vector.Length();
    float bbox_extension = BOUNDARY_EXTENSION_MINIMUM;
    if (velocity > HIGHWAY_SPEED) {
      bbox_extension = HIGHWAY_TIME_HORIZON * velocity;
    } else if (velocity > CRAWL_SPEED_1 && velocity < HIGHWAY_SPEED) {
      bbox_extension = std::sqrt(EXTENSION_SQUARE_POINT * velocity) +
                                 velocity * TIME_HORIZON +
                                 BOUNDARY_EXTENSION_MINIMUM;
      bbox_extension = std::max(bbox_extension, BOUNDARY_EXTENSION_1);
    } else if (velocity > CRAWL_SPEED_2 && velocity < CRAWL_SPEED_1) {
      bbox_extension = BOUNDARY_EXTENSION_1;
    } else if (velocity > CRAWL_SPEED_MINIMUM && velocity < CRAWL_SPEED_2) {
      bbox_extension = BOUNDARY_EXTENSION_2;
    } else if (velocity < CRAWL_SPEED_MINIMUM) {
      bbox_extension = BOUNDARY_EXTENSION_MINIMUM;
=======
    // Calculate velocity along vehicle's heading. This also avoids calculating square root.
    const float velocity = cg::Math::Dot(actor->GetVelocity(), actor->GetTransform().GetForwardVector());
    float bbox_extension;
    // Using a linear function to calculate boundary length.
    // min speed : 0kmph -> BOUNDARY_EXTENSION_MINIMUM
    // max speed : 100kmph -> BOUNDARY_EXTENSION_MAXIMUM
    float slope = (BOUNDARY_EXTENSION_MAXIMUM - BOUNDARY_EXTENSION_MINIMUM) / ARBITRARY_MAX_SPEED;
    bbox_extension = slope * velocity + BOUNDARY_EXTENSION_MINIMUM;
    const ActorId actor_id = actor->GetId();
    // If a valid collision lock present, change boundary length to maintain lock.
    if (collision_locks.find(actor_id) != collision_locks.end())
    {
      CollisionLock &lock = collision_locks.at(actor_id);
      float lock_boundary_length = static_cast<float>(lock.distance_to_lead_vehicle
                                                      + LOCKING_DISTANCE_PADDING);
      // Only extend boundary track vehicle if the leading vehicle
      // if it is not further than velocity dependent extension by MAX_LOCKING_EXTENSION.
      if ((lock_boundary_length - lock.initial_lock_distance) < MAX_LOCKING_EXTENSION)
      {
        bbox_extension = lock_boundary_length;
      }
>>>>>>> 35c346c1
    }

    return bbox_extension;
  }

  LocationList CollisionStage::GetBoundary(const Actor &actor,
                                           const cg::Location &location,
                                           const cg::Vector3D velocity) {

    const auto actor_type = actor->GetTypeId();
    cg::Vector3D heading_vector = actor->GetTransform().GetForwardVector();
    heading_vector.z = 0.0f;
    heading_vector = heading_vector.MakeUnitVector();

    cg::BoundingBox bbox;
    float forward_extension = 0.0f;
    if (actor_type[0] == 'v') {
      const auto vehicle = boost::static_pointer_cast<cc::Vehicle>(actor);
      bbox = vehicle->GetBoundingBox();
    } else if (actor_type[0] == 'w') {
      const auto walker = boost::static_pointer_cast<cc::Walker>(actor);
      bbox = walker->GetBoundingBox();
      // Extend the pedestrians bbox to "predict" where they'll be and avoid collisions.
      forward_extension = velocity.Length() * WALKER_TIME_EXTENSION;
    }

    const cg::Vector3D extent = bbox.extent;
    const cg::Vector3D perpendicular_vector = cg::Vector3D(-heading_vector.y, heading_vector.x, 0.0f);

    const cg::Vector3D x_boundary_vector = heading_vector * (extent.x + forward_extension);
    const cg::Vector3D y_boundary_vector = perpendicular_vector * (extent.y + forward_extension);

    // Four corners of the vehicle in top view clockwise order (left-handed
    // system).
    LocationList bbox_boundary = {
      location + cg::Location(x_boundary_vector - y_boundary_vector),
      location + cg::Location(-1.0f * x_boundary_vector - y_boundary_vector),
      location + cg::Location(-1.0f * x_boundary_vector + y_boundary_vector),
      location + cg::Location(x_boundary_vector + y_boundary_vector),
    };

    return bbox_boundary;
  }

  bool CollisionStage::IsLocationAfterJunctionSafe(const Actor &ego_actor,
                                                   const Actor &other_actor,
                                                   const SimpleWaypointPtr safe_point,
<<<<<<< HEAD
                                                   const cg::Location &other_location,
                                                   const cg::Vector3D other_velocity){
=======
                                                   const cg::Location &other_location) {
>>>>>>> 35c346c1

    bool safe_junction = true;

    if (other_velocity.Length() < EPSILON_VELOCITY){

      cg::Location safe_location = safe_point->GetLocation();
      cg::Vector3D heading_vector = safe_point->GetForwardVector();
      heading_vector.z = 0.0f;
      heading_vector = heading_vector.MakeUnitVector();

      cg::BoundingBox bbox;
      const auto vehicle = boost::static_pointer_cast<cc::Vehicle>(ego_actor);
      bbox = vehicle->GetBoundingBox();
      const cg::Vector3D extent = bbox.extent;

      const cg::Vector3D perpendicular_vector = cg::Vector3D(-heading_vector.y, heading_vector.x, 0.0f);

      const cg::Vector3D x_boundary_vector = heading_vector * extent.x;
      const cg::Vector3D y_boundary_vector = perpendicular_vector * extent.y;

      LocationList ego_actor_boundary = {
        safe_location + cg::Location(x_boundary_vector - y_boundary_vector),
        safe_location + cg::Location(-1.0f * x_boundary_vector - y_boundary_vector),
        safe_location + cg::Location(-1.0f * x_boundary_vector + y_boundary_vector),
        safe_location + cg::Location(x_boundary_vector + y_boundary_vector),
      };

      const Polygon reference_polygon = GetPolygon(ego_actor_boundary);
      const Polygon other_polygon = GetPolygon(GetBoundary(other_actor, other_location, other_velocity));

      const auto inter_bbox_distance = bg::distance(reference_polygon, other_polygon);
      if (inter_bbox_distance < INTER_BBOX_DISTANCE_THRESHOLD){
        safe_junction = false;
      }
    }

    return safe_junction;
  }

  void CollisionStage::DrawBoundary(const LocationList &boundary) {
    for (uint64_t i = 0u; i < boundary.size(); ++i) {
      debug_helper.DrawLine(
          boundary[i] + cg::Location(0.0f, 0.0f, 1.0f),
          boundary[(i + 1) % boundary.size()] + cg::Location(0.0f, 0.0f, 1.0f),
          0.1f, {255u, 255u, 0u}, 0.05f);
    }
  }

GeometryComparisonCache CollisionStage:: GetGeometryBetweenActors(const Actor &reference_vehicle, const Actor &other_vehicle,
                                     const cg::Location &reference_location, const cg::Location &other_location,
                                     const cg::Vector3D reference_velocity, const cg::Vector3D other_velocity) {

   std::string actor_id_key = (reference_vehicle->GetId() < other_vehicle->GetId()) ?
                              std::to_string(reference_vehicle->GetId()) + "|" + std::to_string(other_vehicle->GetId())
                              : std::to_string(other_vehicle->GetId()) +"|"+ std::to_string(reference_vehicle->GetId());
   GeometryComparisonCache mCache{-1,-1,-1,-1};

  if (vehicle_cache.find(actor_id_key) != vehicle_cache.end()) {
    mCache = vehicle_cache.at(actor_id_key);
    double mref_veh_other = mCache.reference_vehicle_to_other_geodesic;
    mCache.reference_vehicle_to_other_geodesic = mCache.other_vehicle_to_reference_geodesic;
    mCache.other_vehicle_to_reference_geodesic = mref_veh_other;
    return mCache;
   }

  const Polygon reference_geodesic_polygon = GetPolygon(GetGeodesicBoundary(reference_vehicle, reference_location, reference_velocity));
  const Polygon other_geodesic_polygon = GetPolygon(GetGeodesicBoundary(other_vehicle, other_location, other_velocity));
  const Polygon reference_polygon = GetPolygon(GetBoundary(reference_vehicle, reference_location, reference_velocity));
  const Polygon other_polygon = GetPolygon(GetBoundary(other_vehicle, other_location, other_velocity));

  const double reference_vehicle_to_other_geodesic = bg::distance(reference_polygon, other_geodesic_polygon);
  const double other_vehicle_to_reference_geodesic = bg::distance(other_polygon, reference_geodesic_polygon);
  const auto inter_geodesic_distance = bg::distance(reference_geodesic_polygon, other_geodesic_polygon);
  const auto inter_bbox_distance = bg::distance(reference_polygon, other_polygon);

  GeometryComparisonCache mRetCache = {reference_vehicle_to_other_geodesic,
                                        other_vehicle_to_reference_geodesic,
                                        inter_geodesic_distance,
                                        inter_bbox_distance};

  vehicle_cache.insert({actor_id_key, mRetCache});

  return mRetCache;
  }

} // namespace traffic_manager
} // namespace carla<|MERGE_RESOLUTION|>--- conflicted
+++ resolved
@@ -13,37 +13,19 @@
 
 namespace CollisionStageConstants {
 
-<<<<<<< HEAD
-  static const float VERTICAL_OVERLAP_THRESHOLD = 2.0f;
-  static const float EXTENSION_SQUARE_POINT = 7.5f;
-  static const float TIME_HORIZON = 0.5f;
-  static const float HIGHWAY_SPEED = 50.0f / 3.6f;
-  static const float HIGHWAY_TIME_HORIZON = 5.0f;
-  static const float CRAWL_SPEED_1 = 12.0f / 3.6f;
-  static const float CRAWL_SPEED_2 = 8.0f / 3.6f;
-  static const float CRAWL_SPEED_MINIMUM = 3.0f / 3.6f;
-  static const float BOUNDARY_EXTENSION_1 = 12.0f;
-  static const float BOUNDARY_EXTENSION_2 = 7.0f;
-  static const float BOUNDARY_EXTENSION_MINIMUM = 2.0f;
-  static const float BOUNDARY_EDGE_LENGTH = 2.0f;
-=======
   static const float VERTICAL_OVERLAP_THRESHOLD = 4.0f;
   static const float BOUNDARY_EXTENSION_MINIMUM = 2.0f;
   static const float BOUNDARY_EXTENSION_MAXIMUM = 50.0f;
   static const float ARBITRARY_MAX_SPEED = 100.0f / 3.6f;
   static const float LOCKING_DISTANCE_PADDING = 4.0f;
   static const float MAX_LOCKING_EXTENSION = 10.0f;
->>>>>>> 35c346c1
   static const float MAX_COLLISION_RADIUS = 100.0f;
   static const float MIN_COLLISION_RADIUS = 15.0f;
   static const float WALKER_TIME_EXTENSION = 1.5f;
   static const float EPSILON_VELOCITY = 0.1f;
   static const float INTER_BBOX_DISTANCE_THRESHOLD = 0.3f;
   static const float SQUARE_ROOT_OF_TWO = 1.414f;
-<<<<<<< HEAD
-=======
   static const float COS_10_DEGREES = 0.9848f;
->>>>>>> 35c346c1
 } // namespace CollisionStageConstants
 
   using namespace CollisionStageConstants;
@@ -90,7 +72,6 @@
       const Actor ego_actor = data.actor;
       const ActorId ego_actor_id = ego_actor->GetId();
       const cg::Location ego_location = ego_actor->GetLocation();
-<<<<<<< HEAD
       const cg::Vector3D ego_velocity = data.velocity;
 
       const SimpleWaypointPtr& closest_point = data.closest_waypoint;
@@ -105,32 +86,14 @@
 
       try
       {
-=======
-
-      const SimpleWaypointPtr& closest_point = data.closest_waypoint;
-      const SimpleWaypointPtr& junction_look_ahead = data.junction_look_ahead_waypoint;
-      const std::vector<std::pair<ActorId, Actor>>& collision_candidates = data.overlapping_actors;
-
-      bool collision_hazard = false;
-      float available_distance_margin = std::numeric_limits<float>::infinity();
-      cg::Vector3D other_vehicle_velocity;
-      const SimpleWaypointPtr safe_point_junction = data.safe_point_after_junction;
-
-      try {
->>>>>>> 35c346c1
         // Check every actor in the vicinity if it poses a collision hazard.
         for (auto actor_info = collision_candidates.begin();
             actor_info != collision_candidates.end() && !collision_hazard;
             ++actor_info) {
 
-<<<<<<< HEAD
           ActorId other_actor_id; Actor other_actor; cg::Vector3D other_velocity;
           std::tie(other_actor_id, other_actor, other_velocity) = *actor_info;
 
-=======
-          const ActorId other_actor_id = actor_info->first;
-          const Actor other_actor = actor_info->second;
->>>>>>> 35c346c1
           if (!other_actor->IsAlive()) continue;
           const auto other_actor_type = other_actor->GetTypeId();
           const cg::Location other_location = other_actor->GetLocation();
@@ -150,17 +113,11 @@
               if (parameters.GetCollisionDetection(ego_actor, other_actor)) {
 
                 std::pair<bool, float> negotiation_result = NegotiateCollision(ego_actor, other_actor, ego_location,
-<<<<<<< HEAD
                                                                               other_location, closest_point, junction_look_ahead,
                                                                               ego_velocity, other_velocity);
                 if ((safe_point_junction != nullptr
                     && !IsLocationAfterJunctionSafe(ego_actor, other_actor, safe_point_junction,
                                                     other_location, other_velocity))
-=======
-                                                                              other_location, closest_point, junction_look_ahead);
-                if ((safe_point_junction != nullptr
-                    && !IsLocationAfterJunctionSafe(ego_actor, other_actor, safe_point_junction, other_location))
->>>>>>> 35c346c1
                     || negotiation_result.first)
                 {
 
@@ -170,11 +127,7 @@
 
                     collision_hazard = true;
                     available_distance_margin = negotiation_result.second;
-<<<<<<< HEAD
                     obstacle_velocity = other_velocity;
-=======
-                    other_vehicle_velocity = other_actor->GetVelocity();
->>>>>>> 35c346c1
                   }
                 }
               }
@@ -189,11 +142,7 @@
       CollisionToPlannerData &message = current_planner_frame->at(i);
       message.hazard = collision_hazard;
       message.distance_to_other_vehicle = available_distance_margin;
-<<<<<<< HEAD
       message.other_vehicle_velocity = obstacle_velocity;
-=======
-      message.other_vehicle_velocity = other_vehicle_velocity;
->>>>>>> 35c346c1
     }
   }
 
@@ -242,19 +191,19 @@
                                                             const cg::Location &reference_location,
                                                             const cg::Location &other_location,
                                                             const SimpleWaypointPtr &closest_point,
-<<<<<<< HEAD
                                                             const SimpleWaypointPtr &junction_look_ahead,
                                                             const cg::Vector3D reference_velocity,
-                                                            const cg::Vector3D other_velocity)
-  {
-=======
-                                                            const SimpleWaypointPtr &junction_look_ahead) {
->>>>>>> 35c346c1
+                                                            const cg::Vector3D other_velocity) {
+
+    // Vehicle IDs
+    const ActorId reference_vehicle_id = reference_vehicle->GetId();
+    const ActorId other_vehicle_id = other_vehicle->GetId();
+
     // Output variables for the method.
     bool hazard = false;
     float available_distance_margin = std::numeric_limits<float>::infinity();
 
-    // Ego vehicle heading.
+    // Ego and other vehicle heading.
     const cg::Vector3D reference_heading = reference_vehicle->GetTransform().GetForwardVector();
     // Vector from ego position to position of the other vehicle.
     cg::Vector3D reference_to_other = other_location - reference_location;
@@ -273,13 +222,9 @@
     float other_vehicle_length = other_vehicle_ptr->GetBoundingBox().extent.x * SQUARE_ROOT_OF_TWO;
 
     float inter_vehicle_distance = cg::Math::DistanceSquared(reference_location, other_location);
-<<<<<<< HEAD
-    float ego_bounding_box_extension = GetBoundingBoxExtention(reference_velocity);
-    float other_bounding_box_extension = GetBoundingBoxExtention(other_velocity);
-=======
-    float ego_bounding_box_extension = GetBoundingBoxExtention(reference_vehicle);
-    float other_bounding_box_extension = GetBoundingBoxExtention(other_vehicle);
->>>>>>> 35c346c1
+    float ego_bounding_box_extension = GetBoundingBoxExtention(reference_vehicle_id,
+                                                               reference_velocity, reference_heading);
+    float other_bounding_box_extension = GetBoundingBoxExtention(other_vehicle_id, other_velocity, other_heading);
     // Calculate minimum distance between vehicle to consider collision negotiation.
     float inter_vehicle_length = reference_vehicle_length + other_vehicle_length;
     float ego_detection_range = std::pow(ego_bounding_box_extension + inter_vehicle_length, 2.0f);
@@ -295,28 +240,15 @@
     bool ego_stopped_by_light = reference_vehicle_ptr->GetTrafficLightState() != carla::rpc::TrafficLightState::Green;
     bool ego_at_junction_entrance = !closest_point->CheckJunction() && junction_look_ahead->CheckJunction();
 
-<<<<<<< HEAD
-    // Conditions to avoid collision negotiation.
-    if (!(ego_at_junction_entrance && ego_at_traffic_light && ego_stopped_by_light)
-        && !(!ego_inside_junction && !other_vehicle_in_front)
-        && !(!ego_inside_junction && other_vehicle_in_front && !other_vehicle_in_ego_range)
-        && !(ego_inside_junction && !other_vehicles_in_cross_detection_range)
-    ) {
-
-
-      GeometryComparisonCache cache = GetGeometryBetweenActors(reference_vehicle, other_vehicle,
-                                     reference_location, other_location, reference_velocity, other_velocity);
-=======
-    const ActorId reference_vehicle_id = reference_vehicle->GetId();
     // Conditions to consider collision negotiation.
     if (!(ego_at_junction_entrance && ego_at_traffic_light && ego_stopped_by_light)
         && ((ego_inside_junction && other_vehicles_in_cross_detection_range)
             || (!ego_inside_junction && other_vehicle_in_front && other_vehicle_in_ego_range))) {
 
       GeometryComparisonCache cache = GetGeometryBetweenActors(reference_vehicle, other_vehicle,
-                                                               reference_location, other_location);
-
->>>>>>> 35c346c1
+                                                               reference_location, other_location,
+                                                               reference_velocity, other_velocity);
+
       // Conditions for collision negotiation.
       bool geodesic_path_bbox_touching = cache.inter_geodesic_distance < 0.1;
       bool vehicle_bbox_touching = cache.inter_bbox_distance < 0.1;
@@ -328,22 +260,6 @@
 
       // Whichever vehicle's path is farthest away from the other vehicle gets priority to move.
       if (geodesic_path_bbox_touching
-<<<<<<< HEAD
-          && !(ego_path_clear && !other_path_clear)
-          && (!ego_path_clear
-              || (!vehicle_bbox_touching && !ego_path_priority)
-              || (vehicle_bbox_touching && !ego_angular_priority))) {
-
-        hazard = true;
-        // TODO: Remove thresholding after fixing parameters class to return clamped values.
-        const float specific_distance_margin = std::max(parameters.GetDistanceToLeadingVehicle(reference_vehicle),
-                                                        BOUNDARY_EXTENSION_MINIMUM);
-        available_distance_margin = static_cast<float>(std::max(cache.reference_vehicle_to_other_geodesic
-                                                                 - specific_distance_margin, 0.0));
-      }
-    }
-
-=======
           && ((!vehicle_bbox_touching
            && (!ego_path_clear || (ego_path_clear && other_path_clear && !ego_path_priority)))
               || (vehicle_bbox_touching && !ego_angular_priority))) {
@@ -354,7 +270,6 @@
         available_distance_margin = static_cast<float>(MAX(cache.reference_vehicle_to_other_geodesic
                                                                  - specific_distance_margin, 0.0));
 
-        ActorId other_vehicle_id = other_vehicle->GetId();
         ///////////////////////////////////// Collision locking mechanism /////////////////////////////////
         // The idea is, when encountering a possible collision,
         // we should ensure that the bounding box extension doesn't decrease too fast and loose collision tracking.
@@ -390,7 +305,6 @@
       collision_locks.erase(reference_vehicle_id);
     }
 
->>>>>>> 35c346c1
     return {hazard, available_distance_margin};
   }
 
@@ -405,29 +319,27 @@
     return boundary_polygon;
   }
 
-<<<<<<< HEAD
   LocationList CollisionStage::GetGeodesicBoundary(const Actor &actor, const cg::Location &vehicle_location,
                                                    const cg::Vector3D velocity) {
 
-=======
-  LocationList CollisionStage::GetGeodesicBoundary(const Actor &actor, const cg::Location &vehicle_location) {
->>>>>>> 35c346c1
-    if (geodesic_boundaries.find(actor->GetId()) != geodesic_boundaries.end()) {
-      return geodesic_boundaries.at(actor->GetId());
+    const ActorId actor_id = actor->GetId();
+
+    if (geodesic_boundaries.find(actor_id) != geodesic_boundaries.end()) {
+      return geodesic_boundaries.at(actor_id);
     }
 
     const LocationList bbox = GetBoundary(actor, vehicle_location, velocity);
 
-    if (vehicle_id_to_index.find(actor->GetId()) != vehicle_id_to_index.end()) {
-
-      float bbox_extension = GetBoundingBoxExtention(velocity);
+    if (vehicle_id_to_index.find(actor_id) != vehicle_id_to_index.end()) {
+
+      float bbox_extension = GetBoundingBoxExtention(actor_id, velocity, actor->GetTransform().GetForwardVector());
 
       const float specific_distance_margin = parameters.GetDistanceToLeadingVehicle(actor);
       if (specific_distance_margin > 0.0f) {
         bbox_extension = MAX(specific_distance_margin, bbox_extension);
       }
 
-      const auto &waypoint_buffer =  localization_frame->at(vehicle_id_to_index.at(actor->GetId())).buffer;
+      const auto &waypoint_buffer =  localization_frame->at(vehicle_id_to_index.at(actor_id)).buffer;
 
       LocationList left_boundary;
       LocationList right_boundary;
@@ -498,34 +410,17 @@
 
   }
 
-  float CollisionStage::GetBoundingBoxExtention(const cg::Vector3D velocity_vector) {
-
-<<<<<<< HEAD
-    const float velocity = velocity_vector.Length();
-    float bbox_extension = BOUNDARY_EXTENSION_MINIMUM;
-    if (velocity > HIGHWAY_SPEED) {
-      bbox_extension = HIGHWAY_TIME_HORIZON * velocity;
-    } else if (velocity > CRAWL_SPEED_1 && velocity < HIGHWAY_SPEED) {
-      bbox_extension = std::sqrt(EXTENSION_SQUARE_POINT * velocity) +
-                                 velocity * TIME_HORIZON +
-                                 BOUNDARY_EXTENSION_MINIMUM;
-      bbox_extension = std::max(bbox_extension, BOUNDARY_EXTENSION_1);
-    } else if (velocity > CRAWL_SPEED_2 && velocity < CRAWL_SPEED_1) {
-      bbox_extension = BOUNDARY_EXTENSION_1;
-    } else if (velocity > CRAWL_SPEED_MINIMUM && velocity < CRAWL_SPEED_2) {
-      bbox_extension = BOUNDARY_EXTENSION_2;
-    } else if (velocity < CRAWL_SPEED_MINIMUM) {
-      bbox_extension = BOUNDARY_EXTENSION_MINIMUM;
-=======
-    // Calculate velocity along vehicle's heading. This also avoids calculating square root.
-    const float velocity = cg::Math::Dot(actor->GetVelocity(), actor->GetTransform().GetForwardVector());
+  float CollisionStage::GetBoundingBoxExtention(const ActorId actor_id,
+                                                const cg::Vector3D velocity_vector,
+                                                const cg::Vector3D heading_vector) {
+
+    const float velocity = cg::Math::Dot(velocity_vector, heading_vector);
     float bbox_extension;
     // Using a linear function to calculate boundary length.
     // min speed : 0kmph -> BOUNDARY_EXTENSION_MINIMUM
     // max speed : 100kmph -> BOUNDARY_EXTENSION_MAXIMUM
     float slope = (BOUNDARY_EXTENSION_MAXIMUM - BOUNDARY_EXTENSION_MINIMUM) / ARBITRARY_MAX_SPEED;
     bbox_extension = slope * velocity + BOUNDARY_EXTENSION_MINIMUM;
-    const ActorId actor_id = actor->GetId();
     // If a valid collision lock present, change boundary length to maintain lock.
     if (collision_locks.find(actor_id) != collision_locks.end())
     {
@@ -538,7 +433,6 @@
       {
         bbox_extension = lock_boundary_length;
       }
->>>>>>> 35c346c1
     }
 
     return bbox_extension;
@@ -586,12 +480,8 @@
   bool CollisionStage::IsLocationAfterJunctionSafe(const Actor &ego_actor,
                                                    const Actor &other_actor,
                                                    const SimpleWaypointPtr safe_point,
-<<<<<<< HEAD
                                                    const cg::Location &other_location,
                                                    const cg::Vector3D other_velocity){
-=======
-                                                   const cg::Location &other_location) {
->>>>>>> 35c346c1
 
     bool safe_junction = true;
 
