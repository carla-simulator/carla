--- conflicted
+++ resolved
@@ -74,37 +74,6 @@
       bool collision_hazard = false;
       const SimpleWaypointPtr safe_point_junction = localization_frame->at(vehicle_id_to_index.at(ego_actor->GetId())).safe_point_after_junction;
 
-<<<<<<< HEAD
-      // Generate number between 0 and 100
-      const int r = rand() % 101;
-
-      // Continue only if random number is lower than our %, default is 0.
-      if (parameters.GetPercentageIgnoreActors(boost::shared_ptr<cc::Actor>(ego_actor)) <= r) {
-
-        // Check every actor in the vicinity if it poses a collision hazard.
-        for (auto j = overlapping_actors.begin(); (j != overlapping_actors.end()) && !collision_hazard; ++j) {
-          try {
-            const Actor actor = j->second;
-            const ActorId actor_id = j->first;
-            const cg::Location other_location = actor->GetLocation();
-
-            // Collision checks increase with speed (Official formula used)
-            float collision_distance = std::pow(floor(ego_actor->GetVelocity().Length()*3.6f/10.0f),2.0f);
-            collision_distance = cg::Math::Clamp(collision_distance, MIN_COLLISION_RADIUS, MAX_COLLISION_RADIUS);
-
-            // Temporary fix to (0,0,0) bug
-            if (other_location.x != 0 && other_location.y != 0 && other_location.z != 0){
-
-              if (actor_id != ego_actor_id &&
-                  (cg::Math::DistanceSquared(ego_location, other_location)
-                  < std::pow(MAX_COLLISION_RADIUS, 2)) &&
-                  (std::abs(ego_location.z - other_location.z) < VERTICAL_OVERLAP_THRESHOLD)) {
-
-                if (safe_point_junction != nullptr){
-                  if(parameters.GetCollisionDetection(ego_actor, actor) &&
-                    !IsLocationAfterJunctionSafe(ego_actor, actor, safe_point_junction)){
-
-=======
       // Check every actor in the vicinity if it poses a collision hazard.
       for (auto j = overlapping_actors.begin(); (j != overlapping_actors.end()) && !collision_hazard; ++j) {
         try {
@@ -123,12 +92,32 @@
                 < std::pow(MAX_COLLISION_RADIUS, 2)) &&
                 (std::abs(ego_location.z - other_location.z) < VERTICAL_OVERLAP_THRESHOLD)) {
 
+        // Check every actor in the vicinity if it poses a collision hazard.
+        for (auto j = overlapping_actors.begin(); (j != overlapping_actors.end()) && !collision_hazard; ++j) {
+          try {
+            const Actor actor = j->second;
+            const ActorId actor_id = j->first;
+            const cg::Location other_location = actor->GetLocation();
+
+            // Collision checks increase with speed (Official formula used)
+            float collision_distance = std::pow(floor(ego_actor->GetVelocity().Length()*3.6f/10.0f),2.0f);
+            collision_distance = cg::Math::Clamp(collision_distance, MIN_COLLISION_RADIUS, MAX_COLLISION_RADIUS);
+
+            // Temporary fix to (0,0,0) bug
+            if (other_location.x != 0 && other_location.y != 0 && other_location.z != 0){
+
+              if (actor_id != ego_actor_id &&
+                  (cg::Math::DistanceSquared(ego_location, other_location)
+                  < std::pow(MAX_COLLISION_RADIUS, 2)) &&
+                  (std::abs(ego_location.z - other_location.z) < VERTICAL_OVERLAP_THRESHOLD)) {
+
+                if (safe_point_junction != nullptr){
               if (parameters.GetCollisionDetection(ego_actor, other_actor)) {
                 if((safe_point_junction != nullptr && !IsLocationAfterJunctionSafe(ego_actor, other_actor, safe_point_junction, other_location)) ||
                   NegotiateCollision(ego_actor, other_actor, ego_location, other_location, closest_point, junction_look_ahead)){
                   if ((other_actor_type[0] == 'v' && parameters.GetPercentageIgnoreVehicles(ego_actor) <= (rand() % 101)) ||
                       (other_actor_type[0] == 'w' && parameters.GetPercentageIgnoreWalkers(ego_actor) <= (rand() % 101))) {
->>>>>>> f9b714f4
+
                     collision_hazard = true;
                     break;
                   }
@@ -142,11 +131,8 @@
                 }
               }
             }
-<<<<<<< HEAD
           } catch (const std::exception &e) {
             carla::log_info("Actor might not be alive", e.what());
-=======
->>>>>>> f9b714f4
           }
         } catch (const std::exception &e) {
           carla::log_info("Actor might not be alive \n");
@@ -284,11 +270,6 @@
     if (geodesic_boundaries.find(actor->GetId()) != geodesic_boundaries.end()) {
       return geodesic_boundaries.at(actor->GetId());
     }
-<<<<<<< HEAD
-
-    const LocationList bbox = GetBoundary(actor);
-=======
->>>>>>> f9b714f4
 
     const LocationList bbox = GetBoundary(actor, vehicle_location);
 
@@ -425,19 +406,11 @@
     return bbox_boundary;
   }
 
-<<<<<<< HEAD
-  bool CollisionStage::IsLocationAfterJunctionSafe(const Actor &ego_actor, const Actor &overlapped_actor, const SimpleWaypointPtr safe_point){
+  bool CollisionStage::IsLocationAfterJunctionSafe(const Actor &ego_actor, const Actor &other_actor, const SimpleWaypointPtr safe_point , const cg::Location &other_location){
 
     bool safe_junction = true;
 
-    if (overlapped_actor->GetVelocity().Length() < EPSILON_VELOCITY){
-=======
-  bool CollisionStage::IsLocationAfterJunctionSafe(const Actor &ego_actor, const Actor &other_actor, const SimpleWaypointPtr safe_point , const cg::Location &other_location){
-
-    bool safe_junction = true;
-
     if (other_actor->GetVelocity().Length() < EPSILON_VELOCITY){
->>>>>>> f9b714f4
 
       cg::Location safe_location = safe_point->GetLocation();
       cg::Vector3D heading_vector = safe_point->GetForwardVector();
@@ -462,11 +435,7 @@
       };
 
       const Polygon reference_polygon = GetPolygon(ego_actor_boundary);
-<<<<<<< HEAD
-      const Polygon other_polygon = GetPolygon(GetBoundary(overlapped_actor));
-=======
       const Polygon other_polygon = GetPolygon(GetBoundary(other_actor, other_location));
->>>>>>> f9b714f4
 
       const auto inter_bbox_distance = bg::distance(reference_polygon, other_polygon);
       if (inter_bbox_distance < INTER_BBOX_DISTANCE_THRESHOLD){
