--- conflicted
+++ resolved
@@ -46,15 +46,6 @@
     ActorIdSet overlapping_actors = track_traffic.GetOverlappingVehicles(ego_actor_id);
     std::vector<ActorId> collision_candidate_ids;
     // Run through vehicles with overlapping paths and filter them;
-<<<<<<< HEAD
-    float distance_to_leading = parameters.GetDistanceToLeadingVehicle(ego_actor_id);
-    float value = SQUARE(COLLISION_RADIUS_RATE * velocity + COLLISION_RADIUS_MIN) + distance_to_leading;
-    float collision_radius_square = value;
-    if (velocity < 2.0f) {
-      collision_radius_square = SQUARE(COLLISION_RADIUS_STOP);
-      if (distance_to_leading > COLLISION_RADIUS_STOP) {
-        collision_radius_square = SQUARE(COLLISION_RADIUS_STOP) + distance_to_leading;
-=======
     const float distance_to_leading = parameters.GetDistanceToLeadingVehicle(ego_actor_id);
     float collision_radius_square = SQUARE(COLLISION_RADIUS_RATE * velocity + COLLISION_RADIUS_MIN) + distance_to_leading;;
     if (velocity < 2.0f) {
@@ -63,7 +54,6 @@
       collision_radius_square = SQUARE(collision_radius_stop);
       if (distance_to_leading > collision_radius_stop) {
         collision_radius_square = SQUARE(collision_radius_stop) + distance_to_leading;
->>>>>>> e4243c89
       }
     }
     for (ActorId overlapping_actor_id : overlapping_actors) {
@@ -131,11 +121,7 @@
   const float velocity = cg::Math::Dot(simulation_state.GetVelocity(actor_id), simulation_state.GetHeading(actor_id));
   float bbox_extension;
   // Using a function to calculate boundary length.
-<<<<<<< HEAD
-  float velocity_extension = 0.36f*velocity;
-=======
-  float velocity_extension = VEL_EXT_FACTOR*velocity;
->>>>>>> e4243c89
+  float velocity_extension = VEL_EXT_FACTOR * velocity;
   bbox_extension = BOUNDARY_EXTENSION_MINIMUM + velocity_extension * velocity_extension;
   // If a valid collision lock present, change boundary length to maintain lock.
   if (collision_locks.find(actor_id) != collision_locks.end()) {
