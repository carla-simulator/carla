--- conflicted
+++ resolved
@@ -104,11 +104,6 @@
     /// A structure used to keep track of actors spawned outside of traffic
     /// manager.
     std::unordered_map<ActorId, Actor> unregistered_actors;
-<<<<<<< HEAD
-    /// Structure to keep track of the closest waypoint for unregistered actors.
-    std::unordered_map<ActorId, SimpleWaypointPtr> unregistered_waypoints;
-=======
->>>>>>> 5c6281b9
     /// Code snippet execution time profiler.
     SnippetProfiler snippet_profiler;
 
