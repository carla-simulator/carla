# Linux build

This guide details how to build CARLA from source on Linux. The build process is long (4 hours or more) and involves several kinds of software. It is highly recommended to read through the guide fully before starting. 

If you come across errors or difficulties then have a look at the **[F.A.Q.](build_faq.md)** page which offers solutions for the most common complications. Alternatively, use the [CARLA forum](https://github.com/carla-simulator/carla/discussions) to post any queries you may have.

- [__Prerequisites__](#part-one-prerequisites)
    - [System requirements](#system-requirements)
    - [Software requirements](#software-requirements)
- [__Building Unreal Engine__](#building-unreal-engine)
- [__Building CARLA__](#building-carla)
    - [Clone the CARLA repository](#clone-the-carla-repository)
    - [Download the CARLA content](#download-the-carla-content)
    - [Set the Unreal Engine environment variable](#set-the-unreal-engine-environment-variable)
    - [Build CARLA with Make](#build-carla-with-make)
        - [Compile the Python API client](#1-compile-the-python-api-client)
        - [Compile the server](#2-compile-the-server)
        - [Start the simulation](#3-start-the-simulation)
    - [Additional Make options](#additional-make-options)

---
## Part One: Prerequisites

### System requirements

* __Ubuntu 20.04 or 22.04__: The current dev branch of CARLA is tested regularly on Ubuntu 20.04 and Ubuntu 22.04. It may be possible to build CARLA in earlier Ubuntu versions but we recommend a minimum of version 20.04. CARLA has not been tested internally in Ubuntu 24.04, therefore we recommend to stay with a maximum of Ubuntu 22.04.
* __130 GB disk space__: CARLA will take around 31 GB and Unreal Engine will take around 91 GB so have about 130 GB free to account for both of these plus additional minor software installations. 
* __A high-performance GPU__: CARLA places a high demand on the GPU, therefore it is recommended to use a minimum of an NVIDIA RTX 2000 series (e.g. 2070) or better with at least 6 Gb of VRAM, preferably 8 Gb or more.
* __A high-performance CPU__: CARLA also benefits from a CPU with solid performance. We recommend a minimum of an Intel Core i7 with 4 or more cores (or equivalent). 
* __Two TCP ports and good internet connection__: 2000 and 2001 by default. Make sure that these ports are not blocked by firewalls or any other applications. 
* __Python 3.8 or higher__ is recommended.

### Software requirements

CARLA requires numerous software tools for compilation. Some are built during the CARLA build process itself, such as *Boost.Python*. Others are binaries that should be installed before starting the build (*cmake*, *clang*, different versions of *Python*, etc.). To install these requirements, run the following commands:

```sh
sudo apt-get update &&
sudo apt-get install wget software-properties-common &&
sudo add-apt-repository ppa:ubuntu-toolchain-r/test &&
wget -O - https://apt.llvm.org/llvm-snapshot.gpg.key|sudo apt-key add
```

To avoid compatibility issues between Unreal Engine and the CARLA dependencies, use the same compiler version and C++ runtime library to compile everything. The CARLA team uses clang-10 and LLVM's libc++. Change the default clang version to compile Unreal Engine and the CARLA dependencies.

#### Ubuntu 22.04
```sh
sudo apt-add-repository "deb http://archive.ubuntu.com/ubuntu jammy main universe"
sudo apt-get update
sudo apt-get install build-essential clang-10 lld-10 g++-12 cmake ninja-build libvulkan1 python python3 python3-dev python3-pip libpng-dev libtiff5-dev libjpeg-dev tzdata sed curl unzip autoconf libtool rsync libxml2-dev git git-lfs
sudo update-alternatives --install /usr/bin/clang++ clang++ /usr/lib/llvm-10/bin/clang++ 180 &&
sudo update-alternatives --install /usr/bin/clang clang /usr/lib/llvm-10/bin/clang 180 &&
sudo update-alternatives --install /usr/bin/g++ g++ /usr/bin/g++-12 180
```

#### Ubuntu 20.04
```sh
sudo apt-add-repository "deb http://apt.llvm.org/focal/ llvm-toolchain-focal main"
sudo apt-get update
sudo apt-get install build-essential clang-10 lld-10 g++-7 cmake ninja-build libvulkan1 python python-dev python3-dev python3-pip libpng-dev libtiff5-dev libjpeg-dev tzdata sed curl unzip autoconf libtool rsync libxml2-dev git
sudo update-alternatives --install /usr/bin/clang++ clang++ /usr/lib/llvm-10/bin/clang++ 180 &&
sudo update-alternatives --install /usr/bin/clang clang /usr/lib/llvm-10/bin/clang 180
```

#### Python dependencies

The CARLA build creates Python wheels for the API. These can be installed using PIP. Version 20.3 or higher is required. To check if you have a suitable version, run the following command:

```sh
pip3 -V
```

If you need to upgrade:

```sh
pip3 install --upgrade pip
```

You also need to install some Python dependencies:

```sh
pip3 install --user -r CARLA_ROOT/PythonAPI/carla/requirements.txt
```

---

## Building Unreal Engine

This version of CARLA uses a modified fork of Unreal Engine 4.26. This fork contains patches specific to CARLA.

Be aware that to download this fork of Unreal Engine, __you need to have a GitHub account linked to the Epic Games organization__. If you don't have this link already set up, please follow [this guide](https://www.unrealengine.com/en-US/ue4-on-github) before going any further.

__1.__ Clone the content for CARLA's fork of Unreal Engine 4.26 to your local computer:

```sh
    git clone --depth 1 -b carla https://github.com/CarlaUnreal/UnrealEngine.git ~/UnrealEngine_4.26
```
!!! Note
    Since github doesn't allow authentication with usename/password anymore, a personal authentication token can be used to clone the UnrealEngine repository. Here's the command to clone with OAuth.

```sh
    git clone --depth 1 -b carla https://oauth2:TOKEN@github.com/CarlaUnreal/UnrealEngine.git ~/UnrealEngine_4.26
```

__2.__ Navigate into the directory where you cloned the Unreal Engine repository:
```sh
    cd ~/UnrealEngine_4.26
```

__3.__ Set up and build with `make`. This may take an hour or two depending on your system. 
```sh
    ./Setup.sh && ./GenerateProjectFiles.sh && make
```
!!! Warning
    Do not use `-j` tag to use all processor cores, e.g., `make -j$(nproc)`. This will cause the build to fail. Clang will use all available cores anyway.  

__4.__ Open the Editor to check that Unreal Engine has been installed properly.
```sh
    cd ~/UnrealEngine_4.26/Engine/Binaries/Linux && ./UE4Editor
```

---

## Building CARLA 

!!! Note
    Downloading aria2 with `sudo apt-get install aria2` will speed up the following commands.

### Clone the CARLA repository

Clone the `ue4-dev` branch of the CARLA repository with the following command:

```sh
        git clone -b ue4-dev https://github.com/carla-simulator/carla
```

You can download the repository as a ZIP archive directly from the [CARLA GitHub repository page](https://github.com/carla-simulator/carla) if you prefer not to use Git.

!!! Note
    The `master` branch contains the latest official release of CARLA, while the `ue4-dev` branch has all the latest development updates. Previous CARLA versions are tagged with the version name. Always remember to check the current branch in git with the command `git branch`. 


### Download the CARLA content

CARLA comes with a large repository of 3D assets including maps, vehicles and pedestrians. To work on a build-from source version of CARLA you need to download a version of the content corresponding to your current update of the CARLA code.

If you are working on the latest updates of the `ue4-dev` branch you will need to download the latest version of the content. There are two ways to achieve this:

__1. Using the content update script__: This script downloads the latest package of the CARLA content as a `tar.gz` archive and decompresses the archive into the `CARLA_ROOT/Unreal/CarlaUE4/Content/Carla` directory:

```sh
./Update.sh
```

__2. Using Git__: Using Git, you will establish a git repository for the content in the `CARLA_ROOT/Unreal/CarlaUE4/Content/Carla` directory. **This is the preferred method if you intend to commit content updates to CARLA (or your own fork of CARLA)**. From the root directory of the CARLA code repository, run the following command (if you have your own fork of the CARLA content, change the target remote repository accordingly):

```sh
git clone https://bitbucket.org/carla-simulator/carla-content Unreal/CarlaUE4/Content/Carla
```

#### Downloading the assets in an archive for a specific CARLA version

You may want to download the assets for a specific CARLA version for some purposes:

1. From the root CARLA directory, navigate to `/Util/ContentVersions.txt`. This document contains the links to the assets for all CARLA releases. 
2. Extract the assets in `Unreal\CarlaUE4\Content\Carla`. If the path doesn't exist, create it.  
3. Extract the file with a command similar to the following:

```sh
tar -xvzf <assets_archive>.tar.gz.tar -C /path/to/carla/Unreal/CarlaUE4/Content/Carla
```

### Set the Unreal Engine environment variable

For CARLA to locate the correct installation of Unreal Engine, an environment variable is needed.

To set the variable for this session only:

```sh
export UE4_ROOT=~/UnrealEngine_4.26
```

You may want to set the environment variable in your `.bashrc` or `.profile`, so that it is always set. Open `.bashrc` or `.profile` with `gedit` and add the line above near the end of the file and save:

```sh
cd ~
gedit .bashrc # or .profile
```

---

### Build CARLA with Make

The following commands should be run from the root folder of the CARLA repository that you earlier downloaded or cloned with git. There are two parts to the build process for CARLA, compiling the client and compiling the server.

#### 1. Compile the Python API client

The Python API client grants control over the simulation. Compilation of the Python API client is required the first time you build CARLA and again after you perform any updates. After the client is compiled, you will be able to run scripts to interact with the simulation.

The following command compiles the Python API client:

```sh
make PythonAPI
```

**Building the Python API for a specific Python version**

The above command will build the Python API for the system Python version. You can target a specific version of Python up to 3.11 with the following instructions:

* Install the target Python version at the system level with the development headers and the distutils, replace *X* with the desired version:

```
sudo apt install python3.X python3.X-dev python3.X-distutils
```

<<<<<<< HEAD
* We recommend to disable any virtual environment managers such as PyEnv, Rye or Conda. These might interfere with the installation.
=======
* Disable any virtual environment managers such as PyEnv, Rye or Conda. These might interfere with the installation.
>>>>>>> a50ca296

* Then run the following command in the root CARLA root directory: 

```sh
# Delete versions as required
make PythonAPI ARGS="--python-version=3.8, 3.9, 3.10, 3.11"
<<<<<<< HEAD
```

* If you are using a non-standard Python installation or a Python virtual environment manager like PyEnv, Rye or Conda. Instead of the `--python-version` argument it may be better to use the `--python-root` argument (you can locate the installation using `which python3`):

```sh
make PythonAPI ARGS="--python-root=/path/to/python/installation"
=======
>>>>>>> a50ca296
```

The CARLA Python API wheel will be generated in `CARLA_ROOT/PythonAPI/carla/dist`. The name of the wheel will depend upon the current CARLA version and the chosen Python version. Install the wheel with PIP:

```sh
# CARLA 0.9.16, Python 3.8
pip3 install CARLA_ROOT/PythonAPI/carla/dist/carla-0.9.16-cp38-linux_x86_64.whl

# CARLA 0.9.16, Python 3.10
#pip3 install CARLA_ROOT/PythonAPI/carla/dist/carla-0.9.16-cp310-linux_x86_64.whl
```

!!! Warning
    Issues can arise through the use of different methods to install the CARLA client library and having different versions of CARLA on your system. It is recommended to use virtual environments when installing the `.whl` and to [uninstall](build_faq.md#how-do-i-uninstall-the-carla-client-library) any previously installed client libraries before installing new ones.

#### 2. Compile the server

The following command compiles and launches the Unreal Engine editor. Run this command each time you want to launch the server or use the Unreal Engine editor:

```sh
make launch
```

During the first launch, the editor may show warnings regarding shaders and mesh distance fields. These take some time to be loaded and the map will not show properly until then. Subsequent launches of the editor will be quicker.

![ue4_editor_open](img/ue4_editor_open.png)

#### 3. Start the simulation

Press **Play** to start the server simulation. The camera can be moved with `WASD` keys and rotated by clicking the scene while moving the mouse around.  

Test the simulator using the example scripts inside `PythonAPI\examples`.  With the simulator running, open a new terminal for each script and run the following commands to spawn some life into the town and create a weather cycle:

```sh
# Terminal A 
cd PythonAPI/examples
python3 -m pip install -r requirements.txt
python3 generate_traffic.py  

# Terminal B
cd PythonAPI/examples
python3 dynamic_weather.py 
```

!!! Important
    If the simulation is running at a very low FPS rate, go to `Edit -> Editor preferences -> Performance` in the Unreal Engine editor and disable `Use less CPU when in background`.

---

### Additional Make options

There are more `make` commands that you may find useful. Find them in the table below:  

| Command | Description |
| ------- | ------- |
| `make help`                                                           | Prints all available commands.                                        |
| `make launch`                                                         | Launches CARLA server in Editor window.                               |
| `make PythonAPI`                                                      | Builds the CARLA client.                                              |
| `make LibCarla`                                                       | Prepares the CARLA library to be imported anywhere.                   |
| `make package`                                                        | Builds CARLA and creates a packaged version for distribution.         |
| `make clean`                                                          | Deletes all the binaries and temporals generated by the build system. |
| `make rebuild`                                                        | `make clean` and `make launch` both in one command.                   |

---

Read the **[F.A.Q.](build_faq.md)** page or post in the [CARLA forum](https://github.com/carla-simulator/carla/discussions) for any issues regarding this guide.  

Up next, learn how to update the CARLA build or take your first steps in the simulation, and learn some core concepts.  
<div class="build-buttons">

<p>
<a href="../build_update" target="_blank" class="btn btn-neutral" title="Learn how to update the build">
Update CARLA</a>
</p>

<p>
<a href="../core_concepts" target="_blank" class="btn btn-neutral" title="Learn about CARLA core concepts">
First steps</a>
</p>

</div><|MERGE_RESOLUTION|>--- conflicted
+++ resolved
@@ -213,26 +213,18 @@
 sudo apt install python3.X python3.X-dev python3.X-distutils
 ```
 
-<<<<<<< HEAD
 * We recommend to disable any virtual environment managers such as PyEnv, Rye or Conda. These might interfere with the installation.
-=======
-* Disable any virtual environment managers such as PyEnv, Rye or Conda. These might interfere with the installation.
->>>>>>> a50ca296
 
 * Then run the following command in the root CARLA root directory: 
 
 ```sh
 # Delete versions as required
 make PythonAPI ARGS="--python-version=3.8, 3.9, 3.10, 3.11"
-<<<<<<< HEAD
-```
 
 * If you are using a non-standard Python installation or a Python virtual environment manager like PyEnv, Rye or Conda. Instead of the `--python-version` argument it may be better to use the `--python-root` argument (you can locate the installation using `which python3`):
 
 ```sh
 make PythonAPI ARGS="--python-root=/path/to/python/installation"
-=======
->>>>>>> a50ca296
 ```
 
 The CARLA Python API wheel will be generated in `CARLA_ROOT/PythonAPI/carla/dist`. The name of the wheel will depend upon the current CARLA version and the chosen Python version. Install the wheel with PIP:
