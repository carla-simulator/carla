#Python API reference
This reference contains all the details the Python API. To consult a previous reference for a specific CARLA release, change the documentation version using the panel in the bottom right corner.<br>This will change the whole documentation to a previous state. Remember to go back to <i>latest</i> to get the details of the current state of CARLA.<hr>  

## carla.Actor<a name="carla.Actor"></a>
CARLA defines actors as anything that plays a role in the simulation or can be moved around. That includes: pedestrians, vehicles, sensors and traffic signs (considering traffic lights as part of these). Actors are spawned in the simulation by [carla.World](#carla.World) and they need for a [carla.ActorBlueprint](#carla.ActorBlueprint) to be created. These blueprints belong into a library provided by CARLA, find more about them [here](bp_library.md).  

### Instance Variables
- <a name="carla.Actor.attributes"></a>**<font color="#f8805a">attributes</font>** (_dict_)  
A dictionary containing the attributes of the blueprint this actor was based on.  
- <a name="carla.Actor.id"></a>**<font color="#f8805a">id</font>** (_int_)  
Identifier for this actor. Unique during a given episode.  
- <a name="carla.Actor.is_alive"></a>**<font color="#f8805a">is_alive</font>** (_bool_)  
Returns whether this object was destroyed using this actor handle.  
- <a name="carla.Actor.parent"></a>**<font color="#f8805a">parent</font>** (_[carla.Actor](#carla.Actor)_)  
Actors may be attached to a parent actor that they will follow around. This is said actor.  
- <a name="carla.Actor.semantic_tags"></a>**<font color="#f8805a">semantic_tags</font>** (_list(int)_)  
A list of semantic tags provided by the blueprint listing components for this actor. E.g. a traffic light could be tagged with `Pole` and `TrafficLight`. These tags are used by the semantic segmentation sensor. Find more about this and other sensors [here](ref_sensors.md#semantic-segmentation-camera).  
- <a name="carla.Actor.type_id"></a>**<font color="#f8805a">type_id</font>** (_str_)  
The identifier of the blueprint this actor was based on, e.g. `vehicle.ford.mustang`.  

### Methods
- <a name="carla.Actor.add_angular_impulse"></a>**<font color="#7fb800">add_angular_impulse</font>**(<font color="#00a6ed">**self**</font>, <font color="#00a6ed">**angular_impulse**</font>)  
Applies an angular impulse at the center of mass of the actor. This method should be used for instantaneous torques, usually applied once. Use __<font color="#7fb800">add_torque()</font>__ to apply rotation forces over a period of time.  
    - **Parameters:**
        - `angular_impulse` (_[carla.Vector3D](#carla.Vector3D)<small> – degrees*s</small>_) – Angular impulse vector in global coordinates.  
- <a name="carla.Actor.add_force"></a>**<font color="#7fb800">add_force</font>**(<font color="#00a6ed">**self**</font>, <font color="#00a6ed">**force**</font>)  
Applies a force at the center of mass of the actor. This method should be used for forces that are applied over a certain period of time. Use __<font color="#7fb800">add_impulse()</font>__ to apply an impulse that only lasts an instant.  
    - **Parameters:**
        - `force` (_[carla.Vector3D](#carla.Vector3D)<small> – N</small>_) – Force vector in global coordinates.  
- <a name="carla.Actor.add_impulse"></a>**<font color="#7fb800">add_impulse</font>**(<font color="#00a6ed">**self**</font>, <font color="#00a6ed">**impulse**</font>)  
Applies an impulse at the center of mass of the actor. This method should be used for instantaneous forces, usually applied once. Use __<font color="#7fb800">add_force()</font>__ to apply forces over a period of time.  
    - **Parameters:**
        - `impulse` (_[carla.Vector3D](#carla.Vector3D)<small> – N*s</small>_) – Impulse vector in global coordinates.  
- <a name="carla.Actor.add_torque"></a>**<font color="#7fb800">add_torque</font>**(<font color="#00a6ed">**self**</font>, <font color="#00a6ed">**torque**</font>)  
Applies a torque at the center of mass of the actor. This method should be used for torques that are applied over a certain period of time. Use __<font color="#7fb800">add_angular_impulse()</font>__ to apply a torque that only lasts an instant.  
    - **Parameters:**
        - `torque` (_[carla.Vector3D](#carla.Vector3D)<small> – degrees</small>_) – Torque vector in global coordinates.  
- <a name="carla.Actor.destroy"></a>**<font color="#7fb800">destroy</font>**(<font color="#00a6ed">**self**</font>)  
Tells the simulator to destroy this actor and returns <b>True</b> if it was successful. It has no effect if it was already destroyed.  
    - **Return:** _bool_  
    - **Warning:** <font color="#ED2F2F">_This method blocks the script until the destruction is completed by the simulator.
_</font>  
- <a name="carla.Actor.disable_constant_velocity"></a>**<font color="#7fb800">disable_constant_velocity</font>**(<font color="#00a6ed">**self**</font>)  
Disables any constant velocity previously set for a [carla.Vehicle](#carla.Vehicle) actor.  
- <a name="carla.Actor.enable_constant_velocity"></a>**<font color="#7fb800">enable_constant_velocity</font>**(<font color="#00a6ed">**self**</font>, <font color="#00a6ed">**velocity**</font>)  
Sets a vehicle's velocity vector to a constant value over time. The resulting velocity will be approximately the `velocity` being set, as with __<font color="#7fb800">set_target_velocity()</font>__.  
    - **Parameters:**
        - `velocity` (_[carla.Vector3D](#carla.Vector3D)<small> – m/s</small>_) – Velocity vector in local space.  
    - **Warning:** <font color="#ED2F2F">_Enabling a constant velocity for a vehicle managed by the [Traffic Manager](https://[carla.readthedocs.io](#carla.readthedocs.io)/en/latest/adv_traffic_manager/) may cause conflicts. This method overrides any changes in velocity by the TM.  
_</font>  

##### Getters
- <a name="carla.Actor.get_acceleration"></a>**<font color="#7fb800">get_acceleration</font>**(<font color="#00a6ed">**self**</font>)  
Returns the actor's 3D acceleration vector the client recieved during last tick. The method does not call the simulator.  
    - **Return:** _[carla.Vector3D](#carla.Vector3D)<small> – m/s<sup>2</sup></small>_  
- <a name="carla.Actor.get_angular_velocity"></a>**<font color="#7fb800">get_angular_velocity</font>**(<font color="#00a6ed">**self**</font>)  
Returns the actor's angular velocity vector the client recieved during last tick. The method does not call the simulator.  
    - **Return:** _[carla.Vector3D](#carla.Vector3D)<small> – deg/s</small>_  
- <a name="carla.Actor.get_location"></a>**<font color="#7fb800">get_location</font>**(<font color="#00a6ed">**self**</font>)  
Returns the actor's location the client recieved during last tick. The method does not call the simulator.  
    - **Return:** _[carla.Location](#carla.Location)<small> – meters</small>_  
    - **Setter:** _[carla.Actor.set_location](#carla.Actor.set_location)_  
- <a name="carla.Actor.get_transform"></a>**<font color="#7fb800">get_transform</font>**(<font color="#00a6ed">**self**</font>)  
Returns the actor's transform (location and rotation) the client recieved during last tick. The method does not call the simulator.  
    - **Return:** _[carla.Transform](#carla.Transform)_  
    - **Setter:** _[carla.Actor.set_transform](#carla.Actor.set_transform)_  
- <a name="carla.Actor.get_velocity"></a>**<font color="#7fb800">get_velocity</font>**(<font color="#00a6ed">**self**</font>)  
Returns the actor's velocity vector the client recieved during last tick. The method does not call the simulator.  
    - **Return:** _[carla.Vector3D](#carla.Vector3D)<small> – m/s</small>_  
- <a name="carla.Actor.get_world"></a>**<font color="#7fb800">get_world</font>**(<font color="#00a6ed">**self**</font>)  
Returns the world this actor belongs to.  
    - **Return:** _[carla.World](#carla.World)_  

##### Setters
- <a name="carla.Actor.set_location"></a>**<font color="#7fb800">set_location</font>**(<font color="#00a6ed">**self**</font>, <font color="#00a6ed">**location**</font>)  
Teleports the actor to a given location.  
    - **Parameters:**
        - `location` (_[carla.Location](#carla.Location)<small> – meters</small>_)  
    - **Getter:** _[carla.Actor.get_location](#carla.Actor.get_location)_  
- <a name="carla.Actor.set_simulate_physics"></a>**<font color="#7fb800">set_simulate_physics</font>**(<font color="#00a6ed">**self**</font>, <font color="#00a6ed">**enabled**=True</font>)  
Enables or disables the simulation of physics on this actor.  
    - **Parameters:**
        - `enabled` (_bool_)  
- <a name="carla.Actor.set_target_angular_velocity"></a>**<font color="#7fb800">set_target_angular_velocity</font>**(<font color="#00a6ed">**self**</font>, <font color="#00a6ed">**angular_velocity**</font>)  
Sets the actor's angular velocity vector. The modification will be effective two frames after the setting. Also, this is applied before the physics step so the resulting angular velocity will be affected by external forces at this frame such as friction.  
    - **Parameters:**
        - `angular_velocity` (_[carla.Vector3D](#carla.Vector3D)<small> – deg/s</small>_)  
    - **Note:** <font color="#8E8E8E">_The update will not be effective until two frames after it is set.  
_</font>  
- <a name="carla.Actor.set_target_velocity"></a>**<font color="#7fb800">set_target_velocity</font>**(<font color="#00a6ed">**self**</font>, <font color="#00a6ed">**velocity**</font>)  
Sets the actor's velocity vector. The modification will be effective two frames after the setting. Also, this is applied before the physics step so the resulting velocity will be affected by external forces at this frame such as friction.  
    - **Parameters:**
        - `velocity` (_[carla.Vector3D](#carla.Vector3D)_)  
    - **Note:** <font color="#8E8E8E">_The update will not be effective until two frames after it is set.  
_</font>  
- <a name="carla.Actor.set_transform"></a>**<font color="#7fb800">set_transform</font>**(<font color="#00a6ed">**self**</font>, <font color="#00a6ed">**transform**</font>)  
Teleports the actor to a given transform (location and rotation).  
    - **Parameters:**
        - `transform` (_[carla.Transform](#carla.Transform)_)  
    - **Getter:** _[carla.Actor.get_transform](#carla.Actor.get_transform)_  

##### Dunder methods
- <a name="carla.Actor.__str__"></a>**<font color="#7fb800">\__str__</font>**(<font color="#00a6ed">**self**</font>)  

---

## carla.ActorAttribute<a name="carla.ActorAttribute"></a>
CARLA provides a library of blueprints for actors that can be accessed as [carla.BlueprintLibrary](#carla.BlueprintLibrary). Each of these blueprints has a series of attributes defined internally. Some of these are modifiable, others are not. A list of recommended values is provided for those that can be set.  

### Instance Variables
- <a name="carla.ActorAttribute.id"></a>**<font color="#f8805a">id</font>** (_str_)  
The attribute's name and identifier in the library.  
- <a name="carla.ActorAttribute.is_modifiable"></a>**<font color="#f8805a">is_modifiable</font>** (_bool_)  
It is <b>True</b> if the attribute's value can be modified.  
- <a name="carla.ActorAttribute.recommended_values"></a>**<font color="#f8805a">recommended_values</font>** (_list(str)_)  
A list of values suggested by those who designed the blueprint.  
- <a name="carla.ActorAttribute.type"></a>**<font color="#f8805a">type</font>** (_[carla.ActorAttributeType](#carla.ActorAttributeType)_)  
The attribute's parameter type.  

### Methods
- <a name="carla.ActorAttribute.as_bool"></a>**<font color="#7fb800">as_bool</font>**(<font color="#00a6ed">**self**</font>)  
Reads the attribute as boolean value.  
- <a name="carla.ActorAttribute.as_color"></a>**<font color="#7fb800">as_color</font>**(<font color="#00a6ed">**self**</font>)  
Reads the attribute as [carla.Color](#carla.Color).  
- <a name="carla.ActorAttribute.as_float"></a>**<font color="#7fb800">as_float</font>**(<font color="#00a6ed">**self**</font>)  
Reads the attribute as float.  
- <a name="carla.ActorAttribute.as_int"></a>**<font color="#7fb800">as_int</font>**(<font color="#00a6ed">**self**</font>)  
Reads the attribute as int.  
- <a name="carla.ActorAttribute.as_str"></a>**<font color="#7fb800">as_str</font>**(<font color="#00a6ed">**self**</font>)  
Reads the attribute as string.  

##### Dunder methods
- <a name="carla.ActorAttribute.__bool__"></a>**<font color="#7fb800">\__bool__</font>**(<font color="#00a6ed">**self**</font>)  
- <a name="carla.ActorAttribute.__eq__"></a>**<font color="#7fb800">\__eq__</font>**(<font color="#00a6ed">**self**</font>, <font color="#00a6ed">**other**=bool / int / float / str / [carla.Color](#carla.Color) / [carla.ActorAttribute](#carla.ActorAttribute)</font>)  
Returns true if this actor's attribute and `other` are the same.  
    - **Return:** _bool_  
- <a name="carla.ActorAttribute.__float__"></a>**<font color="#7fb800">\__float__</font>**(<font color="#00a6ed">**self**</font>)  
- <a name="carla.ActorAttribute.__int__"></a>**<font color="#7fb800">\__int__</font>**(<font color="#00a6ed">**self**</font>)  
- <a name="carla.ActorAttribute.__ne__"></a>**<font color="#7fb800">\__ne__</font>**(<font color="#00a6ed">**self**</font>, <font color="#00a6ed">**other**=bool / int / float / str / [carla.Color](#carla.Color) / [carla.ActorAttribute](#carla.ActorAttribute)</font>)  
Returns true if this actor's attribute and `other` are different.  
    - **Return:** _bool_  
- <a name="carla.ActorAttribute.__nonzero__"></a>**<font color="#7fb800">\__nonzero__</font>**(<font color="#00a6ed">**self**</font>)  
Returns true if this actor's attribute is not zero or null.  
    - **Return:** _bool_  
- <a name="carla.ActorAttribute.__str__"></a>**<font color="#7fb800">\__str__</font>**(<font color="#00a6ed">**self**</font>)  

---

## carla.ActorAttributeType<a name="carla.ActorAttributeType"></a>
CARLA provides a library of blueprints for actors in [carla.BlueprintLibrary](#carla.BlueprintLibrary) with different attributes each. This class defines the types those at [carla.ActorAttribute](#carla.ActorAttribute) can be as a series of enum. All this information is managed internally and listed here for a better comprehension of how CARLA works.  

### Instance Variables
- <a name="carla.ActorAttributeType.Bool"></a>**<font color="#f8805a">Bool</font>**  
- <a name="carla.ActorAttributeType.Int"></a>**<font color="#f8805a">Int</font>**  
- <a name="carla.ActorAttributeType.Float"></a>**<font color="#f8805a">Float</font>**  
- <a name="carla.ActorAttributeType.String"></a>**<font color="#f8805a">String</font>**  
- <a name="carla.ActorAttributeType.RGBColor"></a>**<font color="#f8805a">RGBColor</font>**  

---

## carla.ActorBlueprint<a name="carla.ActorBlueprint"></a>
CARLA provides a blueprint library for actors that can be consulted through [carla.BlueprintLibrary](#carla.BlueprintLibrary). Each of these consists of an identifier for the blueprint and a series of attributes that may be modifiable or not. This class is the intermediate step between the library and the actor creation. Actors need an actor blueprint to be spawned. These store the information for said blueprint in an object with its attributes and some tags to categorize them. The user can then customize some attributes and eventually spawn the actors through [carla.World](#carla.World).  

### Instance Variables
- <a name="carla.ActorBlueprint.id"></a>**<font color="#f8805a">id</font>** (_str_)  
The identifier of said blueprint inside the library. E.g. `walker.pedestrian.0001`.  
- <a name="carla.ActorBlueprint.tags"></a>**<font color="#f8805a">tags</font>** (_list(str)_)  
A list of tags each blueprint has that helps describing them. E.g. `['0001', 'pedestrian', 'walker']`.  

### Methods
- <a name="carla.ActorBlueprint.has_attribute"></a>**<font color="#7fb800">has_attribute</font>**(<font color="#00a6ed">**self**</font>, <font color="#00a6ed">**id**</font>)  
Returns <b>True</b> if the blueprint contains the attribute `id`.  
    - **Parameters:**
        - `id` (_str_) – e.g. `gender` would return **True** for pedestrians' blueprints.  
    - **Return:** _bool_  
- <a name="carla.ActorBlueprint.has_tag"></a>**<font color="#7fb800">has_tag</font>**(<font color="#00a6ed">**self**</font>, <font color="#00a6ed">**tag**</font>)  
Returns <b>True</b> if the blueprint has the specified `tag` listed.  
    - **Parameters:**
        - `tag` (_str_) – e.g. 'walker'.  
    - **Return:** _bool_  
- <a name="carla.ActorBlueprint.match_tags"></a>**<font color="#7fb800">match_tags</font>**(<font color="#00a6ed">**self**</font>, <font color="#00a6ed">**wildcard_pattern**</font>)  
Returns <b>True</b> if any of the tags listed for this blueprint matches `wildcard_pattern`. Matching follows [fnmatch](https://docs.python.org/2/library/fnmatch.html) standard.  
    - **Parameters:**
        - `wildcard_pattern` (_str_)  
    - **Return:** _bool_  

##### Getters
- <a name="carla.ActorBlueprint.get_attribute"></a>**<font color="#7fb800">get_attribute</font>**(<font color="#00a6ed">**self**</font>, <font color="#00a6ed">**id**</font>)  
Returns the actor's attribute with `id` as identifier if existing.  
    - **Parameters:**
        - `id` (_str_)  
    - **Return:** _[carla.ActorAttribute](#carla.ActorAttribute)_  
    - **Setter:** _[carla.ActorBlueprint.set_attribute](#carla.ActorBlueprint.set_attribute)_  

##### Setters
- <a name="carla.ActorBlueprint.set_attribute"></a>**<font color="#7fb800">set_attribute</font>**(<font color="#00a6ed">**self**</font>, <font color="#00a6ed">**id**</font>, <font color="#00a6ed">**value**</font>)<button class="SnipetButton" id="carla.ActorBlueprint.set_attribute-snipet_button">snipet &rarr;</button>  
If the `id` attribute is modifiable, changes its value to `value`.  
    - **Parameters:**
        - `id` (_str_) – The identifier for the attribute that is intended to be changed.  
        - `value` (_str_) – The new value for said attribute.  
    - **Getter:** _[carla.ActorBlueprint.get_attribute](#carla.ActorBlueprint.get_attribute)_  

##### Dunder methods
- <a name="carla.ActorBlueprint.__iter__"></a>**<font color="#7fb800">\__iter__</font>**(<font color="#00a6ed">**self**</font>)  
Iterate over the [carla.ActorAttribute](#carla.ActorAttribute) that this blueprint has.  
- <a name="carla.ActorBlueprint.__len__"></a>**<font color="#7fb800">\__len__</font>**(<font color="#00a6ed">**self**</font>)  
Returns the amount of attributes for this blueprint.  
- <a name="carla.ActorBlueprint.__str__"></a>**<font color="#7fb800">\__str__</font>**(<font color="#00a6ed">**self**</font>)  

---

## carla.ActorList<a name="carla.ActorList"></a>
A class that contains every actor present on the scene and provides access to them. The list is automatically created and updated by the server and it can be returned using [carla.World](#carla.World).  

### Methods
- <a name="carla.ActorList.filter"></a>**<font color="#7fb800">filter</font>**(<font color="#00a6ed">**self**</font>, <font color="#00a6ed">**wildcard_pattern**</font>)  
Filters a list of Actors matching `wildcard_pattern` against their variable __<font color="#f8805a">type_id</font>__ (which identifies the blueprint used to spawn them). Matching follows [fnmatch](https://docs.python.org/2/library/fnmatch.html) standard.  
    - **Parameters:**
        - `wildcard_pattern` (_str_)  
    - **Return:** _list_  
- <a name="carla.ActorList.find"></a>**<font color="#7fb800">find</font>**(<font color="#00a6ed">**self**</font>, <font color="#00a6ed">**actor_id**</font>)  
Finds an actor using its identifier and returns it or <b>None</b> if it is not present.  
    - **Parameters:**
        - `actor_id` (_int_)  
    - **Return:** _[carla.Actor](#carla.Actor)_  

##### Dunder methods
- <a name="carla.ActorList.__getitem__"></a>**<font color="#7fb800">\__getitem__</font>**(<font color="#00a6ed">**self**</font>, <font color="#00a6ed">**pos**=int</font>)  
Returns the actor corresponding to `pos` position in the list.  
    - **Return:** _[carla.Actor](#carla.Actor)_  
- <a name="carla.ActorList.__iter__"></a>**<font color="#7fb800">\__iter__</font>**(<font color="#00a6ed">**self**</font>)  
Iterate over the [carla.Actor](#carla.Actor) contained in the list.  
- <a name="carla.ActorList.__len__"></a>**<font color="#7fb800">\__len__</font>**(<font color="#00a6ed">**self**</font>)  
Returns the amount of actors listed.  
    - **Return:** _int_  
- <a name="carla.ActorList.__str__"></a>**<font color="#7fb800">\__str__</font>**(<font color="#00a6ed">**self**</font>)  
Parses to the ID for every actor listed.  
    - **Return:** _str_  

---

## carla.ActorSnapshot<a name="carla.ActorSnapshot"></a>
A class that comprises all the information for an actor at a certain moment in time. These objects are contained in a [carla.WorldSnapshot](#carla.WorldSnapshot) and sent to the client once every tick.  

### Instance Variables
- <a name="carla.ActorSnapshot.id"></a>**<font color="#f8805a">id</font>** (_int_)  
An identifier for the snapshot itself.  

### Methods

##### Getters
- <a name="carla.ActorSnapshot.get_acceleration"></a>**<font color="#7fb800">get_acceleration</font>**(<font color="#00a6ed">**self**</font>)  
Returns the acceleration vector registered for an actor in that tick.  
    - **Return:** _[carla.Vector3D](#carla.Vector3D)<small> – m/s<sup>2</sup></small>_  
- <a name="carla.ActorSnapshot.get_angular_velocity"></a>**<font color="#7fb800">get_angular_velocity</font>**(<font color="#00a6ed">**self**</font>)  
Returns the angular velocity vector registered for an actor in that tick.  
    - **Return:** _[carla.Vector3D](#carla.Vector3D)<small> – rad/s</small>_  
- <a name="carla.ActorSnapshot.get_transform"></a>**<font color="#7fb800">get_transform</font>**(<font color="#00a6ed">**self**</font>)  
Returns the actor's transform (location and rotation) for an actor in that tick.  
    - **Return:** _[carla.Transform](#carla.Transform)_  
- <a name="carla.ActorSnapshot.get_velocity"></a>**<font color="#7fb800">get_velocity</font>**(<font color="#00a6ed">**self**</font>)  
Returns the velocity vector registered for an actor in that tick.  
    - **Return:** _[carla.Vector3D](#carla.Vector3D)<small> – m/s</small>_  

---

## carla.AttachmentType<a name="carla.AttachmentType"></a>
Class that defines attachment options between an actor and its parent. When spawning actors, these can be attached to another actor so their position changes accordingly. This is specially useful for sensors. The snipet in [carla.World.spawn_actor](#carla.World.spawn_actor) shows some sensors being attached to a car when spawned. Note that the attachment type is declared as an enum within the class.  

### Instance Variables
- <a name="carla.AttachmentType.Rigid"></a>**<font color="#f8805a">Rigid</font>**  
With this fixed attatchment the object follow its parent position strictly. This is the recommended attachment to retrieve precise data from the simulation.  
- <a name="carla.AttachmentType.SpringArm"></a>**<font color="#f8805a">SpringArm</font>**  
An attachment that expands or retracts the position of the actor, depending on its parent. This attachment is only recommended to record videos from the simulation where a smooth movement is needed. SpringArms are an Unreal Engine component so [check the UE docs](https://docs.unrealengine.com/en-US/Gameplay/HowTo/UsingCameras/SpringArmComponents/index.html) to learn more about them. <br><b style="color:red;">Warning:</b> The <b>SpringArm</b> attachment presents weird behaviors when an actor is spawned with a relative translation in the Z-axis (e.g. <code>child_location = Location(0,0,2)</code>).  

---

## carla.BlueprintLibrary<a name="carla.BlueprintLibrary"></a>
A class that contains the blueprints provided for actor spawning. Its main application is to return [carla.ActorBlueprint](#carla.ActorBlueprint) objects needed to spawn actors. Each blueprint has an identifier and attributes that may or may not be modifiable. The library is automatically created by the server and can be accessed through [carla.World](#carla.World).
  
  [Here](bp_library.md) is a reference containing every available blueprint and its specifics.  

### Methods
- <a name="carla.BlueprintLibrary.filter"></a>**<font color="#7fb800">filter</font>**(<font color="#00a6ed">**self**</font>, <font color="#00a6ed">**wildcard_pattern**</font>)  
Filters a list of blueprints matching the `wildcard_pattern` against the id and tags of every blueprint contained in this library and returns the result as a new one. Matching follows [fnmatch](https://docs.python.org/2/library/fnmatch.html) standard.  
    - **Parameters:**
        - `wildcard_pattern` (_str_)  
    - **Return:** _[carla.BlueprintLibrary](#carla.BlueprintLibrary)_  
- <a name="carla.BlueprintLibrary.find"></a>**<font color="#7fb800">find</font>**(<font color="#00a6ed">**self**</font>, <font color="#00a6ed">**id**</font>)  
Returns the blueprint corresponding to that identifier.  
    - **Parameters:**
        - `id` (_str_)  
    - **Return:** _[carla.ActorBlueprint](#carla.ActorBlueprint)_  

##### Dunder methods
- <a name="carla.BlueprintLibrary.__getitem__"></a>**<font color="#7fb800">\__getitem__</font>**(<font color="#00a6ed">**self**</font>, <font color="#00a6ed">**pos**=int</font>)  
Returns the blueprint stored in `pos` position inside the data structure containing them.  
    - **Return:** _[carla.ActorBlueprint](#carla.ActorBlueprint)_  
- <a name="carla.BlueprintLibrary.__iter__"></a>**<font color="#7fb800">\__iter__</font>**(<font color="#00a6ed">**self**</font>)  
Iterate over the [carla.ActorBlueprint](#carla.ActorBlueprint) stored in the library.  
- <a name="carla.BlueprintLibrary.__len__"></a>**<font color="#7fb800">\__len__</font>**(<font color="#00a6ed">**self**</font>)  
Returns the amount of blueprints comprising the library.  
    - **Return:** _int_  
- <a name="carla.BlueprintLibrary.__str__"></a>**<font color="#7fb800">\__str__</font>**(<font color="#00a6ed">**self**</font>)  
Parses the identifiers for every blueprint to string.  
    - **Return:** _string_  

---

## carla.BoundingBox<a name="carla.BoundingBox"></a>
Bounding boxes contain the geometry of an actor or an element in the scene. They can be used by [carla.DebugHelper](#carla.DebugHelper) or a [carla.Client](#carla.Client) to draw their shapes for debugging. Check out the snipet in [carla.DebugHelper.draw_box](#carla.DebugHelper.draw_box) where a snapshot of the world is used to draw bounding boxes for traffic lights.  

### Instance Variables
- <a name="carla.BoundingBox.extent"></a>**<font color="#f8805a">extent</font>** (_[carla.Vector3D](#carla.Vector3D)<small> – meters</small>_)  
Vector from the center of the box to one vertex. The value in each axis equals half the size of the box for that axis.
`extent.x * 2` would return the size of the box in the X-axis.  
- <a name="carla.BoundingBox.location"></a>**<font color="#f8805a">location</font>** (_[carla.Location](#carla.Location)<small> – meters</small>_)  
The center of the bounding box.  
- <a name="carla.BoundingBox.rotation"></a>**<font color="#f8805a">rotation</font>** (_[carla.Rotation](#carla.Rotation)_)  
The orientation of the bounding box.  

### Methods
- <a name="carla.BoundingBox.__init__"></a>**<font color="#7fb800">\__init__</font>**(<font color="#00a6ed">**self**</font>, <font color="#00a6ed">**location**</font>, <font color="#00a6ed">**extent**</font>)  
    - **Parameters:**
        - `location` (_[carla.Location](#carla.Location)_) – Center of the box, relative to its parent.  
        - `extent` (_[carla.Vector3D](#carla.Vector3D)<small> – meters</small>_) – Vector containing half the size of the box for every axis.  
- <a name="carla.BoundingBox.contains"></a>**<font color="#7fb800">contains</font>**(<font color="#00a6ed">**self**</font>, <font color="#00a6ed">**world_point**</font>, <font color="#00a6ed">**transform**</font>)  
Returns **True** if a point passed in world space is inside this bounding box.  
    - **Parameters:**
        - `world_point` (_[carla.Location](#carla.Location)<small> – meters</small>_) – The point in world space to be checked.  
        - `transform` (_[carla.Transform](#carla.Transform)_) – Contains location and rotation needed to convert this object's local space to world space.  
    - **Return:** _bool_  

##### Getters
- <a name="carla.BoundingBox.get_local_vertices"></a>**<font color="#7fb800">get_local_vertices</font>**(<font color="#00a6ed">**self**</font>)  
Returns a list containing the locations of this object's vertices in local space.  
    - **Return:** _list([carla.Location](#carla.Location))_  
- <a name="carla.BoundingBox.get_world_vertices"></a>**<font color="#7fb800">get_world_vertices</font>**(<font color="#00a6ed">**self**</font>, <font color="#00a6ed">**transform**</font>)  
Returns a list containing the locations of this object's vertices in world space.  
    - **Parameters:**
        - `transform` (_[carla.Transform](#carla.Transform)_) – Contains location and rotation needed to convert this object's local space to world space.  
    - **Return:** _list([carla.Location](#carla.Location))_  

##### Dunder methods
- <a name="carla.BoundingBox.__eq__"></a>**<font color="#7fb800">\__eq__</font>**(<font color="#00a6ed">**self**</font>, <font color="#00a6ed">**other**=[carla.BoundingBox](#carla.BoundingBox)</font>)  
Returns true if both location and extent are equal for this and `other`.  
    - **Return:** _bool_  
- <a name="carla.BoundingBox.__ne__"></a>**<font color="#7fb800">\__ne__</font>**(<font color="#00a6ed">**self**</font>, <font color="#00a6ed">**other**=[carla.BoundingBox](#carla.BoundingBox)</font>)  
Returns true if either location or extent are different for this and `other`.  
    - **Return:** _bool_  
- <a name="carla.BoundingBox.__str__"></a>**<font color="#7fb800">\__str__</font>**(<font color="#00a6ed">**self**</font>)  
Parses the location and extent of the bounding box to string.  
    - **Return:** _str_  

---

## carla.CityObjectLabel<a name="carla.CityObjectLabel"></a>
Enum declaration that contains the different tags available to filter the bounding boxes returned by [carla.World.get_level_bbs](#carla.World.get_level_bbs)(). These values correspond to the [semantic tag](https://[carla.readthedocs.io](#carla.readthedocs.io)/en/latest/ref_sensors/#semantic-segmentation-camera) that the elements in the scene have.  

### Instance Variables
- <a name="carla.CityObjectLabel.None"></a>**<font color="#f8805a">None</font>**  
- <a name="carla.CityObjectLabel.Buildings"></a>**<font color="#f8805a">Buildings</font>**  
- <a name="carla.CityObjectLabel.Fences"></a>**<font color="#f8805a">Fences</font>**  
- <a name="carla.CityObjectLabel.Other"></a>**<font color="#f8805a">Other</font>**  
- <a name="carla.CityObjectLabel.Pedestrians"></a>**<font color="#f8805a">Pedestrians</font>**  
- <a name="carla.CityObjectLabel.Poles"></a>**<font color="#f8805a">Poles</font>**  
- <a name="carla.CityObjectLabel.RoadLines"></a>**<font color="#f8805a">RoadLines</font>**  
- <a name="carla.CityObjectLabel.Roads"></a>**<font color="#f8805a">Roads</font>**  
- <a name="carla.CityObjectLabel.Sidewalks"></a>**<font color="#f8805a">Sidewalks</font>**  
- <a name="carla.CityObjectLabel.TrafficSigns"></a>**<font color="#f8805a">TrafficSigns</font>**  
- <a name="carla.CityObjectLabel.Vegetation"></a>**<font color="#f8805a">Vegetation</font>**  
- <a name="carla.CityObjectLabel.Vehicles"></a>**<font color="#f8805a">Vehicles</font>**  
- <a name="carla.CityObjectLabel.Walls"></a>**<font color="#f8805a">Walls</font>**  
- <a name="carla.CityObjectLabel.Sky"></a>**<font color="#f8805a">Sky</font>**  
- <a name="carla.CityObjectLabel.Ground"></a>**<font color="#f8805a">Ground</font>**  
- <a name="carla.CityObjectLabel.Bridge"></a>**<font color="#f8805a">Bridge</font>**  
- <a name="carla.CityObjectLabel.RailTrack"></a>**<font color="#f8805a">RailTrack</font>**  
- <a name="carla.CityObjectLabel.GuardRail"></a>**<font color="#f8805a">GuardRail</font>**  
- <a name="carla.CityObjectLabel.TrafficLight"></a>**<font color="#f8805a">TrafficLight</font>**  
- <a name="carla.CityObjectLabel.Static"></a>**<font color="#f8805a">Static</font>**  
- <a name="carla.CityObjectLabel.Dynamic"></a>**<font color="#f8805a">Dynamic</font>**  
- <a name="carla.CityObjectLabel.Water"></a>**<font color="#f8805a">Water</font>**  
- <a name="carla.CityObjectLabel.Terrain"></a>**<font color="#f8805a">Terrain</font>**  
- <a name="carla.CityObjectLabel.Any"></a>**<font color="#f8805a">Any</font>**  

---

## carla.Client<a name="carla.Client"></a>
The Client connects CARLA to the server which runs the simulation. Both server and client contain a CARLA library (libcarla) with some differences that allow communication between them. Many clients can be created and each of these will connect to the RPC server inside the simulation to send commands. The simulation runs server-side. Once the connection is established, the client will only receive data retrieved from the simulation. Walkers are the exception. The client is in charge of managing pedestrians so, if you are running a simulation with multiple clients, some issues may arise. For example, if you spawn walkers through different clients, collisions may happen, as each client is only aware of the ones it is in charge of.

  The client also has a recording feature that saves all the information of a simulation while running it. This allows the server to replay it at will to obtain information and experiment with it. [Here](adv_recorder.md) is some information about how to use this recorder.  

### Methods
- <a name="carla.Client.__init__"></a>**<font color="#7fb800">\__init__</font>**(<font color="#00a6ed">**self**</font>, <font color="#00a6ed">**host**=127.0.0.1</font>, <font color="#00a6ed">**port**=2000</font>, <font color="#00a6ed">**worker_threads**=0</font>)<button class="SnipetButton" id="carla.Client.__init__-snipet_button">snipet &rarr;</button>  
Client constructor.  
    - **Parameters:**
        - `host` (_str_) – IP address where a CARLA Simulator instance is running. Default is localhost (127.0.0.1).  
        - `port` (_int_) – TCP port where the CARLA Simulator instance is running. Default are 2000 and the subsequent 2001.  
        - `worker_threads` (_int_) – Number of working threads used for background updates. If 0, use all available concurrency.  
- <a name="carla.Client.apply_batch"></a>**<font color="#7fb800">apply_batch</font>**(<font color="#00a6ed">**self**</font>, <font color="#00a6ed">**commands**</font>)  
Executes a list of commands on a single simulation step and retrieves no information. If you need information about the response of each command, use the __<font color="#7fb800">apply_batch_sync()</font>__ method.   [Here](https://github.com/carla-simulator/carla/blob/10c5f6a482a21abfd00220c68c7f12b4110b7f63/PythonAPI/examples/spawn_npc.py#L126) is an example on how to delete the actors that appear in [carla.ActorList](#carla.ActorList) all at once.  
    - **Parameters:**
        - `commands` (_list_) – A list of commands to execute in batch. Each command is different and has its own parameters. They appear listed at the bottom of this page.  
- <a name="carla.Client.apply_batch_sync"></a>**<font color="#7fb800">apply_batch_sync</font>**(<font color="#00a6ed">**self**</font>, <font color="#00a6ed">**commands**</font>, <font color="#00a6ed">**due_tick_cue**=False</font>)<button class="SnipetButton" id="carla.Client.apply_batch_sync-snipet_button">snipet &rarr;</button>  
Executes a list of commands on a single simulation step, blocks until the commands are linked, and returns a list of <b>command.Response</b> that can be used to determine whether a single command succeeded or not. [Here](https://github.com/carla-simulator/carla/blob/10c5f6a482a21abfd00220c68c7f12b4110b7f63/PythonAPI/examples/spawn_npc.py#L112-L116) is an example of it being used to spawn actors.  
    - **Parameters:**
        - `commands` (_list_) – A list of commands to execute in batch. The commands available are listed right above, in the method **<font color="#7fb800">apply_batch()</font>**.  
        - `due_tick_cue` (_bool_) – A boolean parameter to specify whether or not to perform a [carla.World.tick](#carla.World.tick) after applying the batch in _synchronous mode_. It is __False__ by default.  
    - **Return:** _list(command.Response)_  
- <a name="carla.Client.generate_opendrive_world"></a>**<font color="#7fb800">generate_opendrive_world</font>**(<font color="#00a6ed">**self**</font>, <font color="#00a6ed">**opendrive**</font>, <font color="#00a6ed">**parameters**=(2.0, 50.0, 1.0, 0.6, true, true)</font>, <font color="#00a6ed">**reset_settings**=True</font>)  
Loads a new world with a basic 3D topology generated from the content of an OpenDRIVE file. This content is passed as a `string` parameter. It is similar to `client.load_world(map_name)` but allows for custom OpenDRIVE maps in server side. Cars can drive around the map, but there are no graphics besides the road and sidewalks.  
    - **Parameters:**
        - `opendrive` (_str_) – Content of an OpenDRIVE file as `string`, __not the path to the `.xodr`__.  
        - `parameters` (_[carla.OpendriveGenerationParameters](#carla.OpendriveGenerationParameters)_) – Additional settings for the mesh generation. If none are provided, default values will be used.  
        - `reset_settings` (_bool_) – Option to reset the episode setting to default values, set to false to keep the current settings. This is useful to keep sync mode when changing map and to keep deterministic scenarios.  
- <a name="carla.Client.load_world"></a>**<font color="#7fb800">load_world</font>**(<font color="#00a6ed">**self**</font>, <font color="#00a6ed">**map_name**</font>, <font color="#00a6ed">**reset_settings**=True</font>, <font color="#00a6ed">**map_layers**=[carla.MapLayer.All](#carla.MapLayer.All)</font>)  
Creates a new world with default settings using `map_name` map. All actors in the current world will be destroyed.  
    - **Parameters:**
        - `map_name` (_str_) – Name of the map to be used in this world. Accepts both full paths and map names, e.g. '/Game/Carla/Maps/Town01' or 'Town01'. Remember that these paths are dynamic.  
        - `reset_settings` (_bool_) – Option to reset the episode setting to default values, set to false to keep the current settings. This is useful to keep sync mode when changing map and to keep deterministic scenarios.  
        - `map_layers` (_[carla.MapLayer](#carla.MapLayer)_) – Layers of the map that will be loaded. By default all layers are loaded. This parameter works like a flag mask.  
    - **Warning:** <font color="#ED2F2F">_`map_layers` are only available for "Opt" maps
_</font>  
- <a name="carla.Client.reload_world"></a>**<font color="#7fb800">reload_world</font>**(<font color="#00a6ed">**self**</font>, <font color="#00a6ed">**reset_settings**=True</font>)  
Reload the current world, note that a new world is created with default settings using the same map. All actors present in the world will be destroyed, __but__ traffic manager instances will stay alive.  
    - **Parameters:**
        - `reset_settings` (_bool_) – Option to reset the episode setting to default values, set to false to keep the current settings. This is useful to keep sync mode when changing map and to keep deterministic scenarios.  
    - **Raises:** RuntimeError when corresponding.  
- <a name="carla.Client.replay_file"></a>**<font color="#7fb800">replay_file</font>**(<font color="#00a6ed">**self**</font>, <font color="#00a6ed">**name**</font>, <font color="#00a6ed">**start**</font>, <font color="#00a6ed">**duration**</font>, <font color="#00a6ed">**follow_id**</font>)  
Load a new world with default settings using `map_name` map. All actors present in the current world will be destroyed, __but__ traffic manager instances will stay alive.  
    - **Parameters:**
        - `name` (_str_) – Name of the file containing the information of the simulation.  
        - `start` (_float<small> – seconds</small>_) – Time where to start playing the simulation. Negative is read as beginning from the end, being -10 just 10 seconds before the recording finished.  
        - `duration` (_float<small> – seconds</small>_) – Time that will be reenacted using the information `name` file. If the end is reached, the simulation will continue.  
        - `follow_id` (_int_) – ID of the actor to follow. If this is 0 then camera is disabled.  
- <a name="carla.Client.show_recorder_actors_blocked"></a>**<font color="#7fb800">show_recorder_actors_blocked</font>**(<font color="#00a6ed">**self**</font>, <font color="#00a6ed">**filename**</font>, <font color="#00a6ed">**min_time**</font>, <font color="#00a6ed">**min_distance**</font>)  
The terminal will show the information registered for actors considered blocked. An actor is considered blocked when it does not move a minimum distance in a period of time, being these `min_distance` and `min_time`.  
    - **Parameters:**
        - `filename` (_str_) – Name of the recorded file to load.  
        - `min_time` (_float<small> – seconds</small>_) – Minimum time the actor has to move a minimum distance before being considered blocked. Default is 60 seconds.  
        - `min_distance` (_float<small> – centimeters</small>_) – Minimum distance the actor has to move to not be considered blocked. Default is 100 centimeters.  
    - **Return:** _string_  
- <a name="carla.Client.show_recorder_collisions"></a>**<font color="#7fb800">show_recorder_collisions</font>**(<font color="#00a6ed">**self**</font>, <font color="#00a6ed">**filename**</font>, <font color="#00a6ed">**category1**</font>, <font color="#00a6ed">**category2**</font>)  
The terminal will show the collisions registered by the recorder. These can be filtered by specifying the type of actor involved. The categories will be specified in `category1` and `category2` as follows:
  'h' = Hero, the one vehicle that can be controlled manually or managed by the user.
  'v' = Vehicle
  'w' = Walker
  't' = Traffic light
  'o' = Other
  'a' = Any
If you want to see only collisions between a vehicles and a walkers, use for `category1` as 'v' and `category2` as 'w' or vice versa. If you want to see all the collisions (filter off) you can use 'a' for both parameters.  
    - **Parameters:**
        - `filename` (_str_) – Name or absolute path of the file recorded, depending on your previous choice.  
        - `category1` (_single char_) – Character variable specifying a first type of actor involved in the collision.  
        - `category2` (_single char_) – Character variable specifying the second type of actor involved in the collision.  
    - **Return:** _string_  
- <a name="carla.Client.show_recorder_file_info"></a>**<font color="#7fb800">show_recorder_file_info</font>**(<font color="#00a6ed">**self**</font>, <font color="#00a6ed">**filename**</font>, <font color="#00a6ed">**show_all**</font>)  
The information saved by the recorder will be parsed and shown in your terminal as text (frames, times, events, state, positions...). The information shown can be specified by using the `show_all` parameter. [Here](ref_recorder_binary_file_format.md) is some more information about how to read the recorder file.  
    - **Parameters:**
        - `filename` (_str_) – Name or absolute path of the file recorded, depending on your previous choice.  
        - `show_all` (_bool_) – If __True__, returns all the information stored for every frame (traffic light states, positions of all actors, orientation and animation data...). If __False__, returns a summary of key events and frames.  
    - **Return:** _string_  
- <a name="carla.Client.start_recorder"></a>**<font color="#7fb800">start_recorder</font>**(<font color="#00a6ed">**self**</font>, <font color="#00a6ed">**filename**</font>, <font color="#00a6ed">**additional_data**=False</font>)  
Enables the recording feature, which will start saving every information possible needed by the server to replay the simulation.  
    - **Parameters:**
        - `filename` (_str_) – Name of the file to write the recorded data. A simple name will save the recording in 'CarlaUE4/Saved/recording.log'. Otherwise, if some folder appears in the name, it will be considered an absolute path.  
        - `additional_data` (_bool_) – Enables or disable recording non-essential data for reproducing the simulation (bounding box location, physics control parameters, etc).  
- <a name="carla.Client.stop_recorder"></a>**<font color="#7fb800">stop_recorder</font>**(<font color="#00a6ed">**self**</font>)  
Stops the recording in progress. If you specified a path in `filename`, the recording will be there. If not, look inside `CarlaUE4/Saved/`.  
- <a name="carla.Client.stop_replayer"></a>**<font color="#7fb800">stop_replayer</font>**(<font color="#00a6ed">**self**</font>, <font color="#00a6ed">**keep_actors**</font>)  
Stop current replayer.  
    - **Parameters:**
        - `keep_actors` (_bool_) – True if you want autoremove all actors from the replayer, or False to keep them.  

##### Getters
- <a name="carla.Client.get_available_maps"></a>**<font color="#7fb800">get_available_maps</font>**(<font color="#00a6ed">**self**</font>)  
Returns a list of strings containing the paths of the maps available on server. These paths are dynamic, they will be created during the simulation and so you will not find them when looking up in your files. One of the possible returns for this method would be:
  ['/Game/Carla/Maps/Town01',
  '/Game/Carla/Maps/Town02',
  '/Game/Carla/Maps/Town03',
  '/Game/Carla/Maps/Town04',
  '/Game/Carla/Maps/Town05',
  '/Game/Carla/Maps/Town06',
  '/Game/Carla/Maps/Town07'].  
    - **Return:** _list(str)_  
- <a name="carla.Client.get_client_version"></a>**<font color="#7fb800">get_client_version</font>**(<font color="#00a6ed">**self**</font>)  
Returns the client libcarla version by consulting it in the "Version.h" file. Both client and server can use different libcarla versions but some issues may arise regarding unexpected incompatibilities.  
    - **Return:** _str_  
- <a name="carla.Client.get_server_version"></a>**<font color="#7fb800">get_server_version</font>**(<font color="#00a6ed">**self**</font>)  
Returns the server libcarla version by consulting it in the "Version.h" file. Both client and server should use the same libcarla version.  
    - **Return:** _str_  
- <a name="carla.Client.get_trafficmanager"></a>**<font color="#7fb800">get_trafficmanager</font>**(<font color="#00a6ed">**self**</font>, <font color="#00a6ed">**client_connection**=8000</font>)  
Returns an instance of the traffic manager related to the specified port. If it does not exist, this will be created.  
    - **Parameters:**
        - `client_connection` (_int_) – Port that will be used by the traffic manager. Default is `8000`.  
    - **Return:** _[carla.TrafficManager](#carla.TrafficManager)_  
- <a name="carla.Client.get_world"></a>**<font color="#7fb800">get_world</font>**(<font color="#00a6ed">**self**</font>)  
Returns the world object currently active in the simulation. This world will be later used for example to load maps.  
    - **Return:** _[carla.World](#carla.World)_  

##### Setters
- <a name="carla.Client.set_replayer_time_factor"></a>**<font color="#7fb800">set_replayer_time_factor</font>**(<font color="#00a6ed">**self**</font>, <font color="#00a6ed">**time_factor**=1.0</font>)  
When used, the time speed of the reenacted simulation is modified at will. It can be used several times while a playback is in curse.  
    - **Parameters:**
        - `time_factor` (_float_) – 1.0 means normal time speed. Greater than 1.0 means fast motion (2.0 would be double speed) and lesser means slow motion (0.5 would be half speed).  
- <a name="carla.Client.set_timeout"></a>**<font color="#7fb800">set_timeout</font>**(<font color="#00a6ed">**self**</font>, <font color="#00a6ed">**seconds**</font>)  
Sets the maxixum time a network call is allowed before blocking it and raising a timeout exceeded error.  
    - **Parameters:**
        - `seconds` (_float<small> – seconds</small>_) – New timeout value. Default is 5 seconds.  

---

## carla.CollisionEvent<a name="carla.CollisionEvent"></a>
<div class="Inherited"><small><b>Inherited from _[carla.SensorData](#carla.SensorData)_</b></small></div>Class that defines a collision data for <b>sensor.other.collision</b>. The sensor creates one of this for every collision detected which may be many for one simulation step. Learn more about this [here](ref_sensors.md#collision-detector).  

### Instance Variables
- <a name="carla.CollisionEvent.actor"></a>**<font color="#f8805a">actor</font>** (_[carla.Actor](#carla.Actor)_)  
The actor the sensor is attached to, the one that measured the collision.  
- <a name="carla.CollisionEvent.other_actor"></a>**<font color="#f8805a">other_actor</font>** (_[carla.Actor](#carla.Actor)_)  
The second actor involved in the collision.  
- <a name="carla.CollisionEvent.normal_impulse"></a>**<font color="#f8805a">normal_impulse</font>** (_[carla.Vector3D](#carla.Vector3D)<small> – N*s</small>_)  
Normal impulse resulting of the collision.  

---

## carla.Color<a name="carla.Color"></a>
Class that defines a 32-bit RGBA color.  

### Instance Variables
- <a name="carla.Color.r"></a>**<font color="#f8805a">r</font>** (_int_)  
Red color (0-255).  
- <a name="carla.Color.g"></a>**<font color="#f8805a">g</font>** (_int_)  
Green color (0-255).  
- <a name="carla.Color.b"></a>**<font color="#f8805a">b</font>** (_int_)  
Blue color (0-255).  
- <a name="carla.Color.a"></a>**<font color="#f8805a">a</font>** (_int_)  
Alpha channel (0-255).  

### Methods
- <a name="carla.Color.__init__"></a>**<font color="#7fb800">\__init__</font>**(<font color="#00a6ed">**self**</font>, <font color="#00a6ed">**r**=0</font>, <font color="#00a6ed">**g**=0</font>, <font color="#00a6ed">**b**=0</font>, <font color="#00a6ed">**a**=255</font>)  
Initializes a color, black by default.  
    - **Parameters:**
        - `r` (_int_)  
        - `g` (_int_)  
        - `b` (_int_)  
        - `a` (_int_)  

##### Dunder methods
- <a name="carla.Color.__eq__"></a>**<font color="#7fb800">\__eq__</font>**(<font color="#00a6ed">**self**</font>, <font color="#00a6ed">**other**=[carla.Color](#carla.Color)</font>)  
- <a name="carla.Color.__ne__"></a>**<font color="#7fb800">\__ne__</font>**(<font color="#00a6ed">**self**</font>, <font color="#00a6ed">**other**=[carla.Color](#carla.Color)</font>)  
- <a name="carla.Color.__str__"></a>**<font color="#7fb800">\__str__</font>**(<font color="#00a6ed">**self**</font>)  

---

## carla.ColorConverter<a name="carla.ColorConverter"></a>
Class that defines conversion patterns that can be applied to a [carla.Image](#carla.Image) in order to show information provided by [carla.Sensor](#carla.Sensor). Depth conversions cause a loss of accuracy, as sensors detect depth as <b>float</b> that is then converted to a grayscale value between 0 and 255. Take a look at the snipet in [carla.Sensor.listen](#carla.Sensor.listen) to see an example of how to create and save image data for <b>sensor.camera.semantic_segmentation</b>.  

### Instance Variables
- <a name="carla.ColorConverter.CityScapesPalette"></a>**<font color="#f8805a">CityScapesPalette</font>**  
Converts the image to a segmentated map using tags provided by the blueprint library. Used by the [semantic segmentation camera](ref_sensors.md#semantic-segmentation-camera).  
- <a name="carla.ColorConverter.Depth"></a>**<font color="#f8805a">Depth</font>**  
Converts the image to a linear depth map. Used by the [depth camera](ref_sensors.md#depth-camera).  
- <a name="carla.ColorConverter.LogarithmicDepth"></a>**<font color="#f8805a">LogarithmicDepth</font>**  
Converts the image to a depth map using a logarithmic scale, leading to better precision for small distances at the expense of losing it when further away.  
- <a name="carla.ColorConverter.Raw"></a>**<font color="#f8805a">Raw</font>**  
No changes applied to the image. Used by the [RGB camera](ref_sensors.md#rgb-camera).  

---

## carla.DVSEvent<a name="carla.DVSEvent"></a>
Class that defines a DVS event. An event is a quadruple, so a tuple of 4 elements, with `x`, `y` pixel coordinate location, timestamp `t` and polarity `pol` of the event. Learn more about them [here](ref_sensors.md).  

### Instance Variables
- <a name="carla.DVSEvent.x"></a>**<font color="#f8805a">x</font>** (_int_)  
X pixel coordinate.  
- <a name="carla.DVSEvent.y"></a>**<font color="#f8805a">y</font>** (_int_)  
Y pixel coordinate.  
- <a name="carla.DVSEvent.t"></a>**<font color="#f8805a">t</font>** (_int_)  
Timestamp of the moment the event happened.  
- <a name="carla.DVSEvent.pol"></a>**<font color="#f8805a">pol</font>** (_bool_)  
Polarity of the event. __True__ for positive and __False__ for negative.  

### Methods

##### Dunder methods
- <a name="carla.DVSEvent.__str__"></a>**<font color="#7fb800">\__str__</font>**(<font color="#00a6ed">**self**</font>)  

---

## carla.DVSEventArray<a name="carla.DVSEventArray"></a>
Class that defines a stream of events in [[carla.DVSEvent](#carla.DVSEvent)](#[carla.DVSEvent](#carla.DVSEvent)). Such stream is an array of arbitrary size depending on the number of events. This class also stores the field of view, the height and width of the image and the timestamp from convenience. Learn more about them [here](ref_sensors.md).  

### Instance Variables
- <a name="carla.DVSEventArray.fov"></a>**<font color="#f8805a">fov</font>** (_float<small> – degrees</small>_)  
Horizontal field of view of the image.  
- <a name="carla.DVSEventArray.height"></a>**<font color="#f8805a">height</font>** (_int_)  
Image height in pixels.  
- <a name="carla.DVSEventArray.width"></a>**<font color="#f8805a">width</font>** (_int_)  
Image width in pixels.  
- <a name="carla.DVSEventArray.raw_data"></a>**<font color="#f8805a">raw_data</font>** (_bytes_)  

### Methods
- <a name="carla.DVSEventArray.to_array"></a>**<font color="#7fb800">to_array</font>**(<font color="#00a6ed">**self**</font>)  
Converts the stream of events to an array of int values in the following order <code>[x, y, t, pol]</code>.  
- <a name="carla.DVSEventArray.to_array_pol"></a>**<font color="#7fb800">to_array_pol</font>**(<font color="#00a6ed">**self**</font>)  
Returns an array with the polarity of all the events in the stream.  
- <a name="carla.DVSEventArray.to_array_t"></a>**<font color="#7fb800">to_array_t</font>**(<font color="#00a6ed">**self**</font>)  
Returns an array with the timestamp of all the events in the stream.  
- <a name="carla.DVSEventArray.to_array_x"></a>**<font color="#7fb800">to_array_x</font>**(<font color="#00a6ed">**self**</font>)  
Returns an array with X pixel coordinate of all the events in the stream.  
- <a name="carla.DVSEventArray.to_array_y"></a>**<font color="#7fb800">to_array_y</font>**(<font color="#00a6ed">**self**</font>)  
Returns an array with Y pixel coordinate of all the events in the stream.  
- <a name="carla.DVSEventArray.to_image"></a>**<font color="#7fb800">to_image</font>**(<font color="#00a6ed">**self**</font>)  
Converts the image following this pattern: blue indicates positive events, red indicates negative events.  

##### Dunder methods
- <a name="carla.DVSEventArray.__getitem__"></a>**<font color="#7fb800">\__getitem__</font>**(<font color="#00a6ed">**self**</font>, <font color="#00a6ed">**pos**=int</font>)  
- <a name="carla.DVSEventArray.__iter__"></a>**<font color="#7fb800">\__iter__</font>**(<font color="#00a6ed">**self**</font>)  
Iterate over the [carla.DVSEvent](#carla.DVSEvent) retrieved as data.  
- <a name="carla.DVSEventArray.__len__"></a>**<font color="#7fb800">\__len__</font>**(<font color="#00a6ed">**self**</font>)  
- <a name="carla.DVSEventArray.__setitem__"></a>**<font color="#7fb800">\__setitem__</font>**(<font color="#00a6ed">**self**</font>, <font color="#00a6ed">**pos**=int</font>, <font color="#00a6ed">**color**=[carla.Color](#carla.Color)</font>)  
- <a name="carla.DVSEventArray.__str__"></a>**<font color="#7fb800">\__str__</font>**(<font color="#00a6ed">**self**</font>)  

---

## carla.DebugHelper<a name="carla.DebugHelper"></a>
Helper class part of [carla.World](#carla.World) that defines methods for creating debug shapes. By default, shapes last one second. They can be permanent, but take into account the resources needed to do so. Take a look at the snipets available for this class to learn how to debug easily in CARLA.  

### Methods
- <a name="carla.DebugHelper.draw_arrow"></a>**<font color="#7fb800">draw_arrow</font>**(<font color="#00a6ed">**self**</font>, <font color="#00a6ed">**begin**</font>, <font color="#00a6ed">**end**</font>, <font color="#00a6ed">**thickness**=0.1</font>, <font color="#00a6ed">**arrow_size**=0.1</font>, <font color="#00a6ed">**color**=(255,0,0)</font>, <font color="#00a6ed">**life_time**=-1.0</font>)  
Draws an arrow from `begin` to `end` pointing in that direction.  
    - **Parameters:**
        - `begin` (_[carla.Location](#carla.Location)<small> – meters</small>_) – Point in the coordinate system where the arrow starts.  
        - `end` (_[carla.Location](#carla.Location)<small> – meters</small>_) – Point in the coordinate system where the arrow ends and points towards to.  
        - `thickness` (_float<small> – meters</small>_) – Density of the line.  
        - `arrow_size` (_float<small> – meters</small>_) – Size of the tip of the arrow.  
        - `color` (_[carla.Color](#carla.Color)_) – RGB code to color the object. Red by default.  
        - `life_time` (_float<small> – seconds</small>_) – Shape's lifespan. By default it only lasts one frame. Set this to <code>0</code> for permanent shapes.  
- <a name="carla.DebugHelper.draw_box"></a>**<font color="#7fb800">draw_box</font>**(<font color="#00a6ed">**self**</font>, <font color="#00a6ed">**box**</font>, <font color="#00a6ed">**rotation**</font>, <font color="#00a6ed">**thickness**=0.1</font>, <font color="#00a6ed">**color**=(255,0,0)</font>, <font color="#00a6ed">**life_time**=-1.0</font>)<button class="SnipetButton" id="carla.DebugHelper.draw_box-snipet_button">snipet &rarr;</button>  
Draws a box, ussually to act for object colliders.  
    - **Parameters:**
        - `box` (_[carla.BoundingBox](#carla.BoundingBox)_) – Object containing a location and the length of a box for every axis.  
        - `rotation` (_[carla.Rotation](#carla.Rotation)<small> – degrees (pitch,yaw,roll)</small>_) – Orientation of the box according to Unreal Engine's axis system.  
        - `thickness` (_float<small> – meters</small>_) – Density of the lines that define the box.  
        - `color` (_[carla.Color](#carla.Color)_) – RGB code to color the object. Red by default.  
        - `life_time` (_float<small> – seconds</small>_) – Shape's lifespan. By default it only lasts one frame. Set this to <code>0</code> for permanent shapes.  
- <a name="carla.DebugHelper.draw_line"></a>**<font color="#7fb800">draw_line</font>**(<font color="#00a6ed">**self**</font>, <font color="#00a6ed">**begin**</font>, <font color="#00a6ed">**end**</font>, <font color="#00a6ed">**thickness**=0.1</font>, <font color="#00a6ed">**color**=(255,0,0)</font>, <font color="#00a6ed">**life_time**=-1.0</font>)<button class="SnipetButton" id="carla.DebugHelper.draw_line-snipet_button">snipet &rarr;</button>  
Draws a line in between `begin` and `end`.  
    - **Parameters:**
        - `begin` (_[carla.Location](#carla.Location)<small> – meters</small>_) – Point in the coordinate system where the line starts.  
        - `end` (_[carla.Location](#carla.Location)<small> – meters</small>_) – Spot in the coordinate system where the line ends.  
        - `thickness` (_float<small> – meters</small>_) – Density of the line.  
        - `color` (_[carla.Color](#carla.Color)_) – RGB code to color the object. Red by default.  
        - `life_time` (_float<small> – seconds</small>_) – Shape's lifespan. By default it only lasts one frame. Set this to <code>0</code> for permanent shapes.  
- <a name="carla.DebugHelper.draw_point"></a>**<font color="#7fb800">draw_point</font>**(<font color="#00a6ed">**self**</font>, <font color="#00a6ed">**location**</font>, <font color="#00a6ed">**size**=0.1</font>, <font color="#00a6ed">**color**=(255,0,0)</font>, <font color="#00a6ed">**life_time**=-1.0</font>)  
Draws a point `location`.  
    - **Parameters:**
        - `location` (_[carla.Location](#carla.Location)<small> – meters</small>_) – Spot in the coordinate system to center the object.  
        - `size` (_float<small> – meters</small>_) – Density of the point.  
        - `color` (_[carla.Color](#carla.Color)_) – RGB code to color the object. Red by default.  
        - `life_time` (_float<small> – seconds</small>_) – Shape's lifespan. By default it only lasts one frame. Set this to <code>0</code> for permanent shapes.  
- <a name="carla.DebugHelper.draw_string"></a>**<font color="#7fb800">draw_string</font>**(<font color="#00a6ed">**self**</font>, <font color="#00a6ed">**location**</font>, <font color="#00a6ed">**text**</font>, <font color="#00a6ed">**draw_shadow**=False</font>, <font color="#00a6ed">**color**=(255,0,0)</font>, <font color="#00a6ed">**life_time**=-1.0</font>)  
Draws a string in a given location of the simulation which can only be seen server-side.  
    - **Parameters:**
        - `location` (_[carla.Location](#carla.Location)<small> – meters</small>_) – Spot in the simulation where the text will be centered.  
        - `text` (_str_) – Text intended to be shown in the world.  
        - `draw_shadow` (_bool_) – Casts a shadow for the string that could help in visualization. It is disabled by default.  
        - `color` (_[carla.Color](#carla.Color)_) – RGB code to color the string. Red by default.  
        - `life_time` (_float<small> – seconds</small>_) – Shape's lifespan. By default it only lasts one frame. Set this to <code>0</code> for permanent shapes.  

---

## carla.EnvironmentObject<a name="carla.EnvironmentObject"></a>
Class that represents a geometry in the level, this geometry could be part of an actor formed with other EnvironmentObjects (ie: buildings).  

### Instance Variables
- <a name="carla.EnvironmentObject.transform"></a>**<font color="#f8805a">transform</font>** (_[carla.Transform](#carla.Transform)_)  
Contains the location and orientation of the EnvironmentObject in world space.  
- <a name="carla.EnvironmentObject.bounding_box"></a>**<font color="#f8805a">bounding_box</font>** (_[carla.BoundingBox](#carla.BoundingBox)_)  
Object containing a location, rotation and the length of a box for every axis in world space.  
- <a name="carla.EnvironmentObject.id"></a>**<font color="#f8805a">id</font>** (_int_)  
Unique ID to identify the object in the level.  
- <a name="carla.EnvironmentObject.name"></a>**<font color="#f8805a">name</font>** (_string_)  
Name of the EnvironmentObject.  
- <a name="carla.EnvironmentObject.type"></a>**<font color="#f8805a">type</font>** (_[carla.CityObjectLabel](#carla.CityObjectLabel)_)  
Semantic tag.  

### Methods

##### Dunder methods
- <a name="carla.EnvironmentObject.__str__"></a>**<font color="#7fb800">\__str__</font>**(<font color="#00a6ed">**self**</font>)  
Parses the EnvironmentObject to a string and shows them in command line.  
    - **Return:** _str_  

---

## carla.GearPhysicsControl<a name="carla.GearPhysicsControl"></a>
Class that provides access to vehicle transmission details by defining a gear and when to run on it. This will be later used by [carla.VehiclePhysicsControl](#carla.VehiclePhysicsControl) to help simulate physics.  

### Instance Variables
- <a name="carla.GearPhysicsControl.ratio"></a>**<font color="#f8805a">ratio</font>** (_float_)  
The transmission ratio of the gear.  
- <a name="carla.GearPhysicsControl.down_ratio"></a>**<font color="#f8805a">down_ratio</font>** (_float_)  
Quotient between current RPM and MaxRPM where the autonomous gear box should shift down.  
- <a name="carla.GearPhysicsControl.up_ratio"></a>**<font color="#f8805a">up_ratio</font>** (_float_)  
Quotient between current RPM and MaxRPM where the autonomous gear box should shift up.  

### Methods
- <a name="carla.GearPhysicsControl.__init__"></a>**<font color="#7fb800">\__init__</font>**(<font color="#00a6ed">**self**</font>, <font color="#00a6ed">**ratio**=1.0</font>, <font color="#00a6ed">**down_ratio**=0.5</font>, <font color="#00a6ed">**up_ratio**=0.65</font>)  
    - **Parameters:**
        - `ratio` (_float_)  
        - `down_ratio` (_float_)  
        - `up_ratio` (_float_)  

##### Dunder methods
- <a name="carla.GearPhysicsControl.__eq__"></a>**<font color="#7fb800">\__eq__</font>**(<font color="#00a6ed">**self**</font>, <font color="#00a6ed">**other**=[carla.GearPhysicsControl](#carla.GearPhysicsControl)</font>)  
- <a name="carla.GearPhysicsControl.__ne__"></a>**<font color="#7fb800">\__ne__</font>**(<font color="#00a6ed">**self**</font>, <font color="#00a6ed">**other**=[carla.GearPhysicsControl](#carla.GearPhysicsControl)</font>)  
- <a name="carla.GearPhysicsControl.__str__"></a>**<font color="#7fb800">\__str__</font>**(<font color="#00a6ed">**self**</font>)  

---

## carla.GeoLocation<a name="carla.GeoLocation"></a>
Class that contains geographical coordinates simulated data. The [carla.Map](#carla.Map) can convert simulation locations by using the <b><georeference></b> tag in the OpenDRIVE file.  

### Instance Variables
- <a name="carla.GeoLocation.latitude"></a>**<font color="#f8805a">latitude</font>** (_float<small> – degrees</small>_)  
North/South value of a point on the map.  
- <a name="carla.GeoLocation.longitude"></a>**<font color="#f8805a">longitude</font>** (_float<small> – degrees</small>_)  
West/East value of a point on the map.  
- <a name="carla.GeoLocation.altitude"></a>**<font color="#f8805a">altitude</font>** (_float<small> – meters</small>_)  
Height regarding ground level.  

### Methods
- <a name="carla.GeoLocation.__init__"></a>**<font color="#7fb800">\__init__</font>**(<font color="#00a6ed">**self**</font>, <font color="#00a6ed">**latitude**=0.0</font>, <font color="#00a6ed">**longitude**=0.0</font>, <font color="#00a6ed">**altitude**=0.0</font>)  
    - **Parameters:**
        - `latitude` (_float<small> – degrees</small>_)  
        - `longitude` (_float<small> – degrees</small>_)  
        - `altitude` (_float<small> – meters</small>_)  

##### Dunder methods
- <a name="carla.GeoLocation.__eq__"></a>**<font color="#7fb800">\__eq__</font>**(<font color="#00a6ed">**self**</font>, <font color="#00a6ed">**other**=[carla.GeoLocation](#carla.GeoLocation)</font>)  
- <a name="carla.GeoLocation.__ne__"></a>**<font color="#7fb800">\__ne__</font>**(<font color="#00a6ed">**self**</font>, <font color="#00a6ed">**other**=[carla.GeoLocation](#carla.GeoLocation)</font>)  
- <a name="carla.GeoLocation.__str__"></a>**<font color="#7fb800">\__str__</font>**(<font color="#00a6ed">**self**</font>)  

---

## carla.GnssMeasurement<a name="carla.GnssMeasurement"></a>
<div class="Inherited"><small><b>Inherited from _[carla.SensorData](#carla.SensorData)_</b></small></div>Class that defines the Gnss data registered by a <b>sensor.other.gnss</b>. It essentially reports its position with the position of the sensor and an OpenDRIVE geo-reference.  

### Instance Variables
- <a name="carla.GnssMeasurement.altitude"></a>**<font color="#f8805a">altitude</font>** (_float<small> – meters</small>_)  
Height regarding ground level.  
- <a name="carla.GnssMeasurement.latitude"></a>**<font color="#f8805a">latitude</font>** (_float<small> – degrees</small>_)  
North/South value of a point on the map.  
- <a name="carla.GnssMeasurement.longitude"></a>**<font color="#f8805a">longitude</font>** (_float<small> – degrees</small>_)  
West/East value of a point on the map.  

### Methods

##### Dunder methods
- <a name="carla.GnssMeasurement.__str__"></a>**<font color="#7fb800">\__str__</font>**(<font color="#00a6ed">**self**</font>)  

---

## carla.IMUMeasurement<a name="carla.IMUMeasurement"></a>
<div class="Inherited"><small><b>Inherited from _[carla.SensorData](#carla.SensorData)_</b></small></div>Class that defines the data registered by a <b>sensor.other.imu</b>, regarding the sensor's transformation according to the current [carla.World](#carla.World). It essentially acts as accelerometer, gyroscope and compass.  

### Instance Variables
- <a name="carla.IMUMeasurement.accelerometer"></a>**<font color="#f8805a">accelerometer</font>** (_[carla.Vector3D](#carla.Vector3D)<small> – m/s<sup>2</sup></small>_)  
Linear acceleration.  
- <a name="carla.IMUMeasurement.compass"></a>**<font color="#f8805a">compass</font>** (_float<small> – radians</small>_)  
Orientation with regard to the North ([0.0, -1.0, 0.0] in Unreal Engine).  
- <a name="carla.IMUMeasurement.gyroscope"></a>**<font color="#f8805a">gyroscope</font>** (_[carla.Vector3D](#carla.Vector3D)<small> – rad/s</small>_)  
Angular velocity.  

### Methods

##### Dunder methods
- <a name="carla.IMUMeasurement.__str__"></a>**<font color="#7fb800">\__str__</font>**(<font color="#00a6ed">**self**</font>)  

---

## carla.Image<a name="carla.Image"></a>
<div class="Inherited"><small><b>Inherited from _[carla.SensorData](#carla.SensorData)_</b></small></div>Class that defines an image of 32-bit BGRA colors that will be used as initial data retrieved by camera sensors. There are different camera sensors (currently three, RGB, depth and semantic segmentation) and each of these makes different use for the images. Learn more about them [here](ref_sensors.md).  

### Instance Variables
- <a name="carla.Image.fov"></a>**<font color="#f8805a">fov</font>** (_float<small> – degrees</small>_)  
Horizontal field of view of the image.  
- <a name="carla.Image.height"></a>**<font color="#f8805a">height</font>** (_int_)  
Image height in pixels.  
- <a name="carla.Image.width"></a>**<font color="#f8805a">width</font>** (_int_)  
Image width in pixels.  
- <a name="carla.Image.raw_data"></a>**<font color="#f8805a">raw_data</font>** (_bytes_)  

### Methods
- <a name="carla.Image.convert"></a>**<font color="#7fb800">convert</font>**(<font color="#00a6ed">**self**</font>, <font color="#00a6ed">**color_converter**</font>)  
Converts the image following the `color_converter` pattern.  
    - **Parameters:**
        - `color_converter` (_[carla.ColorConverter](#carla.ColorConverter)_)  
- <a name="carla.Image.save_to_disk"></a>**<font color="#7fb800">save_to_disk</font>**(<font color="#00a6ed">**self**</font>, <font color="#00a6ed">**path**</font>, <font color="#00a6ed">**color_converter**=Raw</font>)  
Saves the image to disk using a converter pattern stated as `color_converter`. The default conversion pattern is <b>Raw</b> that will make no changes to the image.  
    - **Parameters:**
        - `path` (_str_) – Path that will contain the image.  
        - `color_converter` (_[carla.ColorConverter](#carla.ColorConverter)_) – Default <b>Raw</b> will make no changes.  

##### Dunder methods
- <a name="carla.Image.__getitem__"></a>**<font color="#7fb800">\__getitem__</font>**(<font color="#00a6ed">**self**</font>, <font color="#00a6ed">**pos**=int</font>)  
- <a name="carla.Image.__iter__"></a>**<font color="#7fb800">\__iter__</font>**(<font color="#00a6ed">**self**</font>)  
Iterate over the [carla.Color](#carla.Color) that form the image.  
- <a name="carla.Image.__len__"></a>**<font color="#7fb800">\__len__</font>**(<font color="#00a6ed">**self**</font>)  
- <a name="carla.Image.__setitem__"></a>**<font color="#7fb800">\__setitem__</font>**(<font color="#00a6ed">**self**</font>, <font color="#00a6ed">**pos**=int</font>, <font color="#00a6ed">**color**=[carla.Color](#carla.Color)</font>)  
- <a name="carla.Image.__str__"></a>**<font color="#7fb800">\__str__</font>**(<font color="#00a6ed">**self**</font>)  

---

## carla.Junction<a name="carla.Junction"></a>
Class that embodies the intersections on the road described in the OpenDRIVE file according to OpenDRIVE 1.4 standards.  

### Instance Variables
- <a name="carla.Junction.id"></a>**<font color="#f8805a">id</font>** (_int_)  
Identificator found in the OpenDRIVE file.  
- <a name="carla.Junction.bounding_box"></a>**<font color="#f8805a">bounding_box</font>** (_[carla.BoundingBox](#carla.BoundingBox)_)  
Bounding box encapsulating the junction lanes.  

### Methods

##### Getters
- <a name="carla.Junction.get_waypoints"></a>**<font color="#7fb800">get_waypoints</font>**(<font color="#00a6ed">**self**</font>, <font color="#00a6ed">**lane_type**</font>)  
Returns a list of pairs of waypoints. Every tuple on the list contains first an initial and then a final waypoint within the intersection boundaries that describe the beginning and the end of said lane along the junction. Lanes follow their OpenDRIVE definitions so there may be many different tuples with the same starting waypoint due to possible deviations, as this are considered different lanes.  
    - **Parameters:**
        - `lane_type` (_[carla.LaneType](#carla.LaneType)_) – Type of lanes to get the waypoints.  
    - **Return:** _list(tuple([carla.Waypoint](#carla.Waypoint)))_  

---

## carla.LabelledPoint<a name="carla.LabelledPoint"></a>
Class that represent a position in space with a semantic label.  

### Instance Variables
- <a name="carla.LabelledPoint.location"></a>**<font color="#f8805a">location</font>**  
Position in 3D space.  
- <a name="carla.LabelledPoint.label"></a>**<font color="#f8805a">label</font>**  
Semantic tag of the point.  

---

## carla.Landmark<a name="carla.Landmark"></a>
Class that defines any type of traffic landmark or sign affecting a road. These class mediates between the [OpenDRIVE 1.4 standard](http://www.opendrive.org/docs/OpenDRIVEFormatSpecRev1.4H.pdf) definition of the landmarks and their representation in the simulation. This class retrieves all the information defining a landmark in OpenDRIVE and facilitates information about which lanes does it affect and when.
Landmarks will be accessed by [carla.Waypoint](#carla.Waypoint) objects trying to retrieve the regulation of their lane. Therefore some attributes depend on the waypoint that is consulting the landmark and so, creating the object.  

### Instance Variables
- <a name="carla.Landmark.road_id"></a>**<font color="#f8805a">road_id</font>** (_int_)  
The OpenDRIVE ID of the road where this landmark is defined. Due to OpenDRIVE road definitions, this road may be different from the road the landmark is currently affecting. It is mostly the case in junctions where the road diverges in different routes.
<small>Example: a traffic light is defined in one of the divergent roads in a junction, but it affects all the possible routes</small>.  
- <a name="carla.Landmark.distance"></a>**<font color="#f8805a">distance</font>** (_float<small> – meters</small>_)  
Distance between the landmark and the waypoint creating the object (querying `get_landmarks` or `get_landmarks_of_type`).  
- <a name="carla.Landmark.s"></a>**<font color="#f8805a">s</font>** (_float<small> – meters</small>_)  
Distance where the landmark is positioned along the geometry of the road `road_id`.  
- <a name="carla.Landmark.t"></a>**<font color="#f8805a">t</font>** (_float<small> – meters</small>_)  
Lateral distance where the landmark is positioned from the edge of the road `road_id`.  
- <a name="carla.Landmark.id"></a>**<font color="#f8805a">id</font>** (_str_)  
Unique ID of the landmark in the OpenDRIVE file.  
- <a name="carla.Landmark.name"></a>**<font color="#f8805a">name</font>** (_str_)  
Name of the landmark in the in the OpenDRIVE file.  
- <a name="carla.Landmark.is_dynamic"></a>**<font color="#f8805a">is_dynamic</font>** (_bool_)  
Indicates if the landmark has state changes over time such as traffic lights.  
- <a name="carla.Landmark.orientation"></a>**<font color="#f8805a">orientation</font>** (_[carla.LandmarkOrientation](#carla.LandmarkOrientation)<small> – degrees</small>_)  
Indicates which lanes the landmark is facing towards to.  
- <a name="carla.Landmark.z_offset"></a>**<font color="#f8805a">z_offset</font>** (_float<small> – meters</small>_)  
Height where the landmark is placed.  
- <a name="carla.Landmark.country"></a>**<font color="#f8805a">country</font>** (_str_)  
Country code where the landmark is defined (default to OpenDRIVE is Germany 2017).  
- <a name="carla.Landmark.type"></a>**<font color="#f8805a">type</font>** (_str_)  
Type identificator of the landmark according to the country code.  
- <a name="carla.Landmark.sub_type"></a>**<font color="#f8805a">sub_type</font>** (_str_)  
Subtype identificator of the landmark according to the country code.  
- <a name="carla.Landmark.value"></a>**<font color="#f8805a">value</font>** (_float_)  
Value printed in the signal (e.g. speed limit, maximum weight, etc).  
- <a name="carla.Landmark.unit"></a>**<font color="#f8805a">unit</font>** (_str_)  
Units of measurement for the attribute `value`.  
- <a name="carla.Landmark.height"></a>**<font color="#f8805a">height</font>** (_float<small> – meters</small>_)  
Total height of the signal.  
- <a name="carla.Landmark.width"></a>**<font color="#f8805a">width</font>** (_float<small> – meters</small>_)  
Total width of the signal.  
- <a name="carla.Landmark.text"></a>**<font color="#f8805a">text</font>** (_str_)  
Additional text in the signal.  
- <a name="carla.Landmark.h_offset"></a>**<font color="#f8805a">h_offset</font>** (_float<small> – meters</small>_)  
Orientation offset of the signal relative to the the definition of `road_id` at `s` in OpenDRIVE.  
- <a name="carla.Landmark.pitch"></a>**<font color="#f8805a">pitch</font>** (_float<small> – meters</small>_)  
Pitch rotation of the signal (Y-axis in [UE coordinates system](https://[carla.readthedocs.io](#carla.readthedocs.io)/en/latest/python_api/#carlarotation)).  
- <a name="carla.Landmark.roll"></a>**<font color="#f8805a">roll</font>** (_float_)  
Roll rotation of the signal (X-axis in [UE coordinates system](https://[carla.readthedocs.io](#carla.readthedocs.io)/en/latest/python_api/#carlarotation)).  
- <a name="carla.Landmark.waypoint"></a>**<font color="#f8805a">waypoint</font>** (_[carla.Waypoint](#carla.Waypoint)_)  
A waypoint placed in the lane of the one that made the query and at the `s` of the landmark. It is the first waypoint for which the landmark will be effective.  
- <a name="carla.Landmark.transform"></a>**<font color="#f8805a">transform</font>** (_[carla.Transform](#carla.Transform)_)  
The location and orientation of the landmark in the simulation.  

### Methods

##### Getters
- <a name="carla.Landmark.get_lane_validities"></a>**<font color="#7fb800">get_lane_validities</font>**(<font color="#00a6ed">**self**</font>)  
Returns which lanes the landmark is affecting to. As there may be specific lanes where the landmark is not effective, the return is a list of pairs containing ranges of the __lane_id__ affected:
<small>Example: In a road with 5 lanes, being 3 not affected: [(from_lane1,to_lane2),(from_lane4,to_lane5)]</small>.  
    - **Return:** _list(tuple(int))_  

---

## carla.LandmarkOrientation<a name="carla.LandmarkOrientation"></a>
Helper class to define the orientation of a landmark in the road. The definition is not directly translated from OpenDRIVE but converted for the sake of understanding.  

### Instance Variables
- <a name="carla.LandmarkOrientation.Positive"></a>**<font color="#f8805a">Positive</font>**  
The landmark faces towards vehicles going on the same direction as the road's geometry definition (lanes 0 and negative in OpenDRIVE).  
- <a name="carla.LandmarkOrientation.Negative"></a>**<font color="#f8805a">Negative</font>**  
The landmark faces towards vehicles going on the opposite direction to the road's geometry definition (positive lanes in OpenDRIVE).  
- <a name="carla.LandmarkOrientation.Both"></a>**<font color="#f8805a">Both</font>**  
Affects vehicles going in both directions of the road.  

---

## carla.LandmarkType<a name="carla.LandmarkType"></a>
Helper class containing a set of commonly used landmark types as defined by the default country code in the [OpenDRIVE standard](http://opendrive.org/docs/OpenDRIVEFormatSpecRev1.5M.pdf) (Germany 2017).
__[carla.Landmark](#carla.Landmark) does not reference this class__. The landmark type is a string that varies greatly depending on the country code being used. This class only makes it easier to manage some of the most commonly used in the default set by describing them as an enum.  

### Instance Variables
- <a name="carla.LandmarkType.Danger"></a>**<font color="#f8805a">Danger</font>**  
Type 101.  
- <a name="carla.LandmarkType.LanesMerging"></a>**<font color="#f8805a">LanesMerging</font>**  
Type 121.  
- <a name="carla.LandmarkType.CautionPedestrian"></a>**<font color="#f8805a">CautionPedestrian</font>**  
Type 133.  
- <a name="carla.LandmarkType.CautionBicycle"></a>**<font color="#f8805a">CautionBicycle</font>**  
Type 138.  
- <a name="carla.LandmarkType.LevelCrossing"></a>**<font color="#f8805a">LevelCrossing</font>**  
Type 150.  
- <a name="carla.LandmarkType.StopSign"></a>**<font color="#f8805a">StopSign</font>**  
Type 206.  
- <a name="carla.LandmarkType.YieldSign"></a>**<font color="#f8805a">YieldSign</font>**  
Type 205.  
- <a name="carla.LandmarkType.MandatoryTurnDirection"></a>**<font color="#f8805a">MandatoryTurnDirection</font>**  
Type 209.  
- <a name="carla.LandmarkType.MandatoryLeftRightDirection"></a>**<font color="#f8805a">MandatoryLeftRightDirection</font>**  
Type 211.  
- <a name="carla.LandmarkType.TwoChoiceTurnDirection"></a>**<font color="#f8805a">TwoChoiceTurnDirection</font>**  
Type 214.  
- <a name="carla.LandmarkType.Roundabout"></a>**<font color="#f8805a">Roundabout</font>**  
Type 215.  
- <a name="carla.LandmarkType.PassRightLeft"></a>**<font color="#f8805a">PassRightLeft</font>**  
Type 222.  
- <a name="carla.LandmarkType.AccessForbidden"></a>**<font color="#f8805a">AccessForbidden</font>**  
Type 250.  
- <a name="carla.LandmarkType.AccessForbiddenMotorvehicles"></a>**<font color="#f8805a">AccessForbiddenMotorvehicles</font>**  
Type 251.  
- <a name="carla.LandmarkType.AccessForbiddenTrucks"></a>**<font color="#f8805a">AccessForbiddenTrucks</font>**  
Type 253.  
- <a name="carla.LandmarkType.AccessForbiddenBicycle"></a>**<font color="#f8805a">AccessForbiddenBicycle</font>**  
Type 254.  
- <a name="carla.LandmarkType.AccessForbiddenWeight"></a>**<font color="#f8805a">AccessForbiddenWeight</font>**  
Type 263.  
- <a name="carla.LandmarkType.AccessForbiddenWidth"></a>**<font color="#f8805a">AccessForbiddenWidth</font>**  
Type 264.  
- <a name="carla.LandmarkType.AccessForbiddenHeight"></a>**<font color="#f8805a">AccessForbiddenHeight</font>**  
Type 265.  
- <a name="carla.LandmarkType.AccessForbiddenWrongDirection"></a>**<font color="#f8805a">AccessForbiddenWrongDirection</font>**  
Type 267.  
- <a name="carla.LandmarkType.ForbiddenUTurn"></a>**<font color="#f8805a">ForbiddenUTurn</font>**  
Type 272.  
- <a name="carla.LandmarkType.MaximumSpeed"></a>**<font color="#f8805a">MaximumSpeed</font>**  
Type 274.  
- <a name="carla.LandmarkType.ForbiddenOvertakingMotorvehicles"></a>**<font color="#f8805a">ForbiddenOvertakingMotorvehicles</font>**  
Type 276.  
- <a name="carla.LandmarkType.ForbiddenOvertakingTrucks"></a>**<font color="#f8805a">ForbiddenOvertakingTrucks</font>**  
Type 277.  
- <a name="carla.LandmarkType.AbsoluteNoStop"></a>**<font color="#f8805a">AbsoluteNoStop</font>**  
Type 283.  
- <a name="carla.LandmarkType.RestrictedStop"></a>**<font color="#f8805a">RestrictedStop</font>**  
Type 286.  
- <a name="carla.LandmarkType.HasWayNextIntersection"></a>**<font color="#f8805a">HasWayNextIntersection</font>**  
Type 301.  
- <a name="carla.LandmarkType.PriorityWay"></a>**<font color="#f8805a">PriorityWay</font>**  
Type 306.  
- <a name="carla.LandmarkType.PriorityWayEnd"></a>**<font color="#f8805a">PriorityWayEnd</font>**  
Type 307.  
- <a name="carla.LandmarkType.CityBegin"></a>**<font color="#f8805a">CityBegin</font>**  
Type 310.  
- <a name="carla.LandmarkType.CityEnd"></a>**<font color="#f8805a">CityEnd</font>**  
Type 311.  
- <a name="carla.LandmarkType.Highway"></a>**<font color="#f8805a">Highway</font>**  
Type 330.  
- <a name="carla.LandmarkType.RecomendedSpeed"></a>**<font color="#f8805a">RecomendedSpeed</font>**  
Type 380.  
- <a name="carla.LandmarkType.RecomendedSpeedEnd"></a>**<font color="#f8805a">RecomendedSpeedEnd</font>**  
Type 381.  

---

## carla.LaneChange<a name="carla.LaneChange"></a>
Class that defines the permission to turn either left, right, both or none (meaning only going straight is allowed). This information is stored for every [carla.Waypoint](#carla.Waypoint) according to the OpenDRIVE file. The snipet in [carla.Map.get_waypoint](#carla.Map.get_waypoint) shows how a waypoint can be used to learn which turns are permitted.  

### Instance Variables
- <a name="carla.LaneChange.NONE"></a>**<font color="#f8805a">NONE</font>**  
Traffic rules do not allow turning right or left, only going straight.  
- <a name="carla.LaneChange.Right"></a>**<font color="#f8805a">Right</font>**  
Traffic rules allow turning right.  
- <a name="carla.LaneChange.Left"></a>**<font color="#f8805a">Left</font>**  
Traffic rules allow turning left.  
- <a name="carla.LaneChange.Both"></a>**<font color="#f8805a">Both</font>**  
Traffic rules allow turning either right or left.  

---

## carla.LaneInvasionEvent<a name="carla.LaneInvasionEvent"></a>
<div class="Inherited"><small><b>Inherited from _[carla.SensorData](#carla.SensorData)_</b></small></div>Class that defines lanes invasion for <b>sensor.other.lane_invasion</b>. It works only client-side and is dependant on OpenDRIVE to provide reliable information. The sensor creates one of this every time there is a lane invasion, which may be more than once per simulation step. Learn more about this [here](ref_sensors.md#lane-invasion-detector).  

### Instance Variables
- <a name="carla.LaneInvasionEvent.actor"></a>**<font color="#f8805a">actor</font>** (_[carla.Actor](#carla.Actor)_)  
Gets the actor the sensor is attached to, the one that invaded another lane.  
- <a name="carla.LaneInvasionEvent.crossed_lane_markings"></a>**<font color="#f8805a">crossed_lane_markings</font>** (_list([carla.LaneMarking](#carla.LaneMarking))_)  
List of lane markings that have been crossed and detected by the sensor.  

### Methods

##### Dunder methods
- <a name="carla.LaneInvasionEvent.__str__"></a>**<font color="#7fb800">\__str__</font>**(<font color="#00a6ed">**self**</font>)  

---

## carla.LaneMarking<a name="carla.LaneMarking"></a>
Class that gathers all the information regarding a lane marking according to [OpenDRIVE 1.4 standard](http://www.opendrive.org/docs/OpenDRIVEFormatSpecRev1.4H.pdf) standard.  

### Instance Variables
- <a name="carla.LaneMarking.color"></a>**<font color="#f8805a">color</font>** (_[carla.LaneMarkingColor](#carla.LaneMarkingColor)_)  
Actual color of the marking.  
- <a name="carla.LaneMarking.lane_change"></a>**<font color="#f8805a">lane_change</font>** (_[carla.LaneChange](#carla.LaneChange)_)  
Permissions for said lane marking to be crossed.  
- <a name="carla.LaneMarking.type"></a>**<font color="#f8805a">type</font>** (_[carla.LaneMarkingType](#carla.LaneMarkingType)_)  
Lane marking type.  
- <a name="carla.LaneMarking.width"></a>**<font color="#f8805a">width</font>** (_float_)  
Horizontal lane marking thickness.  

---

## carla.LaneMarkingColor<a name="carla.LaneMarkingColor"></a>
Class that defines the lane marking colors according to OpenDRIVE 1.4.  

### Instance Variables
- <a name="carla.LaneMarkingColor.Standard"></a>**<font color="#f8805a">Standard</font>**  
White by default.  
- <a name="carla.LaneMarkingColor.Blue"></a>**<font color="#f8805a">Blue</font>**  
- <a name="carla.LaneMarkingColor.Green"></a>**<font color="#f8805a">Green</font>**  
- <a name="carla.LaneMarkingColor.Red"></a>**<font color="#f8805a">Red</font>**  
- <a name="carla.LaneMarkingColor.White"></a>**<font color="#f8805a">White</font>**  
- <a name="carla.LaneMarkingColor.Yellow"></a>**<font color="#f8805a">Yellow</font>**  
- <a name="carla.LaneMarkingColor.Other"></a>**<font color="#f8805a">Other</font>**  

---

## carla.LaneMarkingType<a name="carla.LaneMarkingType"></a>
Class that defines the lane marking types accepted by OpenDRIVE 1.4. The snipet in [carla.Map.get_waypoint](#carla.Map.get_waypoint) shows how a waypoint can be used to retrieve the information about adjacent lane markings.   <br><br> __Note on double types:__ Lane markings are defined under the OpenDRIVE standard that determines whereas a line will be considered "BrokenSolid" or "SolidBroken". For each road there is a center lane marking, defined from left to right regarding the lane's directions. The rest of the lane markings are defined in order from the center lane to the closest outside of the road.  

### Instance Variables
- <a name="carla.LaneMarkingType.NONE"></a>**<font color="#f8805a">NONE</font>**  
- <a name="carla.LaneMarkingType.Other"></a>**<font color="#f8805a">Other</font>**  
- <a name="carla.LaneMarkingType.Broken"></a>**<font color="#f8805a">Broken</font>**  
- <a name="carla.LaneMarkingType.Solid"></a>**<font color="#f8805a">Solid</font>**  
- <a name="carla.LaneMarkingType.SolidSolid"></a>**<font color="#f8805a">SolidSolid</font>**  
- <a name="carla.LaneMarkingType.SolidBroken"></a>**<font color="#f8805a">SolidBroken</font>**  
- <a name="carla.LaneMarkingType.BrokenSolid"></a>**<font color="#f8805a">BrokenSolid</font>**  
- <a name="carla.LaneMarkingType.BrokenBroken"></a>**<font color="#f8805a">BrokenBroken</font>**  
- <a name="carla.LaneMarkingType.BottsDots"></a>**<font color="#f8805a">BottsDots</font>**  
- <a name="carla.LaneMarkingType.Grass"></a>**<font color="#f8805a">Grass</font>**  
- <a name="carla.LaneMarkingType.Curb"></a>**<font color="#f8805a">Curb</font>**  

---

## carla.LaneType<a name="carla.LaneType"></a>
Class that defines the possible lane types accepted by OpenDRIVE 1.4. This standards define the road information. The snipet in [carla.Map.get_waypoint](#carla.Map.get_waypoint) makes use of a waypoint to get the current and adjacent lane types.  

### Instance Variables
- <a name="carla.LaneType.NONE"></a>**<font color="#f8805a">NONE</font>**  
- <a name="carla.LaneType.Driving"></a>**<font color="#f8805a">Driving</font>**  
- <a name="carla.LaneType.Stop"></a>**<font color="#f8805a">Stop</font>**  
- <a name="carla.LaneType.Shoulder"></a>**<font color="#f8805a">Shoulder</font>**  
- <a name="carla.LaneType.Biking"></a>**<font color="#f8805a">Biking</font>**  
- <a name="carla.LaneType.Sidewalk"></a>**<font color="#f8805a">Sidewalk</font>**  
- <a name="carla.LaneType.Border"></a>**<font color="#f8805a">Border</font>**  
- <a name="carla.LaneType.Restricted"></a>**<font color="#f8805a">Restricted</font>**  
- <a name="carla.LaneType.Parking"></a>**<font color="#f8805a">Parking</font>**  
- <a name="carla.LaneType.Bidirectional"></a>**<font color="#f8805a">Bidirectional</font>**  
- <a name="carla.LaneType.Median"></a>**<font color="#f8805a">Median</font>**  
- <a name="carla.LaneType.Special1"></a>**<font color="#f8805a">Special1</font>**  
- <a name="carla.LaneType.Special2"></a>**<font color="#f8805a">Special2</font>**  
- <a name="carla.LaneType.Special3"></a>**<font color="#f8805a">Special3</font>**  
- <a name="carla.LaneType.RoadWorks"></a>**<font color="#f8805a">RoadWorks</font>**  
- <a name="carla.LaneType.Tram"></a>**<font color="#f8805a">Tram</font>**  
- <a name="carla.LaneType.Rail"></a>**<font color="#f8805a">Rail</font>**  
- <a name="carla.LaneType.Entry"></a>**<font color="#f8805a">Entry</font>**  
- <a name="carla.LaneType.Exit"></a>**<font color="#f8805a">Exit</font>**  
- <a name="carla.LaneType.OffRamp"></a>**<font color="#f8805a">OffRamp</font>**  
- <a name="carla.LaneType.OnRamp"></a>**<font color="#f8805a">OnRamp</font>**  
- <a name="carla.LaneType.Any"></a>**<font color="#f8805a">Any</font>**  
Every type except for NONE.  

---

## carla.LidarDetection<a name="carla.LidarDetection"></a>
Data contained inside a [carla.LidarMeasurement](#carla.LidarMeasurement). Each of these represents one of the points in the cloud with its location and its asociated intensity.  

### Instance Variables
- <a name="carla.LidarDetection.point"></a>**<font color="#f8805a">point</font>** (_[carla.Location](#carla.Location)<small> – meters</small>_)  
Point in xyz coordinates.  
- <a name="carla.LidarDetection.intensity"></a>**<font color="#f8805a">intensity</font>** (_float_)  
Computed intensity for this point as a scalar value between [0.0 , 1.0].  

### Methods

##### Dunder methods
- <a name="carla.LidarDetection.__str__"></a>**<font color="#7fb800">\__str__</font>**(<font color="#00a6ed">**self**</font>)  

---

## carla.LidarMeasurement<a name="carla.LidarMeasurement"></a>
<div class="Inherited"><small><b>Inherited from _[carla.SensorData](#carla.SensorData)_</b></small></div>Class that defines the LIDAR data retrieved by a <b>sensor.lidar.ray_cast</b>. This essentially simulates a rotating LIDAR using ray-casting. Learn more about this [here](ref_sensors.md#lidar-raycast-sensor).  

### Instance Variables
- <a name="carla.LidarMeasurement.channels"></a>**<font color="#f8805a">channels</font>** (_int_)  
Number of lasers shot.  
- <a name="carla.LidarMeasurement.horizontal_angle"></a>**<font color="#f8805a">horizontal_angle</font>** (_float<small> – radians</small>_)  
Horizontal angle the LIDAR is rotated at the time of the measurement.  
- <a name="carla.LidarMeasurement.raw_data"></a>**<font color="#f8805a">raw_data</font>** (_bytes_)  
Received list of 4D points. Each point consists of [x,y,z] coordiantes plus the intensity computed for that point.  

### Methods
- <a name="carla.LidarMeasurement.save_to_disk"></a>**<font color="#7fb800">save_to_disk</font>**(<font color="#00a6ed">**self**</font>, <font color="#00a6ed">**path**</font>)  
Saves the point cloud to disk as a <b>.ply</b> file describing data from 3D scanners. The files generated are ready to be used within [MeshLab](http://www.meshlab.net/), an open source system for processing said files. Just take into account that axis may differ from Unreal Engine and so, need to be reallocated.  
    - **Parameters:**
        - `path` (_str_)  

##### Getters
- <a name="carla.LidarMeasurement.get_point_count"></a>**<font color="#7fb800">get_point_count</font>**(<font color="#00a6ed">**self**</font>, <font color="#00a6ed">**channel**</font>)  
Retrieves the number of points sorted by channel that are generated by this measure. Sorting by channel allows to identify the original channel for every point.  
    - **Parameters:**
        - `channel` (_int_)  

##### Dunder methods
- <a name="carla.LidarMeasurement.__getitem__"></a>**<font color="#7fb800">\__getitem__</font>**(<font color="#00a6ed">**self**</font>, <font color="#00a6ed">**pos**=int</font>)  
- <a name="carla.LidarMeasurement.__iter__"></a>**<font color="#7fb800">\__iter__</font>**(<font color="#00a6ed">**self**</font>)  
Iterate over the [carla.LidarDetection](#carla.LidarDetection) retrieved as data.  
- <a name="carla.LidarMeasurement.__len__"></a>**<font color="#7fb800">\__len__</font>**(<font color="#00a6ed">**self**</font>)  
- <a name="carla.LidarMeasurement.__setitem__"></a>**<font color="#7fb800">\__setitem__</font>**(<font color="#00a6ed">**self**</font>, <font color="#00a6ed">**pos**=int</font>, <font color="#00a6ed">**detection**=[carla.LidarDetection](#carla.LidarDetection)</font>)  
- <a name="carla.LidarMeasurement.__str__"></a>**<font color="#7fb800">\__str__</font>**(<font color="#00a6ed">**self**</font>)  

---

## carla.Light<a name="carla.Light"></a>
This class exposes the lights that exist in the scene, except for vehicle lights. The properties of a light can be queried and changed at will.
Lights are automatically turned on when the simulator enters night mode (sun altitude is below zero).  

### Instance Variables
- <a name="carla.Light.color"></a>**<font color="#f8805a">color</font>** (_[carla.Color](#carla.Color)_)  
Color of the light.  
- <a name="carla.Light.id"></a>**<font color="#f8805a">id</font>** (_int_)  
Identifier of the light.  
- <a name="carla.Light.intensity"></a>**<font color="#f8805a">intensity</font>** (_float<small> – lumens</small>_)  
Intensity of the light.  
- <a name="carla.Light.is_on"></a>**<font color="#f8805a">is_on</font>** (_bool_)  
Switch of the light. It is __True__ when the light is on. When the night mode starts, this is set to __True__.  
- <a name="carla.Light.location"></a>**<font color="#f8805a">location</font>** (_[carla.Location](#carla.Location)<small> – meters</small>_)  
Position of the light.  
- <a name="carla.Light.light_group"></a>**<font color="#f8805a">light_group</font>** (_[carla.LightGroup](#carla.LightGroup)_)  
Group the light belongs to.  
- <a name="carla.Light.light_state"></a>**<font color="#f8805a">light_state</font>** (_[carla.LightState](#carla.LightState)_)  
State of the light. Summarizes its attributes, group, and if it is on/off.  

### Methods
- <a name="carla.Light.turn_off"></a>**<font color="#7fb800">turn_off</font>**(<font color="#00a6ed">**self**</font>)  
Switches off the light.  
- <a name="carla.Light.turn_on"></a>**<font color="#7fb800">turn_on</font>**(<font color="#00a6ed">**self**</font>)  
Switches on the light.  

##### Setters
- <a name="carla.Light.set_color"></a>**<font color="#7fb800">set_color</font>**(<font color="#00a6ed">**self**</font>, <font color="#00a6ed">**color**</font>)  
Changes the color of the light to `color`.  
    - **Parameters:**
        - `color` (_[carla.Color](#carla.Color)_)  
- <a name="carla.Light.set_intensity"></a>**<font color="#7fb800">set_intensity</font>**(<font color="#00a6ed">**self**</font>, <font color="#00a6ed">**intensity**</font>)  
Changes the intensity of the light to `intensity`.  
    - **Parameters:**
        - `intensity` (_float<small> – lumens</small>_)  
- <a name="carla.Light.set_light_group"></a>**<font color="#7fb800">set_light_group</font>**(<font color="#00a6ed">**self**</font>, <font color="#00a6ed">**light_group**</font>)  
Changes the light to the group `light_group`.  
    - **Parameters:**
        - `light_group` (_[carla.LightGroup](#carla.LightGroup)_)  
- <a name="carla.Light.set_light_state"></a>**<font color="#7fb800">set_light_state</font>**(<font color="#00a6ed">**self**</font>, <font color="#00a6ed">**light_state**</font>)  
Changes the state of the light to `light_state`. This may change attributes, group and turn the light on/off all at once.  
    - **Parameters:**
        - `light_state` (_[carla.LightState](#carla.LightState)_)  

---

## carla.LightGroup<a name="carla.LightGroup"></a>
This class categorizes the lights on scene into different groups. These groups available are provided as a enum values that can be used as flags.  

__Note.__ So far, though there is a `vehicle` group, vehicle lights are not available as [carla.Light](#carla.Light) objects. These have to be managed using [carla.Vehicle](#carla.Vehicle) and [carla.VehicleLightState](#carla.VehicleLightState).  

### Instance Variables
- <a name="carla.LightGroup.None"></a>**<font color="#f8805a">None</font>**  
All lights.  
- <a name="carla.LightGroup.Vehicle"></a>**<font color="#f8805a">Vehicle</font>**  
- <a name="carla.LightGroup.Street"></a>**<font color="#f8805a">Street</font>**  
- <a name="carla.LightGroup.Building"></a>**<font color="#f8805a">Building</font>**  
- <a name="carla.LightGroup.Other"></a>**<font color="#f8805a">Other</font>**  

---

## carla.LightManager<a name="carla.LightManager"></a>
This class handles the lights in the scene. Its main use is to get and set the state of groups or lists of lights in one call. An instance of this class can be retrieved by the [carla.World.get_lightmanager](#carla.World.get_lightmanager)().  

__Note.__ So far, though there is a `vehicle` group, vehicle lights are not available as [carla.Light](#carla.Light) objects. These have to be managed using [carla.Vehicle](#carla.Vehicle) and [carla.VehicleLightState](#carla.VehicleLightState).  

### Methods
- <a name="carla.LightManager.is_active"></a>**<font color="#7fb800">is_active</font>**(<font color="#00a6ed">**self**</font>, <font color="#00a6ed">**lights**</font>)  
Returns a list with booleans stating if the elements in `lights` are switched on/off.  
    - **Parameters:**
        - `lights` (_list([carla.Light](#carla.Light))_) – List of lights to be queried.  
    - **Return:** _list(bool)_  
- <a name="carla.LightManager.turn_off"></a>**<font color="#7fb800">turn_off</font>**(<font color="#00a6ed">**self**</font>, <font color="#00a6ed">**lights**</font>)  
Switches off all the lights in `lights`.  
    - **Parameters:**
        - `lights` (_list([carla.Light](#carla.Light))_) – List of lights to be switched off.  
- <a name="carla.LightManager.turn_on"></a>**<font color="#7fb800">turn_on</font>**(<font color="#00a6ed">**self**</font>, <font color="#00a6ed">**lights**</font>)  
Switches on all the lights in `lights`.  
    - **Parameters:**
        - `lights` (_list([carla.Light](#carla.Light))_) – List of lights to be switched on.  

##### Getters
- <a name="carla.LightManager.get_all_lights"></a>**<font color="#7fb800">get_all_lights</font>**(<font color="#00a6ed">**self**</font>, <font color="#00a6ed">**light_group**=[carla.LightGroup.None](#carla.LightGroup.None)</font>)  
Returns a list containing the lights in a certain group. By default, the group is `None`.  
    - **Parameters:**
        - `light_group` (_[carla.LightGroup](#carla.LightGroup)_) – Group to filter the lights returned. Default is `None`.  
    - **Return:** _list([carla.Light](#carla.Light))_  
- <a name="carla.LightManager.get_color"></a>**<font color="#7fb800">get_color</font>**(<font color="#00a6ed">**self**</font>, <font color="#00a6ed">**lights**</font>)  
Returns a list with the colors of every element in `lights`.  
    - **Parameters:**
        - `lights` (_list([carla.Light](#carla.Light))_) – List of lights to be queried.  
    - **Return:** _list([carla.Color](#carla.Color))_  
    - **Setter:** _[carla.LightManager.set_color](#carla.LightManager.set_color)_  
- <a name="carla.LightManager.get_intensity"></a>**<font color="#7fb800">get_intensity</font>**(<font color="#00a6ed">**self**</font>, <font color="#00a6ed">**lights**</font>)  
Returns a list with the intensity of every element in `lights`.  
    - **Parameters:**
        - `lights` (_list([carla.Light](#carla.Light))_) – List of lights to be queried.  
    - **Return:** _list(float)<small> – lumens</small>_  
    - **Setter:** _[carla.LightManager.set_intensity](#carla.LightManager.set_intensity)_  
- <a name="carla.LightManager.get_light_group"></a>**<font color="#7fb800">get_light_group</font>**(<font color="#00a6ed">**self**</font>, <font color="#00a6ed">**lights**</font>)  
Returns a list with the group of every element in `lights`.  
    - **Parameters:**
        - `lights` (_list([carla.Light](#carla.Light))_) – List of lights to be queried.  
    - **Return:** _list([carla.LightGroup](#carla.LightGroup))_  
    - **Setter:** _[carla.LightManager.set_light_group](#carla.LightManager.set_light_group)_  
- <a name="carla.LightManager.get_light_state"></a>**<font color="#7fb800">get_light_state</font>**(<font color="#00a6ed">**self**</font>, <font color="#00a6ed">**lights**</font>)  
Returns a list with the state of all the attributes of every element in `lights`.  
    - **Parameters:**
        - `lights` (_list([carla.Light](#carla.Light))_) – List of lights to be queried.  
    - **Return:** _list([carla.LightState](#carla.LightState))_  
    - **Setter:** _[carla.LightManager.set_light_state](#carla.LightManager.set_light_state)_  
- <a name="carla.LightManager.get_turned_off_lights"></a>**<font color="#7fb800">get_turned_off_lights</font>**(<font color="#00a6ed">**self**</font>, <font color="#00a6ed">**light_group**</font>)  
Returns a list containing lights switched off in the scene, filtered by group.  
    - **Parameters:**
        - `light_group` (_[carla.LightGroup](#carla.LightGroup)_) – List of lights to be queried.  
    - **Return:** _list([carla.Light](#carla.Light))_  
- <a name="carla.LightManager.get_turned_on_lights"></a>**<font color="#7fb800">get_turned_on_lights</font>**(<font color="#00a6ed">**self**</font>, <font color="#00a6ed">**light_group**</font>)  
Returns a list containing lights switched on in the scene, filtered by group.  
    - **Parameters:**
        - `light_group` (_[carla.LightGroup](#carla.LightGroup)_) – List of lights to be queried.  
    - **Return:** _list([carla.Light](#carla.Light))_  

##### Setters
- <a name="carla.LightManager.set_active"></a>**<font color="#7fb800">set_active</font>**(<font color="#00a6ed">**self**</font>, <font color="#00a6ed">**lights**</font>, <font color="#00a6ed">**active**</font>)  
Switches on/off the elements in `lights`.  
    - **Parameters:**
        - `lights` (_list([carla.Light](#carla.Light))_) – List of lights to be switched on/off.  
        - `active` (_list(bool)_) – List of booleans to be applied.  
- <a name="carla.LightManager.set_color"></a>**<font color="#7fb800">set_color</font>**(<font color="#00a6ed">**self**</font>, <font color="#00a6ed">**lights**</font>, <font color="#00a6ed">**color**</font>)  
Changes the color of the elements in `lights` to `color`.  
    - **Parameters:**
        - `lights` (_list([carla.Light](#carla.Light))_) – List of lights to be changed.  
        - `color` (_[carla.Color](#carla.Color)_) – Color to be applied.  
    - **Getter:** _[carla.LightManager.get_color](#carla.LightManager.get_color)_  
- <a name="carla.LightManager.set_colors"></a>**<font color="#7fb800">set_colors</font>**(<font color="#00a6ed">**self**</font>, <font color="#00a6ed">**lights**</font>, <font color="#00a6ed">**colors**</font>)  
Changes the color of each element in `lights` to the corresponding in `colors`.  
    - **Parameters:**
        - `lights` (_list([carla.Light](#carla.Light))_) – List of lights to be changed.  
        - `colors` (_list([carla.Color](#carla.Color))_) – List of colors to be applied.  
- <a name="carla.LightManager.set_intensities"></a>**<font color="#7fb800">set_intensities</font>**(<font color="#00a6ed">**self**</font>, <font color="#00a6ed">**lights**</font>, <font color="#00a6ed">**intensities**</font>)  
Changes the intensity of each element in `lights` to the corresponding in `intensities`.  
    - **Parameters:**
        - `lights` (_list([carla.Light](#carla.Light))_) – List of lights to be changed.  
        - `intensities` (_list(float)<small> – lumens</small>_) – List of intensities to be applied.  
- <a name="carla.LightManager.set_intensity"></a>**<font color="#7fb800">set_intensity</font>**(<font color="#00a6ed">**self**</font>, <font color="#00a6ed">**lights**</font>, <font color="#00a6ed">**intensity**</font>)  
Changes the intensity of every element in `lights` to `intensity`.  
    - **Parameters:**
        - `lights` (_list([carla.Light](#carla.Light))_) – List of lights to be changed.  
        - `intensity` (_float<small> – lumens</small>_) – Intensity to be applied.  
    - **Getter:** _[carla.LightManager.get_intensity](#carla.LightManager.get_intensity)_  
- <a name="carla.LightManager.set_light_group"></a>**<font color="#7fb800">set_light_group</font>**(<font color="#00a6ed">**self**</font>, <font color="#00a6ed">**lights**</font>, <font color="#00a6ed">**light_group**</font>)  
Changes the group of every element in `lights` to `light_group`.  
    - **Parameters:**
        - `lights` (_list([carla.Light](#carla.Light))_) – List of lights to be changed.  
        - `light_group` (_[carla.LightGroup](#carla.LightGroup)_) – Group to be applied.  
    - **Getter:** _[carla.LightManager.get_light_group](#carla.LightManager.get_light_group)_  
- <a name="carla.LightManager.set_light_groups"></a>**<font color="#7fb800">set_light_groups</font>**(<font color="#00a6ed">**self**</font>, <font color="#00a6ed">**lights**</font>, <font color="#00a6ed">**light_groups**</font>)  
Changes the group of each element in `lights` to the corresponding in `light_groups`.  
    - **Parameters:**
        - `lights` (_list([carla.Light](#carla.Light))_) – List of lights to be changed.  
        - `light_groups` (_list([carla.LightGroup](#carla.LightGroup))_) – List of groups to be applied.  
- <a name="carla.LightManager.set_light_state"></a>**<font color="#7fb800">set_light_state</font>**(<font color="#00a6ed">**self**</font>, <font color="#00a6ed">**lights**</font>, <font color="#00a6ed">**light_state**</font>)  
Changes the state of the attributes of every element in `lights` to `light_state`.  
    - **Parameters:**
        - `lights` (_list([carla.Light](#carla.Light))_) – List of lights to be changed.  
        - `light_state` (_[carla.LightState](#carla.LightState)_) – State of the attributes to be applied.  
    - **Getter:** _[carla.LightManager.get_light_state](#carla.LightManager.get_light_state)_  
- <a name="carla.LightManager.set_light_states"></a>**<font color="#7fb800">set_light_states</font>**(<font color="#00a6ed">**self**</font>, <font color="#00a6ed">**lights**</font>, <font color="#00a6ed">**light_states**</font>)  
Changes the state of the attributes of each element in `lights` to the corresponding in `light_states`.  
    - **Parameters:**
        - `lights` (_list([carla.Light](#carla.Light))_) – List of lights to be changed.  
        - `light_states` (_list([carla.LightState](#carla.LightState))_) – List of state of the attributes to be applied.  

---

## carla.LightState<a name="carla.LightState"></a>
This class represents all the light variables except the identifier and the location, which are should to be static. Using this class allows to manage all the parametrization of the light in one call.  

### Instance Variables
- <a name="carla.LightState.intensity"></a>**<font color="#f8805a">intensity</font>** (_float<small> – lumens</small>_)  
Intensity of a light.  
- <a name="carla.LightState.color"></a>**<font color="#f8805a">color</font>** (_[carla.Color](#carla.Color)_)  
Color of a light.  
- <a name="carla.LightState.group"></a>**<font color="#f8805a">group</font>** (_[carla.LightGroup](#carla.LightGroup)_)  
Group a light belongs to.  
- <a name="carla.LightState.active"></a>**<font color="#f8805a">active</font>** (_bool_)  
Switch of a light. It is __True__ when the light is on.  

### Methods
- <a name="carla.LightState.__init__"></a>**<font color="#7fb800">\__init__</font>**(<font color="#00a6ed">**self**</font>, <font color="#00a6ed">**intensity**=0.0</font>, <font color="#00a6ed">**color**=[carla.Color](#carla.Color)()</font>, <font color="#00a6ed">**group**=[carla.LightGroup.None](#carla.LightGroup.None)</font>, <font color="#00a6ed">**active**=False</font>)  
    - **Parameters:**
        - `intensity` (_float<small> – lumens</small>_) – Intensity of the light. Default is `0.0`.  
        - `color` (_[carla.Color](#carla.Color)_) – Color of the light. Default is black.  
        - `group` (_[carla.LightGroup](#carla.LightGroup)_) – Group the light belongs to. Default is the generic group `None`.  
        - `active` (_bool_) – Swith of the light. Default is `False`, light is off.  

---

## carla.Location<a name="carla.Location"></a>
<div class="Inherited"><small><b>Inherited from _[carla.Vector3D](#carla.Vector3D)_</b></small></div>Represents a spot in the world.  

### Instance Variables
- <a name="carla.Location.x"></a>**<font color="#f8805a">x</font>** (_float<small> – meters</small>_)  
Distance from origin to spot on X axis.  
- <a name="carla.Location.y"></a>**<font color="#f8805a">y</font>** (_float<small> – meters</small>_)  
Distance from origin to spot on Y axis.  
- <a name="carla.Location.z"></a>**<font color="#f8805a">z</font>** (_float<small> – meters</small>_)  
Distance from origin to spot on Z axis.  

### Methods
- <a name="carla.Location.__init__"></a>**<font color="#7fb800">\__init__</font>**(<font color="#00a6ed">**self**</font>, <font color="#00a6ed">**x**=0.0</font>, <font color="#00a6ed">**y**=0.0</font>, <font color="#00a6ed">**z**=0.0</font>)  
    - **Parameters:**
        - `x` (_float_)  
        - `y` (_float_)  
        - `z` (_float_)  
- <a name="carla.Location.distance"></a>**<font color="#7fb800">distance</font>**(<font color="#00a6ed">**self**</font>, <font color="#00a6ed">**location**</font>)  
Returns Euclidean distance from this location to another one.  
    - **Parameters:**
        - `location` (_[carla.Location](#carla.Location)_) – The other point to compute the distance with.  
    - **Return:** _float<small> – meters</small>_  

##### Dunder methods
- <a name="carla.Location.__eq__"></a>**<font color="#7fb800">\__eq__</font>**(<font color="#00a6ed">**self**</font>, <font color="#00a6ed">**other**=[carla.Location](#carla.Location)</font>)  
Returns __True__ if both locations are the same point in space.  
    - **Return:** _bool_  
- <a name="carla.Location.__ne__"></a>**<font color="#7fb800">\__ne__</font>**(<font color="#00a6ed">**self**</font>, <font color="#00a6ed">**other**=[carla.Location](#carla.Location)</font>)  
Returns __True__ if both locations are different points in space.  
    - **Return:** _bool_  
- <a name="carla.Location.__str__"></a>**<font color="#7fb800">\__str__</font>**(<font color="#00a6ed">**self**</font>)  
Parses the axis' values to string.  
    - **Return:** _str_  

---

## carla.Map<a name="carla.Map"></a>
Class containing the road information and waypoint managing. Data is retrieved from an OpenDRIVE file that describes the road. A query system is defined which works hand in hand with [carla.Waypoint](#carla.Waypoint) to translate geometrical information from the .xodr to natural world points. CARLA is currently working with [OpenDRIVE 1.4 standard](http://www.opendrive.org/docs/OpenDRIVEFormatSpecRev1.4H.pdf).  

### Instance Variables
- <a name="carla.Map.name"></a>**<font color="#f8805a">name</font>** (_str_)  
The name of the map. It corresponds to the .umap from Unreal Engine that is loaded from a CARLA server, which then references to the .xodr road description.  

### Methods
- <a name="carla.Map.__init__"></a>**<font color="#7fb800">\__init__</font>**(<font color="#00a6ed">**self**</font>, <font color="#00a6ed">**name**</font>, <font color="#00a6ed">**xodr_content**</font>)  
Constructor for this class. Though a map is automatically generated when initializing the world, using this method in no-rendering mode facilitates working with an .xodr without any CARLA server running.  
    - **Parameters:**
        - `name` (_str_) – Name of the current map.  
        - `xodr_content` (_str_) – .xodr content in string format.  
    - **Return:** _list([carla.Transform](#carla.Transform))_  
- <a name="carla.Map.generate_waypoints"></a>**<font color="#7fb800">generate_waypoints</font>**(<font color="#00a6ed">**self**</font>, <font color="#00a6ed">**distance**</font>)  
Returns a list of waypoints with a certain distance between them for every lane and centered inside of it. Waypoints are not listed in any particular order. Remember that waypoints closer than 2cm within the same road, section and lane will have the same identificator.  
    - **Parameters:**
        - `distance` (_float<small> – meters</small>_) – Approximate distance between waypoints.  
    - **Return:** _list([carla.Waypoint](#carla.Waypoint))_  
- <a name="carla.Map.save_to_disk"></a>**<font color="#7fb800">save_to_disk</font>**(<font color="#00a6ed">**self**</font>, <font color="#00a6ed">**path**</font>)  
Saves the .xodr OpenDRIVE file of the current map to disk.  
    - **Parameters:**
        - `path` – Path where the file will be saved.  
- <a name="carla.Map.to_opendrive"></a>**<font color="#7fb800">to_opendrive</font>**(<font color="#00a6ed">**self**</font>)  
Returns the .xodr OpenDRIVe file of the current map as string.  
    - **Return:** _str_  
- <a name="carla.Map.transform_to_geolocation"></a>**<font color="#7fb800">transform_to_geolocation</font>**(<font color="#00a6ed">**self**</font>, <font color="#00a6ed">**location**</font>)  
Converts a given `location`, a point in the simulation, to a [carla.GeoLocation](#carla.GeoLocation), which represents world coordinates. The geographical location of the map is defined inside OpenDRIVE within the tag <b><georeference></b>.  
    - **Parameters:**
        - `location` (_[carla.Location](#carla.Location)_)  
    - **Return:** _[carla.GeoLocation](#carla.GeoLocation)_  

##### Getters
- <a name="carla.Map.get_all_landmarks"></a>**<font color="#7fb800">get_all_landmarks</font>**(<font color="#00a6ed">**self**</font>)  
Returns all the landmarks in the map. Landmarks retrieved using this method have a __null__ waypoint.  
    - **Return:** _list([carla.Landmark](#carla.Landmark))_  
- <a name="carla.Map.get_all_landmarks_from_id"></a>**<font color="#7fb800">get_all_landmarks_from_id</font>**(<font color="#00a6ed">**self**</font>, <font color="#00a6ed">**opendrive_id**</font>)  
Returns the landmarks with a certain OpenDRIVE ID. Landmarks retrieved using this method have a __null__ waypoint.  
    - **Parameters:**
        - `opendrive_id` (_string_) – The OpenDRIVE ID of the landmarks.  
    - **Return:** _list([carla.Landmark](#carla.Landmark))_  
- <a name="carla.Map.get_all_landmarks_of_type"></a>**<font color="#7fb800">get_all_landmarks_of_type</font>**(<font color="#00a6ed">**self**</font>, <font color="#00a6ed">**type**</font>)  
Returns the landmarks of a specific type. Landmarks retrieved using this method have a __null__ waypoint.  
    - **Parameters:**
        - `type` (_string_) – The type of the landmarks.  
    - **Return:** _list([carla.Landmark](#carla.Landmark))_  
- <a name="carla.Map.get_landmark_group"></a>**<font color="#7fb800">get_landmark_group</font>**(<font color="#00a6ed">**self**</font>, <font color="#00a6ed">**landmark**</font>)  
Returns the landmarks in the same group as the specified landmark (including itself). Returns an empty list if the landmark does not belong to any group.  
    - **Parameters:**
        - `landmark` (_[carla.Landmark](#carla.Landmark)_) – A landmark that belongs to the group.  
    - **Return:** _list([carla.Landmark](#carla.Landmark))_  
- <a name="carla.Map.get_spawn_points"></a>**<font color="#7fb800">get_spawn_points</font>**(<font color="#00a6ed">**self**</font>)  
Returns a list of recommendations made by the creators of the map to be used as spawning points for the vehicles. The list includes [carla.Transform](#carla.Transform) objects with certain location and orientation. Said locations are slightly on-air in order to avoid Z-collisions, so vehicles fall for a bit before starting their way.  
    - **Return:** _list([carla.Transform](#carla.Transform))_  
- <a name="carla.Map.get_topology"></a>**<font color="#7fb800">get_topology</font>**(<font color="#00a6ed">**self**</font>)  
Returns a list of tuples describing a minimal graph of the topology of the OpenDRIVE file. The tuples contain pairs of waypoints located either at the point a road begins or ends. The first one is the origin and the second one represents another road end that can be reached. This graph can be loaded into [NetworkX](https://networkx.github.io/) to work with. Output could look like this: <b>[(w0, w1), (w0, w2), (w1, w3), (w2, w3), (w0, w4)]</b>.  
    - **Return:** _list(tuple([carla.Waypoint](#carla.Waypoint), [carla.Waypoint](#carla.Waypoint)))_  
- <a name="carla.Map.get_waypoint"></a>**<font color="#7fb800">get_waypoint</font>**(<font color="#00a6ed">**self**</font>, <font color="#00a6ed">**location**</font>, <font color="#00a6ed">**project_to_road**=True</font>, <font color="#00a6ed">**lane_type**=[carla.LaneType.Driving](#carla.LaneType.Driving)</font>)<button class="SnipetButton" id="carla.Map.get_waypoint-snipet_button">snipet &rarr;</button>  
Returns a waypoint that can be located in an exact location or translated to the center of the nearest lane. Said lane type can be defined using flags such as `LaneType.Driving & LaneType.Shoulder`.
 The method will return <b>None</b> if the waypoint is not found, which may happen only when trying to retrieve a waypoint for an exact location. That eases checking if a point is inside a certain road, as otherwise, it will return the corresponding waypoint.  
    - **Parameters:**
        - `location` (_[carla.Location](#carla.Location)<small> – meters</small>_) – Location used as reference for the [carla.Waypoint](#carla.Waypoint).  
        - `project_to_road` (_bool_) – If **True**, the waypoint will be at the center of the closest lane. This is the default setting. If **False**, the waypoint will be exactly in `location`. <b>None</b> means said location does not belong to a road.  
        - `lane_type` (_[carla.LaneType](#carla.LaneType)_) – Limits the search for nearest lane to one or various lane types that can be flagged.  
    - **Return:** _[carla.Waypoint](#carla.Waypoint)_  
- <a name="carla.Map.get_waypoint_xodr"></a>**<font color="#7fb800">get_waypoint_xodr</font>**(<font color="#00a6ed">**self**</font>, <font color="#00a6ed">**road_id**</font>, <font color="#00a6ed">**lane_id**</font>, <font color="#00a6ed">**s**</font>)  
Returns a waypoint if all the parameters passed are correct. Otherwise, returns __None__.  
    - **Parameters:**
        - `road_id` (_int_) – ID of the road to get the waypoint.  
        - `lane_id` (_int_) – ID of the lane to get the waypoint.  
        - `s` (_float<small> – meters</small>_) – Specify the length from the road start.  
    - **Return:** _[carla.Waypoint](#carla.Waypoint)_  

##### Dunder methods
- <a name="carla.Map.__str__"></a>**<font color="#7fb800">\__str__</font>**(<font color="#00a6ed">**self**</font>)  

---

## carla.MapLayer<a name="carla.MapLayer"></a>
Class that represents each manageable layer of the map. Can be used as flags. __WARNING: Only "Opt" maps are able to work with map layers.__.  

### Instance Variables
- <a name="carla.MapLayer.NONE"></a>**<font color="#f8805a">NONE</font>**  
No layers selected.  
- <a name="carla.MapLayer.Buildings"></a>**<font color="#f8805a">Buildings</font>**  
- <a name="carla.MapLayer.Decals"></a>**<font color="#f8805a">Decals</font>**  
- <a name="carla.MapLayer.Foliage"></a>**<font color="#f8805a">Foliage</font>**  
- <a name="carla.MapLayer.Ground"></a>**<font color="#f8805a">Ground</font>**  
- <a name="carla.MapLayer.ParkedVehicles"></a>**<font color="#f8805a">ParkedVehicles</font>**  
- <a name="carla.MapLayer.Particles"></a>**<font color="#f8805a">Particles</font>**  
- <a name="carla.MapLayer.Props"></a>**<font color="#f8805a">Props</font>**  
- <a name="carla.MapLayer.StreetLights"></a>**<font color="#f8805a">StreetLights</font>**  
- <a name="carla.MapLayer.Walls"></a>**<font color="#f8805a">Walls</font>**  
- <a name="carla.MapLayer.All"></a>**<font color="#f8805a">All</font>**  
All layers selected.  

---

## carla.ObstacleDetectionEvent<a name="carla.ObstacleDetectionEvent"></a>
<div class="Inherited"><small><b>Inherited from _[carla.SensorData](#carla.SensorData)_</b></small></div>Class that defines the obstacle data for <b>sensor.other.obstacle</b>. Learn more about this [here](ref_sensors.md#obstacle-detector).  

### Instance Variables
- <a name="carla.ObstacleDetectionEvent.actor"></a>**<font color="#f8805a">actor</font>** (_[carla.Actor](#carla.Actor)_)  
The actor the sensor is attached to.  
- <a name="carla.ObstacleDetectionEvent.other_actor"></a>**<font color="#f8805a">other_actor</font>** (_[carla.Actor](#carla.Actor)_)  
The actor or object considered to be an obstacle.  
- <a name="carla.ObstacleDetectionEvent.distance"></a>**<font color="#f8805a">distance</font>** (_float<small> – meters</small>_)  
Distance between `actor` and `other`.  

### Methods

##### Dunder methods
- <a name="carla.ObstacleDetectionEvent.__str__"></a>**<font color="#7fb800">\__str__</font>**(<font color="#00a6ed">**self**</font>)  

---

## carla.OpendriveGenerationParameters<a name="carla.OpendriveGenerationParameters"></a>
This class defines the parameters used when generating a world using an OpenDRIVE file.  

### Instance Variables
- <a name="carla.OpendriveGenerationParameters.vertex_distance"></a>**<font color="#f8805a">vertex_distance</font>** (_float_)  
Distance between vertices of the mesh generated. __Default is `2.0`__.  
- <a name="carla.OpendriveGenerationParameters.max_road_length"></a>**<font color="#f8805a">max_road_length</font>** (_float_)  
Max road length for a single mesh portion. The mesh of the map is divided into portions, in order to avoid propagating issues. __Default is `50.0`__.  
- <a name="carla.OpendriveGenerationParameters.wall_height"></a>**<font color="#f8805a">wall_height</font>** (_float_)  
Height of walls created on the boundaries of the road. These prevent vehicles from falling off the road. __Default is `1.0`__.  
- <a name="carla.OpendriveGenerationParameters.additional_width"></a>**<font color="#f8805a">additional_width</font>** (_float_)  
Additional with applied junction lanes. Complex situations tend to occur at junctions, and a little increase can prevent vehicles from falling off the road.  __Default is `0.6`__.  
- <a name="carla.OpendriveGenerationParameters.smooth_junctions"></a>**<font color="#f8805a">smooth_junctions</font>** (_bool_)  
If __True__, the mesh at junctions will be smoothed to prevent issues where roads blocked other roads. __Default is `True`__.  
- <a name="carla.OpendriveGenerationParameters.enable_mesh_visibility"></a>**<font color="#f8805a">enable_mesh_visibility</font>** (_bool_)  
If __True__, the road mesh will be rendered. Setting this to __False__ should reduce the rendering overhead.  __Default is `True`__.  
- <a name="carla.OpendriveGenerationParameters.enable_pedestrian_navigation"></a>**<font color="#f8805a">enable_pedestrian_navigation</font>** (_bool_)  
If __True__, Pedestrian navigation will be enabled using Recast tool. For very large maps it is recomended to disable this option. __Default is `True`__.  

---

## carla.Osm2Odr<a name="carla.Osm2Odr"></a>
Class that converts an OpenStreetMap map to OpenDRIVE format, so that it can be loaded in CARLA. Find out more about this feature in the [docs](tuto_G_openstreetmap.md).  

### Methods
- <a name="carla.Osm2Odr.convert"></a>**<font color="#7fb800">convert</font>**(<font color="#00a6ed">**osm_file**</font>, <font color="#00a6ed">**settings**</font>)  
Takes the content of an <code>.osm</code> file (OpenStreetMap format) and returns the content of the <code>.xodr</code> (OpenDRIVE format) describing said map. Some parameterization is passed to do the conversion.  
    - **Parameters:**
        - `osm_file` (_str_) – The content of the input OpenStreetMap file parsed as string.  
        - `settings` (_[carla.OSM2ODRSettings](#carla.OSM2ODRSettings)_) – Parameterization for the conversion.  
    - **Return:** _str_  

---

## carla.Osm2OdrSettings<a name="carla.Osm2OdrSettings"></a>
Helper class that contains the parameterization that will be used by [carla.Osm2Odr](#carla.Osm2Odr) to convert an OpenStreetMap map to OpenDRIVE format. Find out more about this feature in the [docs](tuto_G_openstreetmap.md).  

### Instance Variables
- <a name="carla.Osm2OdrSettings.use_offsets"></a>**<font color="#f8805a">use_offsets</font>** (_bool_)  
Enables the use of offset for the conversion. The offset will move the origin position of the map. Default value is __False__.  
- <a name="carla.Osm2OdrSettings.offset_x"></a>**<font color="#f8805a">offset_x</font>** (_float<small> – meters</small>_)  
Offset in the X axis.  Default value is __0.0__.  
- <a name="carla.Osm2OdrSettings.offset_y"></a>**<font color="#f8805a">offset_y</font>** (_float<small> – meters</small>_)  
Offset in the Y axis.  Default value is __0.0__.  
- <a name="carla.Osm2OdrSettings.default_lane_width"></a>**<font color="#f8805a">default_lane_width</font>** (_float<small> – meters</small>_)  
Width of the lanes described in the resulting XODR map. Default value is __4.0__.  
- <a name="carla.Osm2OdrSettings.elevation_layer_height"></a>**<font color="#f8805a">elevation_layer_height</font>** (_float<small> – meters</small>_)  
Defines the height separating two different [OpenStreetMap layers](https://wiki.openstreetmap.org/wiki/Key:layer). Default value is __0.0__.  

---

## carla.RadarDetection<a name="carla.RadarDetection"></a>
Data contained inside a [carla.RadarMeasurement](#carla.RadarMeasurement). Each of these represents one of the points in the cloud that a <b>sensor.other.radar</b> registers and contains the distance, angle and velocity in relation to the radar.  

### Instance Variables
- <a name="carla.RadarDetection.altitude"></a>**<font color="#f8805a">altitude</font>** (_float<small> – radians</small>_)  
Altitude angle of the detection.  
- <a name="carla.RadarDetection.azimuth"></a>**<font color="#f8805a">azimuth</font>** (_float<small> – radians</small>_)  
Azimuth angle of the detection.  
- <a name="carla.RadarDetection.depth"></a>**<font color="#f8805a">depth</font>** (_float<small> – meters</small>_)  
Distance from the sensor to the detection position.  
- <a name="carla.RadarDetection.velocity"></a>**<font color="#f8805a">velocity</font>** (_float<small> – m/s</small>_)  
The velocity of the detected object towards the sensor.  

### Methods

##### Dunder methods
- <a name="carla.RadarDetection.__str__"></a>**<font color="#7fb800">\__str__</font>**(<font color="#00a6ed">**self**</font>)  

---

## carla.RadarMeasurement<a name="carla.RadarMeasurement"></a>
<div class="Inherited"><small><b>Inherited from _[carla.SensorData](#carla.SensorData)_</b></small></div>Class that defines and gathers the measures registered by a <b>sensor.other.radar</b>, representing a wall of points in front of the sensor with a distance, angle and velocity in relation to it. The data consists of a [carla.RadarDetection](#carla.RadarDetection) array. Learn more about this [here](ref_sensors.md#radar-sensor).  

### Instance Variables
- <a name="carla.RadarMeasurement.raw_data"></a>**<font color="#f8805a">raw_data</font>** (_bytes_)  
The complete information of the [carla.RadarDetection](#carla.RadarDetection) the radar has registered.  

### Methods

##### Getters
- <a name="carla.RadarMeasurement.get_detection_count"></a>**<font color="#7fb800">get_detection_count</font>**(<font color="#00a6ed">**self**</font>)  
Retrieves the number of entries generated, same as **<font color="#7fb800">\__str__()</font>**.  

##### Dunder methods
- <a name="carla.RadarMeasurement.__getitem__"></a>**<font color="#7fb800">\__getitem__</font>**(<font color="#00a6ed">**self**</font>, <font color="#00a6ed">**pos**=int</font>)  
- <a name="carla.RadarMeasurement.__iter__"></a>**<font color="#7fb800">\__iter__</font>**(<font color="#00a6ed">**self**</font>)  
Iterate over the [carla.RadarDetection](#carla.RadarDetection) retrieved as data.  
- <a name="carla.RadarMeasurement.__len__"></a>**<font color="#7fb800">\__len__</font>**(<font color="#00a6ed">**self**</font>)  
- <a name="carla.RadarMeasurement.__setitem__"></a>**<font color="#7fb800">\__setitem__</font>**(<font color="#00a6ed">**self**</font>, <font color="#00a6ed">**pos**=int</font>, <font color="#00a6ed">**detection**=[carla.RadarDetection](#carla.RadarDetection)</font>)  
- <a name="carla.RadarMeasurement.__str__"></a>**<font color="#7fb800">\__str__</font>**(<font color="#00a6ed">**self**</font>)  

---

## carla.Rotation<a name="carla.Rotation"></a>
Class that represents a 3D rotation and therefore, an orientation in space. CARLA uses the Unreal Engine coordinates system. This is a Z-up left-handed system.  <br>
<br>The constructor method follows a specific order of declaration: `(pitch, yaw, roll)`, which corresponds to `(Y-rotation,Z-rotation,X-rotation)`.  <br> <br>![UE4_Rotation](https://d26ilriwvtzlb.cloudfront.net/8/83/BRMC_9.jpg) *Unreal Engine's coordinates system*.  

### Instance Variables
- <a name="carla.Rotation.pitch"></a>**<font color="#f8805a">pitch</font>** (_float<small> – degrees</small>_)  
Y-axis rotation angle.  
- <a name="carla.Rotation.yaw"></a>**<font color="#f8805a">yaw</font>** (_float<small> – degrees</small>_)  
Z-axis rotation angle.  
- <a name="carla.Rotation.roll"></a>**<font color="#f8805a">roll</font>** (_float<small> – degrees</small>_)  
X-axis rotation angle.  

### Methods
- <a name="carla.Rotation.__init__"></a>**<font color="#7fb800">\__init__</font>**(<font color="#00a6ed">**self**</font>, <font color="#00a6ed">**pitch**=0.0</font>, <font color="#00a6ed">**yaw**=0.0</font>, <font color="#00a6ed">**roll**=0.0</font>)  
    - **Parameters:**
        - `pitch` (_float<small> – degrees</small>_) – Y-axis rotation angle.  
        - `yaw` (_float<small> – degrees</small>_) – Z-axis rotation angle.  
        - `roll` (_float<small> – degrees</small>_) – X-axis rotation angle.  
    - **Warning:** <font color="#ED2F2F">_The declaration order is different in CARLA <code>(pitch,yaw,roll)</code>, and in the Unreal Engine Editor <code>(roll,pitch,yaw)</code>. When working in a build from source, don't mix up the axes' rotations._</font>  

##### Getters
- <a name="carla.Rotation.get_forward_vector"></a>**<font color="#7fb800">get_forward_vector</font>**(<font color="#00a6ed">**self**</font>)  
Computes the vector pointing forward according to the rotation of the object.  
    - **Return:** _[carla.Vector3D](#carla.Vector3D)_  
- <a name="carla.Rotation.get_right_vector"></a>**<font color="#7fb800">get_right_vector</font>**(<font color="#00a6ed">**self**</font>)  
Computes the vector pointing to the right according to the rotation of the object.  
    - **Return:** _[carla.Vector3D](#carla.Vector3D)_  
- <a name="carla.Rotation.get_up_vector"></a>**<font color="#7fb800">get_up_vector</font>**(<font color="#00a6ed">**self**</font>)  
Computes the vector pointing upwards according to the rotation of the object.  
    - **Return:** _[carla.Vector3D](#carla.Vector3D)_  

##### Dunder methods
- <a name="carla.Rotation.__eq__"></a>**<font color="#7fb800">\__eq__</font>**(<font color="#00a6ed">**self**</font>, <font color="#00a6ed">**other**=[carla.Rotation](#carla.Rotation)</font>)  
Returns __True__ if both rotations represent the same orientation for every axis.  
    - **Return:** _bool_  
- <a name="carla.Rotation.__ne__"></a>**<font color="#7fb800">\__ne__</font>**(<font color="#00a6ed">**self**</font>, <font color="#00a6ed">**other**=[carla.Rotation](#carla.Rotation)</font>)  
Returns __True__ if both rotations represent the same orientation for every axis.  
    - **Return:** _bool_  
- <a name="carla.Rotation.__str__"></a>**<font color="#7fb800">\__str__</font>**(<font color="#00a6ed">**self**</font>)  
Parses the axis' orientations to string.  

---

## carla.RssActorConstellationData<a name="carla.RssActorConstellationData"></a>
Data structure that is provided within the callback registered by RssSensor.register_actor_constellation_callback().  

### Instance Variables
- <a name="carla.RssActorConstellationData.ego_match_object"></a>**<font color="#f8805a">ego_match_object</font>** (_<a href="https://ad-map-access.readthedocs.io/en/latest/ad_map_access/apidoc/html/structad_1_1map_1_1match_1_1Object.html">ad.map.match.Object</a>_)  
The ego map matched information.  
- <a name="carla.RssActorConstellationData.ego_route"></a>**<font color="#f8805a">ego_route</font>** (_<a href="https://ad-map-access.readthedocs.io/en/latest/ad_map_access/apidoc/html/structad_1_1map_1_1route_1_1FullRoute.html">ad.map.route.FullRoute</a>_)  
The ego route.  
- <a name="carla.RssActorConstellationData.ego_dynamics_on_route"></a>**<font color="#f8805a">ego_dynamics_on_route</font>** (_[carla.RssEgoDynamicsOnRoute](#carla.RssEgoDynamicsOnRoute)_)  
Current ego vehicle dynamics regarding the route.  
- <a name="carla.RssActorConstellationData.other_match_object"></a>**<font color="#f8805a">other_match_object</font>** (_<a href="https://ad-map-access.readthedocs.io/en/latest/ad_map_access/apidoc/html/structad_1_1map_1_1match_1_1Object.html">ad.map.match.Object</a>_)  
The other object's map matched information. This is only valid if 'other_actor' is not 'None'.  
- <a name="carla.RssActorConstellationData.other_actor"></a>**<font color="#f8805a">other_actor</font>** (_[carla.Actor](#carla.Actor)_)  
The other actor. This is 'None' in case of query of default parameters or articial objects of kind <a href="https://intel.github.io/ad-rss-lib/doxygen/ad_rss/namespacead_1_1rss_1_1world.html#a6432f1ef8d0657b4f21ed5966aca1625">ad.rss.world.ObjectType.ArtificialObject</a> with no dedicated '[carla.Actor](#carla.Actor)' (as e.g. for the [road boundaries](ref_sensors.md#rss-sensor) at the moment).  

### Methods

##### Dunder methods
- <a name="carla.RssActorConstellationData.__str__"></a>**<font color="#7fb800">\__str__</font>**(<font color="#00a6ed">**self**</font>)  

---

## carla.RssActorConstellationResult<a name="carla.RssActorConstellationResult"></a>
Data structure that should be returned by the callback registered by RssSensor.register_actor_constellation_callback().  

### Instance Variables
- <a name="carla.RssActorConstellationResult.rss_calculation_mode"></a>**<font color="#f8805a">rss_calculation_mode</font>** (_<a href="https://intel.github.io/ad-rss-lib/doxygen/ad_rss_map_integration/namespacead_1_1rss_1_1map.html#adcb01232986ed83a0c540cd5d03ef495">ad.rss.map.RssMode</a>_)  
The calculation mode to be applied with the actor.  
- <a name="carla.RssActorConstellationResult.restrict_speed_limit_mode"></a>**<font color="#f8805a">restrict_speed_limit_mode</font>** (_<a href="https://intel.github.io/ad-rss-lib/doxygen/ad_rss_map_integration/classad_1_1rss_1_1map_1_1RssSceneCreation.html#a403aae6dce3c77a8aec01dd9808dd964">ad.rss.map.RestrictSpeedLimitMode</a>_)  
The mode for restricting speed limit.  
- <a name="carla.RssActorConstellationResult.ego_vehicle_dynamics"></a>**<font color="#f8805a">ego_vehicle_dynamics</font>** (_<a href="https://intel.github.io/ad-rss-lib/doxygen/ad_rss/structad_1_1rss_1_1world_1_1RssDynamics.html">ad.rss.world.RssDynamics</a>_)  
The RSS dynamics to be applied for the ego vehicle.  
- <a name="carla.RssActorConstellationResult.actor_object_type"></a>**<font color="#f8805a">actor_object_type</font>** (_<a href="https://intel.github.io/ad-rss-lib/doxygen/ad_rss/namespacead_1_1rss_1_1world.html#a6432f1ef8d0657b4f21ed5966aca1625">ad.rss.world.ObjectType</a>_)  
The RSS object type to be used for the actor.  
- <a name="carla.RssActorConstellationResult.actor_dynamics"></a>**<font color="#f8805a">actor_dynamics</font>** (_<a href="https://intel.github.io/ad-rss-lib/doxygen/ad_rss/structad_1_1rss_1_1world_1_1RssDynamics.html">ad.rss.world.RssDynamics</a>_)  
The RSS dynamics to be applied for the actor.  

### Methods

##### Dunder methods
- <a name="carla.RssActorConstellationResult.__str__"></a>**<font color="#7fb800">\__str__</font>**(<font color="#00a6ed">**self**</font>)  

---

## carla.RssEgoDynamicsOnRoute<a name="carla.RssEgoDynamicsOnRoute"></a>
Part of the data contained inside a [carla.RssResponse](#carla.RssResponse) describing the state of the vehicle. The parameters include its current dynamics, and how it is heading regarding the target route.  

### Instance Variables
- <a name="carla.RssEgoDynamicsOnRoute.ego_speed"></a>**<font color="#f8805a">ego_speed</font>** (_<a href="https://ad-map-access.readthedocs.io/en/latest/ad_physics/apidoc/html/classad_1_1physics_1_1Speed.html">ad.physics.Speed</a>_)  
The ego vehicle's speed.  
- <a name="carla.RssEgoDynamicsOnRoute.min_stopping_distance"></a>**<font color="#f8805a">min_stopping_distance</font>** (_<a href="https://ad-map-access.readthedocs.io/en/latest/ad_physics/apidoc/html/classad_1_1physics_1_1Distance.html">ad.physics.Distance</a>_)  
The current minimum stopping distance.  
- <a name="carla.RssEgoDynamicsOnRoute.ego_center"></a>**<font color="#f8805a">ego_center</font>** (_<a href="https://ad-map-access.readthedocs.io/en/latest/ad_map_access/apidoc/html/structad_1_1map_1_1point_1_1ENUPoint.html">ad.map.point.ENUPoint</a>_)  
The considered enu position of the ego vehicle.  
- <a name="carla.RssEgoDynamicsOnRoute.ego_heading"></a>**<font color="#f8805a">ego_heading</font>** (_<a href="https://ad-map-access.readthedocs.io/en/latest/ad_map_access/apidoc/html/classad_1_1map_1_1point_1_1ENUHeading.html">ad.map.point.ENUHeading</a>_)  
The considered heading of the ego vehicle.  
- <a name="carla.RssEgoDynamicsOnRoute.ego_center_within_route"></a>**<font color="#f8805a">ego_center_within_route</font>** (_bool_)  
States if the ego vehicle's center is within the route.  
- <a name="carla.RssEgoDynamicsOnRoute.crossing_border"></a>**<font color="#f8805a">crossing_border</font>** (_bool_)  
States if the vehicle is already crossing one of the lane borders.  
- <a name="carla.RssEgoDynamicsOnRoute.route_heading"></a>**<font color="#f8805a">route_heading</font>** (_<a href="https://ad-map-access.readthedocs.io/en/latest/ad_map_access/apidoc/html/classad_1_1map_1_1point_1_1ENUHeading.html">ad.map.point.ENUHeading</a>_)  
The considered heading of the route.  
- <a name="carla.RssEgoDynamicsOnRoute.route_nominal_center"></a>**<font color="#f8805a">route_nominal_center</font>** (_<a href="https://ad-map-access.readthedocs.io/en/latest/ad_map_access/apidoc/html/structad_1_1map_1_1point_1_1ENUPoint.html">ad.map.point.ENUPoint</a>_)  
The considered nominal center of the current route.  
- <a name="carla.RssEgoDynamicsOnRoute.heading_diff"></a>**<font color="#f8805a">heading_diff</font>** (_<a href="https://ad-map-access.readthedocs.io/en/latest/ad_map_access/apidoc/html/classad_1_1map_1_1point_1_1ENUHeading.html">ad.map.point.ENUHeading</a>_)  
The considered heading diff towards the route.  
- <a name="carla.RssEgoDynamicsOnRoute.route_speed_lat"></a>**<font color="#f8805a">route_speed_lat</font>** (_<a href="https://ad-map-access.readthedocs.io/en/latest/ad_physics/apidoc/html/classad_1_1physics_1_1Speed.html">ad.physics.Speed</a>_)  
The ego vehicle's speed component _lat_ regarding the route.  
- <a name="carla.RssEgoDynamicsOnRoute.route_speed_lon"></a>**<font color="#f8805a">route_speed_lon</font>** (_<a href="https://ad-map-access.readthedocs.io/en/latest/ad_physics/apidoc/html/classad_1_1physics_1_1Speed.html">ad.physics.Speed</a>_)  
The ego vehicle's speed component _lon_ regarding the route.  
- <a name="carla.RssEgoDynamicsOnRoute.route_accel_lat"></a>**<font color="#f8805a">route_accel_lat</font>** (_<a href="https://ad-map-access.readthedocs.io/en/latest/ad_physics/apidoc/html/classad_1_1physics_1_1Acceleration.html">ad.physics.Acceleration</a>_)  
The ego vehicle's acceleration component _lat_ regarding the route.  
- <a name="carla.RssEgoDynamicsOnRoute.route_accel_lon"></a>**<font color="#f8805a">route_accel_lon</font>** (_<a href="https://ad-map-access.readthedocs.io/en/latest/ad_physics/apidoc/html/classad_1_1physics_1_1Acceleration.html">ad.physics.Acceleration</a>_)  
The ego vehicle's acceleration component _lon_ regarding the route.  
- <a name="carla.RssEgoDynamicsOnRoute.avg_route_accel_lat"></a>**<font color="#f8805a">avg_route_accel_lat</font>** (_<a href="https://ad-map-access.readthedocs.io/en/latest/ad_physics/apidoc/html/classad_1_1physics_1_1Acceleration.html">ad.physics.Acceleration</a>_)  
The ego vehicle's acceleration component _lat_ regarding the route smoothened by an average filter.  
- <a name="carla.RssEgoDynamicsOnRoute.avg_route_accel_lon"></a>**<font color="#f8805a">avg_route_accel_lon</font>** (_<a href="https://ad-map-access.readthedocs.io/en/latest/ad_physics/apidoc/html/classad_1_1physics_1_1Acceleration.html">ad.physics.Acceleration</a>_)  
The ego acceleration component _lon_ regarding the route smoothened by an average filter.  

### Methods

##### Dunder methods
- <a name="carla.RssEgoDynamicsOnRoute.__str__"></a>**<font color="#7fb800">\__str__</font>**(<font color="#00a6ed">**self**</font>)  

---

## carla.RssLogLevel<a name="carla.RssLogLevel"></a>
Enum declaration used in [carla.RssSensor](#carla.RssSensor) to set the log level.  

### Instance Variables
- <a name="carla.RssLogLevel.trace"></a>**<font color="#f8805a">trace</font>**  
- <a name="carla.RssLogLevel.debug"></a>**<font color="#f8805a">debug</font>**  
- <a name="carla.RssLogLevel.info"></a>**<font color="#f8805a">info</font>**  
- <a name="carla.RssLogLevel.warn"></a>**<font color="#f8805a">warn</font>**  
- <a name="carla.RssLogLevel.err"></a>**<font color="#f8805a">err</font>**  
- <a name="carla.RssLogLevel.critical"></a>**<font color="#f8805a">critical</font>**  
- <a name="carla.RssLogLevel.off"></a>**<font color="#f8805a">off</font>**  

---

## carla.RssResponse<a name="carla.RssResponse"></a>
<div class="Inherited"><small><b>Inherited from _[carla.SensorData](#carla.SensorData)_</b></small></div>Class that contains the output of a [carla.RssSensor](#carla.RssSensor). This is the result of the RSS calculations performed for the parent vehicle of the sensor.

A [carla.RssRestrictor](#carla.RssRestrictor) will use the data to modify the [carla.VehicleControl](#carla.VehicleControl) of the vehicle.  

### Instance Variables
- <a name="carla.RssResponse.response_valid"></a>**<font color="#f8805a">response_valid</font>** (_bool_)  
States if the response is valid. It is __False__ if calculations failed or an exception occured.  
- <a name="carla.RssResponse.proper_response"></a>**<font color="#f8805a">proper_response</font>** (_<a href="https://intel.github.io/ad-rss-lib/doxygen/ad_rss/structad_1_1rss_1_1state_1_1ProperResponse.html">ad.rss.state.ProperResponse</a>_)  
The proper response that the RSS calculated for the vehicle.  
- <a name="carla.RssResponse.rss_state_snapshot"></a>**<font color="#f8805a">rss_state_snapshot</font>** (_<a href="https://intel.github.io/ad-rss-lib/doxygen/ad_rss/structad_1_1rss_1_1state_1_1RssStateSnapshot.html">ad.rss.state.RssStateSnapshot</a>_)  
Detailed RSS states at the current moment in time.  
- <a name="carla.RssResponse.ego_dynamics_on_route"></a>**<font color="#f8805a">ego_dynamics_on_route</font>** (_[carla.RssEgoDynamicsOnRoute](#carla.RssEgoDynamicsOnRoute)_)  
Current ego vehicle dynamics regarding the route.  
- <a name="carla.RssResponse.world_model"></a>**<font color="#f8805a">world_model</font>** (_<a href="https://intel.github.io/ad-rss-lib/doxygen/ad_rss/structad_1_1rss_1_1world_1_1WorldModel.html">ad.rss.world.WorldModel</a>_)  
World model used for calculations.  
- <a name="carla.RssResponse.situation_snapshot"></a>**<font color="#f8805a">situation_snapshot</font>** (_<a href="https://intel.github.io/ad-rss-lib/doxygen/ad_rss/structad_1_1rss_1_1situation_1_1SituationSnapshot.html">ad.rss.situation.SituationSnapshot</a>_)  
Detailed RSS situations extracted from the world model.  

### Methods

##### Dunder methods
- <a name="carla.RssResponse.__str__"></a>**<font color="#7fb800">\__str__</font>**(<font color="#00a6ed">**self**</font>)  

---

## carla.RssRestrictor<a name="carla.RssRestrictor"></a>
These objects apply restrictions to a [carla.VehicleControl](#carla.VehicleControl). It is part of the CARLA implementation of the [C++ Library for Responsibility Sensitive Safety](https://github.com/intel/ad-rss-lib). This class works hand in hand with a [rss sensor](ref_sensors.md#rss-sensor), which provides the data of the restrictions to be applied.  

### Methods
- <a name="carla.RssRestrictor.restrict_vehicle_control"></a>**<font color="#7fb800">restrict_vehicle_control</font>**(<font color="#00a6ed">**self**</font>, <font color="#00a6ed">**vehicle_control**</font>, <font color="#00a6ed">**proper_response**</font>, <font color="#00a6ed">**ego_dynamics_on_route**</font>, <font color="#00a6ed">**vehicle_physics**</font>)  
Applies the safety restrictions given by a [carla.RssSensor](#carla.RssSensor) to a [carla.VehicleControl](#carla.VehicleControl).  
    - **Parameters:**
        - `vehicle_control` (_[carla.VehicleControl](#carla.VehicleControl)_) – The input vehicle control to be restricted.  
        - `proper_response` (_<a href="https://intel.github.io/ad-rss-lib/doxygen/ad_rss/structad_1_1rss_1_1state_1_1ProperResponse.html">ad.rss.state.ProperResponse</a>_) – Part of the response generated by the sensor. Contains restrictions to be applied to the acceleration of the vehicle.  
        - `ego_dynamics_on_route` (_[carla.RssEgoDynamicsOnRoute](#carla.RssEgoDynamicsOnRoute)_) – Part of the response generated by the sensor. Contains dynamics and heading of the vehicle regarding its route.  
        - `vehicle_physics` (_[carla.VehiclePhysicsControl](#carla.VehiclePhysicsControl)_) – The current physics of the vehicle. Used to apply the restrictions properly.  
    - **Return:** _[carla.VehicleControl](#carla.VehicleControl)_  

---

## carla.RssRoadBoundariesMode<a name="carla.RssRoadBoundariesMode"></a>
Enum declaration used in [carla.RssSensor](#carla.RssSensor) to enable or disable the [stay on road](https://intel.github.io/ad-rss-lib/ad_rss_map_integration/HandleRoadBoundaries/) feature. In summary, this feature considers the road boundaries as virtual objects. The minimum safety distance check is applied to these virtual walls, in order to make sure the vehicle does not drive off the road.  

### Instance Variables
- <a name="carla.RssRoadBoundariesMode.On"></a>**<font color="#f8805a">On</font>**  
Enables the _stay on road_ feature.  
- <a name="carla.RssRoadBoundariesMode.Off"></a>**<font color="#f8805a">Off</font>**  
Disables the _stay on road_ feature.  

---

## carla.RssSensor<a name="carla.RssSensor"></a>
<div class="Inherited"><small><b>Inherited from _[carla.Sensor](#carla.Sensor)_</b></small></div>This sensor works a bit differently than the rest. Take look at the [specific documentation](adv_rss.md), and the [rss sensor reference](ref_sensors.md#rss-sensor) to gain full understanding of it.

The RSS sensor uses world information, and a [RSS library](https://github.com/intel/ad-rss-lib) to make safety checks on a vehicle. The output retrieved by the sensor is a [carla.RssResponse](#carla.RssResponse). This will be used by a [carla.RssRestrictor](#carla.RssRestrictor) to modify a [carla.VehicleControl](#carla.VehicleControl) before applying it to a vehicle.  

### Instance Variables
- <a name="carla.RssSensor.ego_vehicle_dynamics"></a>**<font color="#f8805a">ego_vehicle_dynamics</font>** (_<a href="https://intel.github.io/ad-rss-lib/doxygen/ad_rss/structad_1_1rss_1_1world_1_1RssDynamics.html">ad.rss.world.RssDynamics</a>_)  
States the [RSS parameters](https://intel.github.io/ad-rss-lib/ad_rss/Appendix-ParameterDiscussion/) that the sensor will consider for the ego vehicle if no actor constellation callback is registered.  
- <a name="carla.RssSensor.other_vehicle_dynamics"></a>**<font color="#f8805a">other_vehicle_dynamics</font>** (_<a href="https://intel.github.io/ad-rss-lib/doxygen/ad_rss/structad_1_1rss_1_1world_1_1RssDynamics.html">ad.rss.world.RssDynamics</a>_)  
States the [RSS parameters](https://intel.github.io/ad-rss-lib/ad_rss/Appendix-ParameterDiscussion/) that the sensor will consider for the rest of vehicles if no actor constellation callback is registered.  
- <a name="carla.RssSensor.pedestrian_dynamics"></a>**<font color="#f8805a">pedestrian_dynamics</font>** (_<a href="https://intel.github.io/ad-rss-lib/doxygen/ad_rss/structad_1_1rss_1_1world_1_1RssDynamics.html">ad.rss.world.RssDynamics</a>_)  
States the [RSS parameters](https://intel.github.io/ad-rss-lib/ad_rss/Appendix-ParameterDiscussion/) that the sensor will consider for pedestrians if no actor constellation callback is registered.  
- <a name="carla.RssSensor.road_boundaries_mode"></a>**<font color="#f8805a">road_boundaries_mode</font>** (_[carla.RssRoadBoundariesMode](#carla.RssRoadBoundariesMode)_)  
Switches the [stay on road](https://intel.github.io/ad-rss-lib/ad_rss_map_integration/HandleRoadBoundaries/) feature. By default is __Off__.  
- <a name="carla.RssSensor.routing_targets"></a>**<font color="#f8805a">routing_targets</font>** (_vector<[carla.Transform](#carla.Transform)>_)  
The current list of targets considered to route the vehicle. If no routing targets are defined, a route is generated at random.  

### Methods
- <a name="carla.RssSensor.append_routing_target"></a>**<font color="#7fb800">append_routing_target</font>**(<font color="#00a6ed">**self**</font>, <font color="#00a6ed">**routing_target**</font>)  
Appends a new target position to the current route of the vehicle.  
    - **Parameters:**
        - `routing_target` (_[carla.Transform](#carla.Transform)_) – New target point for the route. Choose these after the intersections to force the route to take the desired turn.  
- <a name="carla.RssSensor.drop_route"></a>**<font color="#7fb800">drop_route</font>**(<font color="#00a6ed">**self**</font>)  
Discards the current route. If there are targets remaining in **<font color="#f8805a">routing_targets</font>**, creates a new route using those. Otherwise, a new route is created at random.  
- <a name="carla.RssSensor.register_actor_constellation_callback"></a>**<font color="#7fb800">register_actor_constellation_callback</font>**(<font color="#00a6ed">**self**</font>, <font color="#00a6ed">**callback**</font>)  
Register a callback to customize a [carla.RssActorConstellationResult](#carla.RssActorConstellationResult). By this callback the settings of RSS parameters are done per actor constellation and the settings (ego_vehicle_dynamics, other_vehicle_dynamics and pedestrian_dynamics) have no effect.  
    - **Parameters:**
        - `callback` – The function to be called whenever a RSS situation is about to be calculated.  
- <a name="carla.RssSensor.reset_routing_targets"></a>**<font color="#7fb800">reset_routing_targets</font>**(<font color="#00a6ed">**self**</font>)  
Erases the targets that have been appended to the route.  

##### Setters
- <a name="carla.RssSensor.set_log_level"></a>**<font color="#7fb800">set_log_level</font>**(<font color="#00a6ed">**self**</font>, <font color="#00a6ed">**log_level**</font>)  
Sets the log level.  
    - **Parameters:**
        - `log_level` (_[carla.RssLogLevel](#carla.RssLogLevel)_) – New log level.  
- <a name="carla.RssSensor.set_map_log_level"></a>**<font color="#7fb800">set_map_log_level</font>**(<font color="#00a6ed">**self**</font>, <font color="#00a6ed">**log_level**</font>)  
Sets the map log level.  
    - **Parameters:**
        - `log_level` (_[carla.RssLogLevel](#carla.RssLogLevel)_) – New map log level.  

##### Dunder methods
- <a name="carla.RssSensor.__str__"></a>**<font color="#7fb800">\__str__</font>**(<font color="#00a6ed">**self**</font>)  

---

## carla.SemanticLidarDetection<a name="carla.SemanticLidarDetection"></a>
Data contained inside a [carla.SemanticLidarMeasurement](#carla.SemanticLidarMeasurement). Each of these represents one of the points in the cloud with its location, the cosine of the incident angle, index of the object hit, and its semantic tag.  

### Instance Variables
- <a name="carla.SemanticLidarDetection.point"></a>**<font color="#f8805a">point</font>** (_[carla.Location](#carla.Location)<small> – meters</small>_)  
[x,y,z] coordinates of the point.  
- <a name="carla.SemanticLidarDetection.cos_inc_angle"></a>**<font color="#f8805a">cos_inc_angle</font>** (_float_)  
Cosine of the incident angle between the ray, and the normal of the hit object.  
- <a name="carla.SemanticLidarDetection.object_idx"></a>**<font color="#f8805a">object_idx</font>** (_uint_)  
ID of the actor hit by the ray.  
- <a name="carla.SemanticLidarDetection.object_tag"></a>**<font color="#f8805a">object_tag</font>** (_uint_)  
[Semantic tag](https://[carla.readthedocs.io](#carla.readthedocs.io)/en/latest/ref_sensors/#semantic-segmentation-camera) of the component hit by the ray.  

### Methods

##### Dunder methods
- <a name="carla.SemanticLidarDetection.__str__"></a>**<font color="#7fb800">\__str__</font>**(<font color="#00a6ed">**self**</font>)  

---

## carla.SemanticLidarMeasurement<a name="carla.SemanticLidarMeasurement"></a>
<div class="Inherited"><small><b>Inherited from _[carla.SensorData](#carla.SensorData)_</b></small></div>Class that defines the semantic LIDAR data retrieved by a <b>sensor.lidar.ray_cast_semantic</b>. This essentially simulates a rotating LIDAR using ray-casting. Learn more about this [here](ref_sensors.md#semanticlidar-raycast-sensor).  

### Instance Variables
- <a name="carla.SemanticLidarMeasurement.channels"></a>**<font color="#f8805a">channels</font>** (_int_)  
Number of lasers shot.  
- <a name="carla.SemanticLidarMeasurement.horizontal_angle"></a>**<font color="#f8805a">horizontal_angle</font>** (_float<small> – radians</small>_)  
Horizontal angle the LIDAR is rotated at the time of the measurement.  
- <a name="carla.SemanticLidarMeasurement.raw_data"></a>**<font color="#f8805a">raw_data</font>** (_bytes_)  
Received list of raw detection points. Each point consists of [x,y,z] coordinates plus the cosine of the incident angle, the index of the hit actor, and its semantic tag.  

### Methods
- <a name="carla.SemanticLidarMeasurement.save_to_disk"></a>**<font color="#7fb800">save_to_disk</font>**(<font color="#00a6ed">**self**</font>, <font color="#00a6ed">**path**</font>)  
Saves the point cloud to disk as a <b>.ply</b> file describing data from 3D scanners. The files generated are ready to be used within [MeshLab](http://www.meshlab.net/), an open-source system for processing said files. Just take into account that axis may differ from Unreal Engine and so, need to be reallocated.  
    - **Parameters:**
        - `path` (_str_)  

##### Getters
- <a name="carla.SemanticLidarMeasurement.get_point_count"></a>**<font color="#7fb800">get_point_count</font>**(<font color="#00a6ed">**self**</font>, <font color="#00a6ed">**channel**</font>)  
Retrieves the number of points sorted by channel that are generated by this measure. Sorting by channel allows to identify the original channel for every point.  
    - **Parameters:**
        - `channel` (_int_)  

##### Dunder methods
- <a name="carla.SemanticLidarMeasurement.__getitem__"></a>**<font color="#7fb800">\__getitem__</font>**(<font color="#00a6ed">**self**</font>, <font color="#00a6ed">**pos**=int</font>)  
- <a name="carla.SemanticLidarMeasurement.__iter__"></a>**<font color="#7fb800">\__iter__</font>**(<font color="#00a6ed">**self**</font>)  
Iterate over the [carla.SemanticLidarDetection](#carla.SemanticLidarDetection) retrieved as data.  
- <a name="carla.SemanticLidarMeasurement.__len__"></a>**<font color="#7fb800">\__len__</font>**(<font color="#00a6ed">**self**</font>)  
- <a name="carla.SemanticLidarMeasurement.__setitem__"></a>**<font color="#7fb800">\__setitem__</font>**(<font color="#00a6ed">**self**</font>, <font color="#00a6ed">**pos**=int</font>, <font color="#00a6ed">**detection**=[carla.SemanticLidarDetection](#carla.SemanticLidarDetection)</font>)  
- <a name="carla.SemanticLidarMeasurement.__str__"></a>**<font color="#7fb800">\__str__</font>**(<font color="#00a6ed">**self**</font>)  

---

## carla.Sensor<a name="carla.Sensor"></a>
<div class="Inherited"><small><b>Inherited from _[carla.Actor](#carla.Actor)_</b></small></div>Sensors compound a specific family of actors quite diverse and unique. They are normally spawned as attachment/sons of a vehicle (take a look at [carla.World](#carla.World) to learn about actor spawning). Sensors are thoroughly designed to retrieve different types of data that they are listening to. The data they receive is shaped as different subclasses inherited from [carla.SensorData](#carla.SensorData) (depending on the sensor).

  Most sensors can be divided in two groups: those receiving data on every tick (cameras, point clouds and some specific sensors) and those who only receive under certain circumstances (trigger detectors). CARLA provides a specific set of sensors and their blueprint can be found in [carla.BlueprintLibrary](#carla.BlueprintLibrary). All the information on their preferences and settlement can be found [here](ref_sensors.md), but the list of those available in CARLA so far goes as follow.
  <br><b>Receive data on every tick.</b>
  - [Depth camera](ref_sensors.md#depth-camera).
  - [Gnss sensor](ref_sensors.md#gnss-sensor).
  - [IMU sensor](ref_sensors.md#imu-sensor).
  - [Lidar raycast](ref_sensors.md#lidar-raycast-sensor).
  - [SemanticLidar raycast](ref_sensors.md#semanticlidar-raycast-sensor).
  - [Radar](ref_sensors.md#radar-sensor).
  - [RGB camera](ref_sensors.md#rgb-camera).
  - [RSS sensor](ref_sensors.md#rss-sensor).
  - [Semantic Segmentation camera](ref_sensors.md#semantic-segmentation-camera).
  <br><b>Only receive data when triggered.</b>
  - [Collision detector](ref_sensors.md#collision-detector).
  - [Lane invasion detector](ref_sensors.md#lane-invasion-detector).
  - [Obstacle detector](ref_sensors.md#obstacle-detector).  

### Instance Variables
- <a name="carla.Sensor.is_listening"></a>**<font color="#f8805a">is_listening</font>** (_boolean_)  
When <b>True</b> the sensor will be waiting for data.  

### Methods
- <a name="carla.Sensor.listen"></a>**<font color="#7fb800">listen</font>**(<font color="#00a6ed">**self**</font>, <font color="#00a6ed">**callback**</font>)<button class="SnipetButton" id="carla.Sensor.listen-snipet_button">snipet &rarr;</button>  
The function the sensor will be calling to every time a new measurement is received. This function needs for an argument containing an object type [carla.SensorData](#carla.SensorData) to work with.  
    - **Parameters:**
        - `callback` (_function_) – The called function with one argument containing the sensor data.  
- <a name="carla.Sensor.stop"></a>**<font color="#7fb800">stop</font>**(<font color="#00a6ed">**self**</font>)  
Commands the sensor to stop listening for data.  

##### Dunder methods
- <a name="carla.Sensor.__str__"></a>**<font color="#7fb800">\__str__</font>**(<font color="#00a6ed">**self**</font>)  

---

## carla.SensorData<a name="carla.SensorData"></a>
Base class for all the objects containing data generated by a [carla.Sensor](#carla.Sensor). This objects should be the argument of the function said sensor is listening to, in order to work with them. Each of these sensors needs for a specific type of sensor data. Hereunder is a list of the sensors and their corresponding data.<br>
  - Cameras (RGB, depth and semantic segmentation): [carla.Image](#carla.Image).<br>
  - Collision detector: [carla.CollisionEvent](#carla.CollisionEvent).<br>
  - GNSS sensor: [carla.GnssMeasurement](#carla.GnssMeasurement).<br>
  - IMU sensor: [carla.IMUMeasurement](#carla.IMUMeasurement).<br>
  - Lane invasion detector: [carla.LaneInvasionEvent](#carla.LaneInvasionEvent).<br>
  - LIDAR sensor: [carla.LidarMeasurement](#carla.LidarMeasurement).<br>
  - Obstacle detector: [carla.ObstacleDetectionEvent](#carla.ObstacleDetectionEvent).<br>
  - Radar sensor: [carla.RadarMeasurement](#carla.RadarMeasurement).<br>
  - RSS sensor: [carla.RssResponse](#carla.RssResponse).<br>
  - Semantic LIDAR sensor: [carla.SemanticLidarMeasurement](#carla.SemanticLidarMeasurement).  

### Instance Variables
- <a name="carla.SensorData.frame"></a>**<font color="#f8805a">frame</font>** (_int_)  
Frame count when the data was generated.  
- <a name="carla.SensorData.timestamp"></a>**<font color="#f8805a">timestamp</font>** (_float<small> – seconds</small>_)  
Simulation-time when the data was generated.  
- <a name="carla.SensorData.transform"></a>**<font color="#f8805a">transform</font>** (_[carla.Transform](#carla.Transform)_)  
Sensor's transform when the data was generated.  

---

## carla.Timestamp<a name="carla.Timestamp"></a>
Class that contains time information for simulated data. This information is automatically retrieved as part of the [carla.WorldSnapshot](#carla.WorldSnapshot) the client gets on every frame, but might also be used in many other situations such as a [carla.Sensor](#carla.Sensor) retrieveing data.  

### Instance Variables
- <a name="carla.Timestamp.frame"></a>**<font color="#f8805a">frame</font>** (_int_)  
The number of frames elapsed since the simulator was launched.  
- <a name="carla.Timestamp.elapsed_seconds"></a>**<font color="#f8805a">elapsed_seconds</font>** (_float<small> – seconds</small>_)  
Simulated seconds elapsed since the beginning of the current episode.  
- <a name="carla.Timestamp.delta_seconds"></a>**<font color="#f8805a">delta_seconds</font>** (_float<small> – seconds</small>_)  
Simulated seconds elapsed since the previous frame.  
- <a name="carla.Timestamp.platform_timestamp"></a>**<font color="#f8805a">platform_timestamp</font>** (_float<small> – seconds</small>_)  
Time register of the frame at which this measurement was taken given by the OS in seconds.  

### Methods
- <a name="carla.Timestamp.__init__"></a>**<font color="#7fb800">\__init__</font>**(<font color="#00a6ed">**self**</font>, <font color="#00a6ed">**frame**</font>, <font color="#00a6ed">**elapsed_seconds**</font>, <font color="#00a6ed">**delta_seconds**</font>, <font color="#00a6ed">**platform_timestamp**</font>)  
    - **Parameters:**
        - `frame` (_int_)  
        - `elapsed_seconds` (_float<small> – seconds</small>_)  
        - `delta_seconds` (_float<small> – seconds</small>_)  
        - `platform_timestamp` (_float<small> – seconds</small>_)  

##### Dunder methods
- <a name="carla.Timestamp.__eq__"></a>**<font color="#7fb800">\__eq__</font>**(<font color="#00a6ed">**self**</font>, <font color="#00a6ed">**other**=[carla.Timestamp](#carla.Timestamp)</font>)  
- <a name="carla.Timestamp.__ne__"></a>**<font color="#7fb800">\__ne__</font>**(<font color="#00a6ed">**self**</font>, <font color="#00a6ed">**other**=[carla.Timestamp](#carla.Timestamp)</font>)  
- <a name="carla.Timestamp.__str__"></a>**<font color="#7fb800">\__str__</font>**(<font color="#00a6ed">**self**</font>)  

---

## carla.TrafficLight<a name="carla.TrafficLight"></a>
<div class="Inherited"><small><b>Inherited from _[carla.TrafficSign](#carla.TrafficSign)_</b></small></div>A traffic light actor, considered a specific type of traffic sign. As traffic lights will mostly appear at junctions, they belong to a group which contains the different traffic lights in it. Inside the group, traffic lights are differenciated by their pole index.
     
  Within a group the state of traffic lights is changed in a cyclic pattern: one index is chosen and it spends a few seconds in green, yellow and eventually red. The rest of the traffic lights remain frozen in red this whole time, meaning that there is a gap in the last seconds of the cycle where all the traffic lights are red. However, the state of a traffic light can be changed manually.  

### Instance Variables
- <a name="carla.TrafficLight.state"></a>**<font color="#f8805a">state</font>** (_[carla.TrafficLightState](#carla.TrafficLightState)_)  
Current state of the traffic light.  

### Methods
- <a name="carla.TrafficLight.freeze"></a>**<font color="#7fb800">freeze</font>**(<font color="#00a6ed">**self**</font>, <font color="#00a6ed">**freeze**</font>)  
Stops all the traffic lights in the scene at their current state.  
    - **Parameters:**
        - `freeze` (_bool_)  
- <a name="carla.TrafficLight.is_frozen"></a>**<font color="#7fb800">is_frozen</font>**(<font color="#00a6ed">**self**</font>)  
The client returns <b>True</b> if a traffic light is frozen according to last tick. The method does not call the simulator.  
    - **Return:** _bool_  
- <a name="carla.TrafficLight.reset_group"></a>**<font color="#7fb800">reset_group</font>**(<font color="#00a6ed">**self**</font>)  
Resets the state of the traffic lights of the group to the initial state at the start of the simulation.  
    - **Note:** <font color="#8E8E8E">_This method calls the simulator.
_</font>  

##### Getters
- <a name="carla.TrafficLight.get_elapsed_time"></a>**<font color="#7fb800">get_elapsed_time</font>**(<font color="#00a6ed">**self**</font>)  
The client returns the time in seconds since current light state started according to last tick. The method does not call the simulator.  
    - **Return:** _float<small> – seconds</small>_  
- <a name="carla.TrafficLight.get_green_time"></a>**<font color="#7fb800">get_green_time</font>**(<font color="#00a6ed">**self**</font>)  
The client returns the time set for the traffic light to be green, according to last tick. The method does not call the simulator.  
    - **Return:** _float<small> – seconds</small>_  
    - **Setter:** _[carla.TrafficLight.set_green_time](#carla.TrafficLight.set_green_time)_  
- <a name="carla.TrafficLight.get_group_traffic_lights"></a>**<font color="#7fb800">get_group_traffic_lights</font>**(<font color="#00a6ed">**self**</font>)  
Returns all traffic lights in the group this one belongs to.  
    - **Return:** _list([carla.TrafficLight](#carla.TrafficLight))_  
    - **Note:** <font color="#8E8E8E">_This method calls the simulator.
_</font>  
- <a name="carla.TrafficLight.get_pole_index"></a>**<font color="#7fb800">get_pole_index</font>**(<font color="#00a6ed">**self**</font>)  
Returns the index of the pole that identifies it as part of the traffic light group of a junction.  
    - **Return:** _int_  
- <a name="carla.TrafficLight.get_red_time"></a>**<font color="#7fb800">get_red_time</font>**(<font color="#00a6ed">**self**</font>)  
The client returns the time set for the traffic light to be red, according to last tick. The method does not call the simulator.  
    - **Return:** _float<small> – seconds</small>_  
    - **Setter:** _[carla.TrafficLight.set_red_time](#carla.TrafficLight.set_red_time)_  
- <a name="carla.TrafficLight.get_state"></a>**<font color="#7fb800">get_state</font>**(<font color="#00a6ed">**self**</font>)  
The client returns the state of the traffic light according to last tick. The method does not call the simulator.  
    - **Return:** _[carla.TrafficLightState](#carla.TrafficLightState)_  
    - **Setter:** _[carla.TrafficLight.set_state](#carla.TrafficLight.set_state)_  
- <a name="carla.TrafficLight.get_yellow_time"></a>**<font color="#7fb800">get_yellow_time</font>**(<font color="#00a6ed">**self**</font>)  
The client returns the time set for the traffic light to be yellow, according to last tick. The method does not call the simulator.  
    - **Return:** _float<small> – seconds</small>_  
    - **Setter:** _[carla.TrafficLight.set_yellow_time](#carla.TrafficLight.set_yellow_time)_  

##### Setters
- <a name="carla.TrafficLight.set_green_time"></a>**<font color="#7fb800">set_green_time</font>**(<font color="#00a6ed">**self**</font>, <font color="#00a6ed">**green_time**</font>)  
    - **Parameters:**
        - `green_time` (_float<small> – seconds</small>_) – Sets a given time for the green light to be active.  
    - **Getter:** _[carla.TrafficLight.get_green_time](#carla.TrafficLight.get_green_time)_  
- <a name="carla.TrafficLight.set_red_time"></a>**<font color="#7fb800">set_red_time</font>**(<font color="#00a6ed">**self**</font>, <font color="#00a6ed">**red_time**</font>)  
Sets a given time for the red state to be active.  
    - **Parameters:**
        - `red_time` (_float<small> – seconds</small>_)  
    - **Getter:** _[carla.TrafficLight.get_red_time](#carla.TrafficLight.get_red_time)_  
- <a name="carla.TrafficLight.set_state"></a>**<font color="#7fb800">set_state</font>**(<font color="#00a6ed">**self**</font>, <font color="#00a6ed">**state**</font>)<button class="SnipetButton" id="carla.TrafficLight.set_state-snipet_button">snipet &rarr;</button>  
Sets a given state to a traffic light actor.  
    - **Parameters:**
        - `state` (_[carla.TrafficLightState](#carla.TrafficLightState)_)  
    - **Getter:** _[carla.TrafficLight.get_state](#carla.TrafficLight.get_state)_  
- <a name="carla.TrafficLight.set_yellow_time"></a>**<font color="#7fb800">set_yellow_time</font>**(<font color="#00a6ed">**self**</font>, <font color="#00a6ed">**yellow_time**</font>)  
Sets a given time for the yellow light to be active.  
    - **Parameters:**
        - `yellow_time` (_float<small> – seconds</small>_)  
    - **Getter:** _[carla.TrafficLight.get_yellow_time](#carla.TrafficLight.get_yellow_time)_  

##### Dunder methods
- <a name="carla.TrafficLight.__str__"></a>**<font color="#7fb800">\__str__</font>**(<font color="#00a6ed">**self**</font>)  

---

## carla.TrafficLightState<a name="carla.TrafficLightState"></a>
All possible states for traffic lights. These can either change at a specific time step or be changed manually. The snipet in [carla.TrafficLight.set_state](#carla.TrafficLight.set_state) changes the state of a traffic light on the fly.  

### Instance Variables
- <a name="carla.TrafficLightState.Red"></a>**<font color="#f8805a">Red</font>**  
- <a name="carla.TrafficLightState.Yellow"></a>**<font color="#f8805a">Yellow</font>**  
- <a name="carla.TrafficLightState.Green"></a>**<font color="#f8805a">Green</font>**  
- <a name="carla.TrafficLightState.Off"></a>**<font color="#f8805a">Off</font>**  
- <a name="carla.TrafficLightState.Unknown"></a>**<font color="#f8805a">Unknown</font>**  

---

## carla.TrafficManager<a name="carla.TrafficManager"></a>
The traffic manager is a module built on top of the CARLA API in C++. It handles any group of vehicles set to autopilot mode to populate the simulation with realistic urban traffic conditions and give the chance to user to customize some behaviours. The architecture of the traffic manager is divided in five different goal-oriented stages and a PID controller where the information flows until eventually, a [carla.VehicleControl](#carla.VehicleControl) is applied to every vehicle registered in a traffic manager.
In order to learn more, visit the [documentation](adv_traffic_manager.md) regarding this module.  

### Methods
- <a name="carla.TrafficManager.auto_lane_change"></a>**<font color="#7fb800">auto_lane_change</font>**(<font color="#00a6ed">**self**</font>, <font color="#00a6ed">**actor**</font>, <font color="#00a6ed">**enable**</font>)  
Turns on or off lane changing behaviour for a vehicle.  
    - **Parameters:**
        - `actor` (_[carla.Actor](#carla.Actor)_) – The vehicle whose settings are changed.  
        - `enable` (_bool_) – __True__ is default and enables lane changes. __False__ will disable them.  
- <a name="carla.TrafficManager.collision_detection"></a>**<font color="#7fb800">collision_detection</font>**(<font color="#00a6ed">**self**</font>, <font color="#00a6ed">**reference_actor**</font>, <font color="#00a6ed">**other_actor**</font>, <font color="#00a6ed">**detect_collision**</font>)  
Tunes on/off collisions between a vehicle and another specific actor. In order to ignore all other vehicles, traffic lights or walkers, use the specific __ignore__ methods described in this same section.  
    - **Parameters:**
        - `reference_actor` (_[carla.Actor](#carla.Actor)_) – Vehicle that is going to ignore collisions.  
        - `other_actor` (_[carla.Actor](#carla.Actor)_) – The actor that `reference_actor` is going to ignore collisions with.  
        - `detect_collision` (_bool_) – __True__ is default and enables collisions. __False__ will disable them.  
- <a name="carla.TrafficManager.distance_to_leading_vehicle"></a>**<font color="#7fb800">distance_to_leading_vehicle</font>**(<font color="#00a6ed">**self**</font>, <font color="#00a6ed">**actor**</font>, <font color="#00a6ed">**distance**</font>)  
Sets the minimum distance in meters that a vehicle has to keep with the others. The distance is in meters and will affect the minimum moving distance. It is computed from front to back of the vehicle objects.  
    - **Parameters:**
        - `actor` (_[carla.Actor](#carla.Actor)_) – Vehicle whose minimum distance is being changed.  
        - `distance` (_float<small> – meters</small>_) – Meters between both vehicles.  
- <a name="carla.TrafficManager.force_lane_change"></a>**<font color="#7fb800">force_lane_change</font>**(<font color="#00a6ed">**self**</font>, <font color="#00a6ed">**actor**</font>, <font color="#00a6ed">**direction**</font>)  
Forces a vehicle to change either to the lane on its left or right, if existing, as indicated in `direction`. This method applies the lane change no matter what, disregarding possible collisions.  
    - **Parameters:**
        - `actor` (_[carla.Actor](#carla.Actor)_) – Vehicle being forced to change lanes.  
        - `direction` (_bool_) – Destination lane. __True__ is the one on the right and __False__ is the left one.  
- <a name="carla.TrafficManager.global_percentage_speed_difference"></a>**<font color="#7fb800">global_percentage_speed_difference</font>**(<font color="#00a6ed">**self**</font>, <font color="#00a6ed">**percentage**</font>)  
Sets the difference the vehicle's intended speed and its current speed limit. Speed limits can be exceeded by setting the `perc` to a negative value.
Default is 30. Exceeding a speed limit can be done using negative percentages.  
    - **Parameters:**
        - `percentage` (_float_) – Percentage difference between intended speed and the current limit.  
- <a name="carla.TrafficManager.ignore_lights_percentage"></a>**<font color="#7fb800">ignore_lights_percentage</font>**(<font color="#00a6ed">**self**</font>, <font color="#00a6ed">**actor**</font>, <font color="#00a6ed">**perc**</font>)  
During the traffic light stage, which runs every frame, this method sets the percent chance that traffic lights will be ignored for a vehicle.  
    - **Parameters:**
        - `actor` (_[carla.Actor](#carla.Actor)_) – The actor that is going to ignore traffic lights.  
        - `perc` (_float_) – Between 0 and 100. Amount of times traffic lights will be ignored.  
- <a name="carla.TrafficManager.ignore_signs_percentage"></a>**<font color="#7fb800">ignore_signs_percentage</font>**(<font color="#00a6ed">**self**</font>, <font color="#00a6ed">**actor**</font>, <font color="#00a6ed">**perc**</font>)  
During the traffic light stage, which runs every frame, this method sets the percent chance that stop signs will be ignored for a vehicle.  
    - **Parameters:**
        - `actor` (_[carla.Actor](#carla.Actor)_) – The actor that is going to ignore stop signs.  
        - `perc` (_float_) – Between 0 and 100. Amount of times stop signs will be ignored.  
- <a name="carla.TrafficManager.ignore_vehicles_percentage"></a>**<font color="#7fb800">ignore_vehicles_percentage</font>**(<font color="#00a6ed">**self**</font>, <font color="#00a6ed">**actor**</font>, <font color="#00a6ed">**perc**</font>)  
During the collision detection stage, which runs every frame, this method sets a percent chance that collisions with another vehicle will be ignored for a vehicle.  
    - **Parameters:**
        - `actor` (_[carla.Actor](#carla.Actor)_) – The vehicle that is going to ignore other vehicles.  
        - `perc` (_float_) – Between 0 and 100. Amount of times collisions will be ignored.  
- <a name="carla.TrafficManager.ignore_walkers_percentage"></a>**<font color="#7fb800">ignore_walkers_percentage</font>**(<font color="#00a6ed">**self**</font>, <font color="#00a6ed">**actor**</font>, <font color="#00a6ed">**perc**</font>)  
During the collision detection stage, which runs every frame, this method sets a percent chance that collisions with walkers will be ignored for a vehicle.  
    - **Parameters:**
        - `actor` (_[carla.Actor](#carla.Actor)_) – The vehicle that is going to ignore walkers on scene.  
        - `perc` (_float_) – Between 0 and 100. Amount of times collisions will be ignored.  
- <a name="carla.TrafficManager.reset_traffic_lights"></a>**<font color="#7fb800">reset_traffic_lights</font>**(<font color="#00a6ed">**self**</font>)  
Resets every traffic light in the map to its initial state.  
- <a name="carla.TrafficManager.vehicle_percentage_speed_difference"></a>**<font color="#7fb800">vehicle_percentage_speed_difference</font>**(<font color="#00a6ed">**self**</font>, <font color="#00a6ed">**actor**</font>, <font color="#00a6ed">**percentage**</font>)  
Sets the difference the vehicle's intended speed and its current speed limit. Speed limits can be exceeded by setting the `perc` to a negative value.
Default is 30. Exceeding a speed limit can be done using negative percentages.  
    - **Parameters:**
        - `actor` (_[carla.Actor](#carla.Actor)_) – Vehicle whose speed behaviour is being changed.  
        - `percentage` (_float_) – Percentage difference between intended speed and the current limit.  

##### Getters
- <a name="carla.TrafficManager.get_port"></a>**<font color="#7fb800">get_port</font>**(<font color="#00a6ed">**self**</font>)  
Returns the port where the Traffic Manager is connected. If the object is a TM-Client, it will return the port of its TM-Server. Read the [documentation](#adv_traffic_manager.md#multiclient-and-multitm-management) to learn the difference.  
    - **Return:** _uint16_  

##### Setters
- <a name="carla.TrafficManager.set_global_distance_to_leading_vehicle"></a>**<font color="#7fb800">set_global_distance_to_leading_vehicle</font>**(<font color="#00a6ed">**self**</font>, <font color="#00a6ed">**distance**</font>)  
Sets the minimum distance in meters that vehicles have to keep with the rest. The distance is in meters and will affect the minimum moving distance. It is computed from center to center of the vehicle objects.  
    - **Parameters:**
        - `distance` (_float<small> – meters</small>_) – Meters between vehicles.  
- <a name="carla.TrafficManager.set_hybrid_mode_radius"></a>**<font color="#7fb800">set_hybrid_mode_radius</font>**(<font color="#00a6ed">**self**</font>, <font color="#00a6ed">**r**=70.0</font>)  
With hybrid physics on, changes the radius of the area of influence where physics are enabled.  
    - **Parameters:**
        - `r` (_float<small> – meters</small>_) – New radius where physics are enabled.  
- <a name="carla.TrafficManager.set_hybrid_physics_mode"></a>**<font color="#7fb800">set_hybrid_physics_mode</font>**(<font color="#00a6ed">**self**</font>, <font color="#00a6ed">**enabled**=False</font>)  
Enables or disables the hybrid physics mode. In this mode, vehicle's farther than a certain radius from the ego vehicle will have their physics disabled. Computation cost will be reduced by not calculating vehicle dynamics. Vehicles will be teleported.  
    - **Parameters:**
        - `enabled` (_bool_) – If __True__, enables the hybrid physics.  
- <a name="carla.TrafficManager.set_osm_mode"></a>**<font color="#7fb800">set_osm_mode</font>**(<font color="#00a6ed">**self**</font>, <font color="#00a6ed">**mode_switch**=True</font>)  
Enables or disables the OSM mode. This mode allows the user to run TM in a map created with the [OSM feature](tuto_G_openstreetmap.md). These maps allow having dead-end streets. Normally, if vehicles cannot find the next waypoint, TM crashes. If OSM mode is enabled, it will show a warning, and destroy vehicles when necessary.  
    - **Parameters:**
        - `mode_switch` (_bool_) – If __True__, the OSM mode is enabled.  
- <a name="carla.TrafficManager.set_percentage_keep_right_rule"></a>**<font color="#7fb800">set_percentage_keep_right_rule</font>**(<font color="#00a6ed">**self**</font>, <font color="#00a6ed">**actor**</font>, <font color="#00a6ed">**perc**</font>)  
During the localization stage, this method sets a percent chance that vehicle will follow the *keep right* rule, and stay in the right lane.  
    - **Parameters:**
        - `actor` (_[carla.Actor](#carla.Actor)_) – Vehicle whose behaviour is being changed.  
        - `perc` (_float_) – Between 0 and 100. Amount of times the vehicle will follow the keep right rule.  
- <a name="carla.TrafficManager.set_random_device_seed"></a>**<font color="#7fb800">set_random_device_seed</font>**(<font color="#00a6ed">**self**</font>, <font color="#00a6ed">**value**</font>)  
Sets a specific random seed for the Traffic Manager, thereby setting it to be deterministic.  
    - **Parameters:**
        - `value` (_int_) – Seed value for the random number generation of the Traffic Manager.  
- <a name="carla.TrafficManager.set_synchronous_mode"></a>**<font color="#7fb800">set_synchronous_mode</font>**(<font color="#00a6ed">**self**</font>, <font color="#00a6ed">**mode_switch**=True</font>)  
Sets the Traffic Manager to [synchronous mode](adv_traffic_manager.md#synchronous-mode). In a [multiclient situation](adv_traffic_manager.md#multiclient), only the TM-Server can tick. Similarly, in a [multiTM situation](adv_traffic_manager.md#multitm), only one TM-Server must tick. Use this method in the client that does the world tick, and right after setting the world to synchronous mode, to set which TM will be the master while in sync.  
    - **Parameters:**
        - `mode_switch` (_bool_) – If __True__, the TM synchronous mode is enabled.  
    - **Warning:** <font color="#ED2F2F">_If the server is set to synchronous mode, the TM <b>must</b> be set to synchronous mode too in the same client that does the tick. 
_</font>  

---

## carla.TrafficSign<a name="carla.TrafficSign"></a>
<div class="Inherited"><small><b>Inherited from _[carla.Actor](#carla.Actor)_</b></small></div>Traffic signs appearing in the simulation except for traffic lights. These have their own class inherited from this in [carla.TrafficLight](#carla.TrafficLight). Right now, speed signs, stops and yields are mainly the ones implemented, but many others are borne in mind.  

### Instance Variables
- <a name="carla.TrafficSign.trigger_volume"></a>**<font color="#f8805a">trigger_volume</font>**  
A [carla.BoundingBox](#carla.BoundingBox) situated near a traffic sign where the [carla.Actor](#carla.Actor) who is inside can know about it.  

---

## carla.Transform<a name="carla.Transform"></a>
Class that defines a transformation, a combination of location and rotation, without scaling.  

### Instance Variables
- <a name="carla.Transform.location"></a>**<font color="#f8805a">location</font>** (_[carla.Location](#carla.Location)_)  
Describes a point in the coordinate system.  
- <a name="carla.Transform.rotation"></a>**<font color="#f8805a">rotation</font>** (_[carla.Rotation](#carla.Rotation)<small> – degrees (pitch, yaw, roll)</small>_)  
Describes a rotation for an object according to Unreal Engine's axis system.  

### Methods
- <a name="carla.Transform.__init__"></a>**<font color="#7fb800">\__init__</font>**(<font color="#00a6ed">**self**</font>, <font color="#00a6ed">**location**</font>, <font color="#00a6ed">**rotation**</font>)  
    - **Parameters:**
        - `location` (_[carla.Location](#carla.Location)_)  
        - `rotation` (_[carla.Rotation](#carla.Rotation)<small> – degrees (pitch, yaw, roll)</small>_)  
- <a name="carla.Transform.transform"></a>**<font color="#7fb800">transform</font>**(<font color="#00a6ed">**self**</font>, <font color="#00a6ed">**in_point**</font>)  
Translates a 3D point from local to global coordinates using the current transformation as frame of reference.  
    - **Parameters:**
        - `in_point` (_[carla.Location](#carla.Location)_) – Location in the space to which the transformation will be applied.  

##### Getters
- <a name="carla.Transform.get_forward_vector"></a>**<font color="#7fb800">get_forward_vector</font>**(<font color="#00a6ed">**self**</font>)  
Computes a forward vector using the rotation of the object.  
    - **Return:** _[carla.Vector3D](#carla.Vector3D)_  
- <a name="carla.Transform.get_inverse_matrix"></a>**<font color="#7fb800">get_inverse_matrix</font>**(<font color="#00a6ed">**self**</font>)  
Computes the 4-matrix representation of the inverse transformation.  
    - **Return:** _list(list(float))_  
- <a name="carla.Transform.get_matrix"></a>**<font color="#7fb800">get_matrix</font>**(<font color="#00a6ed">**self**</font>)  
Computes the 4-matrix representation of the transformation.  
    - **Return:** _list(list(float))_  
- <a name="carla.Transform.get_right_vector"></a>**<font color="#7fb800">get_right_vector</font>**(<font color="#00a6ed">**self**</font>)  
Computes a right vector using the rotatio of the object.  
    - **Return:** _[carla.Vector3D](#carla.Vector3D)_  
- <a name="carla.Transform.get_up_vector"></a>**<font color="#7fb800">get_up_vector</font>**(<font color="#00a6ed">**self**</font>)  
Computes an up vector using the rotation of the object.  
    - **Return:** _[carla.Vector3D](#carla.Vector3D)_  

##### Dunder methods
- <a name="carla.Transform.__eq__"></a>**<font color="#7fb800">\__eq__</font>**(<font color="#00a6ed">**self**</font>, <font color="#00a6ed">**other**=[carla.Transform](#carla.Transform)</font>)  
Returns __True__ if both location and rotation are equal for this and `other`.  
    - **Return:** _bool_  
- <a name="carla.Transform.__ne__"></a>**<font color="#7fb800">\__ne__</font>**(<font color="#00a6ed">**self**</font>, <font color="#00a6ed">**other**=[carla.Transform](#carla.Transform)</font>)  
Returns __True__ if any location and rotation are not equal for this and `other`.  
    - **Return:** _bool_  
- <a name="carla.Transform.__str__"></a>**<font color="#7fb800">\__str__</font>**(<font color="#00a6ed">**self**</font>)  
Parses both location and rotation to string.  
    - **Return:** _str_  

---

## carla.Vector2D<a name="carla.Vector2D"></a>
Helper class to perform 2D operations.  

### Instance Variables
- <a name="carla.Vector2D.x"></a>**<font color="#f8805a">x</font>** (_float_)  
X-axis value.  
- <a name="carla.Vector2D.y"></a>**<font color="#f8805a">y</font>** (_float_)  
Y-axis value.  

### Methods
- <a name="carla.Vector2D.__init__"></a>**<font color="#7fb800">\__init__</font>**(<font color="#00a6ed">**self**</font>, <font color="#00a6ed">**x**=0.0</font>, <font color="#00a6ed">**y**=0.0</font>)  
    - **Parameters:**
        - `x` (_float_)  
        - `y` (_float_)  

##### Dunder methods
- <a name="carla.Vector2D.__add__"></a>**<font color="#7fb800">\__add__</font>**(<font color="#00a6ed">**self**</font>, <font color="#00a6ed">**other**=[carla.Vector2D](#carla.Vector2D)</font>)  
- <a name="carla.Vector2D.__eq__"></a>**<font color="#7fb800">\__eq__</font>**(<font color="#00a6ed">**self**</font>, <font color="#00a6ed">**other**=[carla.Vector2D](#carla.Vector2D)</font>)  
Returns __True__ if values for every axis are equal.  
    - **Return:** _bool_  
- <a name="carla.Vector2D.__mul__"></a>**<font color="#7fb800">\__mul__</font>**(<font color="#00a6ed">**self**</font>, <font color="#00a6ed">**other**=[carla.Vector2D](#carla.Vector2D)</font>)  
- <a name="carla.Vector2D.__ne__"></a>**<font color="#7fb800">\__ne__</font>**(<font color="#00a6ed">**self**</font>, <font color="#00a6ed">**bool**=[carla.Vector2D](#carla.Vector2D)</font>)  
Returns __True__ if the value for any axis is different.  
    - **Return:** _bool_  
- <a name="carla.Vector2D.__str__"></a>**<font color="#7fb800">\__str__</font>**(<font color="#00a6ed">**self**</font>)  
Returns the axis values for the vector parsed as string.  
    - **Return:** _str_  
- <a name="carla.Vector2D.__sub__"></a>**<font color="#7fb800">\__sub__</font>**(<font color="#00a6ed">**self**</font>, <font color="#00a6ed">**other**=[carla.Vector2D](#carla.Vector2D)</font>)  
- <a name="carla.Vector2D.__truediv__"></a>**<font color="#7fb800">\__truediv__</font>**(<font color="#00a6ed">**self**</font>, <font color="#00a6ed">**other**=[carla.Vector2D](#carla.Vector2D)</font>)  

---

## carla.Vector3D<a name="carla.Vector3D"></a>
Helper class to perform 3D operations.  

### Instance Variables
- <a name="carla.Vector3D.x"></a>**<font color="#f8805a">x</font>** (_float_)  
X-axis value.  
- <a name="carla.Vector3D.y"></a>**<font color="#f8805a">y</font>** (_float_)  
Y-axis value.  
- <a name="carla.Vector3D.z"></a>**<font color="#f8805a">z</font>** (_float_)  
Z-axis value.  

### Methods
- <a name="carla.Vector3D.__init__"></a>**<font color="#7fb800">\__init__</font>**(<font color="#00a6ed">**self**</font>, <font color="#00a6ed">**x**=0.0</font>, <font color="#00a6ed">**y**=0.0</font>, <font color="#00a6ed">**z**=0.0</font>)  
    - **Parameters:**
        - `x` (_float_)  
        - `y` (_float_)  
        - `z` (_float_)  

##### Dunder methods
- <a name="carla.Vector3D.__add__"></a>**<font color="#7fb800">\__add__</font>**(<font color="#00a6ed">**self**</font>, <font color="#00a6ed">**other**=[carla.Vector3D](#carla.Vector3D)</font>)  
- <a name="carla.Vector3D.__eq__"></a>**<font color="#7fb800">\__eq__</font>**(<font color="#00a6ed">**self**</font>, <font color="#00a6ed">**other**=[carla.Vector3D](#carla.Vector3D)</font>)  
Returns __True__ if values for every axis are equal.  
    - **Return:** _bool_  
- <a name="carla.Vector3D.__mul__"></a>**<font color="#7fb800">\__mul__</font>**(<font color="#00a6ed">**self**</font>, <font color="#00a6ed">**other**=[carla.Vector3D](#carla.Vector3D)</font>)  
- <a name="carla.Vector3D.__ne__"></a>**<font color="#7fb800">\__ne__</font>**(<font color="#00a6ed">**self**</font>, <font color="#00a6ed">**other**=[carla.Vector3D](#carla.Vector3D)</font>)  
Returns __True__ if the value for any axis is different.  
    - **Return:** _bool_  
- <a name="carla.Vector3D.__str__"></a>**<font color="#7fb800">\__str__</font>**(<font color="#00a6ed">**self**</font>)  
Returns the axis values for the vector parsed as string.  
    - **Return:** _str_  
- <a name="carla.Vector3D.__sub__"></a>**<font color="#7fb800">\__sub__</font>**(<font color="#00a6ed">**self**</font>, <font color="#00a6ed">**other**=[carla.Vector3D](#carla.Vector3D)</font>)  
- <a name="carla.Vector3D.__truediv__"></a>**<font color="#7fb800">\__truediv__</font>**(<font color="#00a6ed">**self**</font>, <font color="#00a6ed">**other**=[carla.Vector3D](#carla.Vector3D)</font>)  

---

## carla.Vehicle<a name="carla.Vehicle"></a>
<div class="Inherited"><small><b>Inherited from _[carla.Actor](#carla.Actor)_</b></small></div>One of the most important group of actors in CARLA. These include any type of vehicle from cars to trucks, motorbikes, vans, bycicles and also official vehicles such as police cars. A wide set of these actors is provided in [carla.BlueprintLibrary](#carla.BlueprintLibrary) to facilitate differente requirements. Vehicles can be either manually controlled or set to an autopilot mode that will be conducted client-side by the <b>traffic manager</b>.  

### Instance Variables
- <a name="carla.Vehicle.bounding_box"></a>**<font color="#f8805a">bounding_box</font>** (_[carla.BoundingBox](#carla.BoundingBox)_)  
Bounding box containing the geometry of the vehicle. Its location and rotation are relative to the vehicle it is attached to.  

### Methods
- <a name="carla.Vehicle.apply_control"></a>**<font color="#7fb800">apply_control</font>**(<font color="#00a6ed">**self**</font>, <font color="#00a6ed">**control**</font>)  
Applies a control object on the next tick, containing driving parameters such as throttle, steering or gear shifting.  
    - **Parameters:**
        - `control` (_[carla.VehicleControl](#carla.VehicleControl)_)  
- <a name="carla.Vehicle.apply_physics_control"></a>**<font color="#7fb800">apply_physics_control</font>**(<font color="#00a6ed">**self**</font>, <font color="#00a6ed">**physics_control**</font>)  
Applies a physics control object in the next tick containing the parameters that define the vehicle as a corporeal body. E.g.: moment of inertia, mass, drag coefficient and many more.  
    - **Parameters:**
        - `physics_control` (_[carla.VehiclePhysicsControl](#carla.VehiclePhysicsControl)_)  
- <a name="carla.Vehicle.enable_carsim"></a>**<font color="#7fb800">enable_carsim</font>**(<font color="#00a6ed">**self**</font>, <font color="#00a6ed">**simfile_path**</font>)  
Enables the CarSim physics solver for this particular vehicle. In order for this function to work, there needs to be a valid license manager running on the server side. The control inputs are redirected to CarSim which will provide the position and orientation of the vehicle for every frame.  
    - **Parameters:**
        - `simfile_path` (_str_) – Path to the `.simfile` file with the parameters of the simulation.  
- <a name="carla.Vehicle.is_at_traffic_light"></a>**<font color="#7fb800">is_at_traffic_light</font>**(<font color="#00a6ed">**self**</font>)  
Vehicles will be affected by a traffic light when the light is red and the vehicle is inside its bounding box. The client returns whether a traffic light is affecting this vehicle according to last tick (it does not call the simulator).  
    - **Return:** _bool_  
- <a name="carla.Vehicle.use_carsim_road"></a>**<font color="#7fb800">use_carsim_road</font>**(<font color="#00a6ed">**self**</font>, <font color="#00a6ed">**enabled**</font>)  
Enables or disables the usage of CarSim vs terrain file specified in the `.simfile`. By default this option is disabled and CarSim uses unreal engine methods to process the geometry of the scene.  
    - **Parameters:**
        - `enabled` (_bool_)  

##### Getters
- <a name="carla.Vehicle.get_control"></a>**<font color="#7fb800">get_control</font>**(<font color="#00a6ed">**self**</font>)  
The client returns the control applied in the last tick. The method does not call the simulator.  
    - **Return:** _[carla.VehicleControl](#carla.VehicleControl)_  
- <a name="carla.Vehicle.get_light_state"></a>**<font color="#7fb800">get_light_state</font>**(<font color="#00a6ed">**self**</font>)  
Returns a flag representing the vehicle light state, this represents which lights are active or not.  
    - **Return:** _[carla.VehicleLightState](#carla.VehicleLightState)_  
    - **Setter:** _[carla.Vehicle.set_light_state](#carla.Vehicle.set_light_state)_  
- <a name="carla.Vehicle.get_physics_control"></a>**<font color="#7fb800">get_physics_control</font>**(<font color="#00a6ed">**self**</font>)  
The simulator returns the last physics control applied to this vehicle.  
    - **Return:** _[carla.VehiclePhysicsControl](#carla.VehiclePhysicsControl)_  
    - **Warning:** <font color="#ED2F2F">_This method does call the simulator to retrieve the value._</font>  
- <a name="carla.Vehicle.get_speed_limit"></a>**<font color="#7fb800">get_speed_limit</font>**(<font color="#00a6ed">**self**</font>)  
The client returns the speed limit affecting this vehicle according to last tick (it does not call the simulator). The speed limit is updated when passing by a speed limit signal, so a vehicle might have none right after spawning.  
    - **Return:** _float<small> – m/s</small>_  
- <a name="carla.Vehicle.get_traffic_light"></a>**<font color="#7fb800">get_traffic_light</font>**(<font color="#00a6ed">**self**</font>)  
Retrieves the traffic light actor affecting this vehicle (if any) according to last tick. The method does not call the simulator.  
    - **Return:** _[carla.TrafficLight](#carla.TrafficLight)_  
- <a name="carla.Vehicle.get_traffic_light_state"></a>**<font color="#7fb800">get_traffic_light_state</font>**(<font color="#00a6ed">**self**</font>)  
The client returns the state of the traffic light affecting this vehicle according to last tick. The method does not call the simulator. If no traffic light is currently affecting the vehicle, returns <b>green</b>.  
    - **Return:** _[carla.TrafficLightState](#carla.TrafficLightState)_  

##### Setters
- <a name="carla.Vehicle.set_autopilot"></a>**<font color="#7fb800">set_autopilot</font>**(<font color="#00a6ed">**self**</font>, <font color="#00a6ed">**enabled**=True</font>, <font color="#00a6ed">**port**=8000</font>)  
Registers or deletes the vehicle from a Traffic Manager's list. When __True__, the Traffic Manager passed as parameter will move the vehicle around. The autopilot takes place client-side.  
    - **Parameters:**
        - `enabled` (_bool_)  
        - `port` (_uint16_) – The port of the TM-Server where the vehicle is to be registered or unlisted. If __None__ is passed, it will consider a TM at default port `8000`.  
- <a name="carla.Vehicle.set_light_state"></a>**<font color="#7fb800">set_light_state</font>**(<font color="#00a6ed">**self**</font>, <font color="#00a6ed">**light_state**</font>)  
Sets the light state of a vehicle using a flag that represents the lights that are on and off.  
    - **Parameters:**
        - `light_state` (_[carla.VehicleLightState](#carla.VehicleLightState)_)  
    - **Getter:** _[carla.Vehicle.get_light_state](#carla.Vehicle.get_light_state)_  

##### Dunder methods
- <a name="carla.Vehicle.__str__"></a>**<font color="#7fb800">\__str__</font>**(<font color="#00a6ed">**self**</font>)  

---

## carla.VehicleControl<a name="carla.VehicleControl"></a>
Manages the basic movement of a vehicle using typical driving controls.  

### Instance Variables
- <a name="carla.VehicleControl.throttle"></a>**<font color="#f8805a">throttle</font>** (_float_)  
A scalar value to control the vehicle throttle [0.0, 1.0]. Default is 0.0.  
- <a name="carla.VehicleControl.steer"></a>**<font color="#f8805a">steer</font>** (_float_)  
A scalar value to control the vehicle steering [-1.0, 1.0]. Default is 0.0.  
- <a name="carla.VehicleControl.brake"></a>**<font color="#f8805a">brake</font>** (_float_)  
A scalar value to control the vehicle brake [0.0, 1.0]. Default is 0.0.  
- <a name="carla.VehicleControl.hand_brake"></a>**<font color="#f8805a">hand_brake</font>** (_bool_)  
Determines whether hand brake will be used. Default is <b>False</b>.  
- <a name="carla.VehicleControl.reverse"></a>**<font color="#f8805a">reverse</font>** (_bool_)  
Determines whether the vehicle will move backwards. Default is <b>False</b>.  
- <a name="carla.VehicleControl.manual_gear_shift"></a>**<font color="#f8805a">manual_gear_shift</font>** (_bool_)  
Determines whether the vehicle will be controlled by changing gears manually. Default is <b>False</b>.  
- <a name="carla.VehicleControl.gear"></a>**<font color="#f8805a">gear</font>** (_int_)  
States which gear is the vehicle running on.  

### Methods
- <a name="carla.VehicleControl.__init__"></a>**<font color="#7fb800">\__init__</font>**(<font color="#00a6ed">**self**</font>, <font color="#00a6ed">**throttle**=0.0</font>, <font color="#00a6ed">**steer**=0.0</font>, <font color="#00a6ed">**brake**=0.0</font>, <font color="#00a6ed">**hand_brake**=False</font>, <font color="#00a6ed">**reverse**=False</font>, <font color="#00a6ed">**manual_gear_shift**=False</font>, <font color="#00a6ed">**gear**=0</font>)  
    - **Parameters:**
        - `throttle` (_float_) – Scalar value between [0.0,1.0].  
        - `steer` (_float_) – Scalar value between [0.0,1.0].  
        - `brake` (_float_) – Scalar value between [0.0,1.0].  
        - `hand_brake` (_bool_)  
        - `reverse` (_bool_)  
        - `manual_gear_shift` (_bool_)  
        - `gear` (_int_)  

##### Dunder methods
- <a name="carla.VehicleControl.__eq__"></a>**<font color="#7fb800">\__eq__</font>**(<font color="#00a6ed">**self**</font>, <font color="#00a6ed">**other**=[carla.VehicleControl](#carla.VehicleControl)</font>)  
- <a name="carla.VehicleControl.__ne__"></a>**<font color="#7fb800">\__ne__</font>**(<font color="#00a6ed">**self**</font>, <font color="#00a6ed">**other**=[carla.VehicleControl](#carla.VehicleControl)</font>)  
- <a name="carla.VehicleControl.__str__"></a>**<font color="#7fb800">\__str__</font>**(<font color="#00a6ed">**self**</font>)  

---

## carla.VehicleLightState<a name="carla.VehicleLightState"></a>
Class that recaps the state of the lights of a vehicle, these can be used as a flags. E.g: `VehicleLightState.HighBeam & VehicleLightState.Brake` will return `True` when both are active. Lights are off by default in any situation and should be managed by the user via script. The blinkers blink automatically. _Warning: Right now, not all vehicles have been prepared to work with this functionality, this will be added to all of them in later updates_.  

### Instance Variables
- <a name="carla.VehicleLightState.NONE"></a>**<font color="#f8805a">NONE</font>**  
All lights off.  
- <a name="carla.VehicleLightState.Position"></a>**<font color="#f8805a">Position</font>**  
- <a name="carla.VehicleLightState.LowBeam"></a>**<font color="#f8805a">LowBeam</font>**  
- <a name="carla.VehicleLightState.HighBeam"></a>**<font color="#f8805a">HighBeam</font>**  
- <a name="carla.VehicleLightState.Brake"></a>**<font color="#f8805a">Brake</font>**  
- <a name="carla.VehicleLightState.RightBlinker"></a>**<font color="#f8805a">RightBlinker</font>**  
- <a name="carla.VehicleLightState.LeftBlinker"></a>**<font color="#f8805a">LeftBlinker</font>**  
- <a name="carla.VehicleLightState.Reverse"></a>**<font color="#f8805a">Reverse</font>**  
- <a name="carla.VehicleLightState.Fog"></a>**<font color="#f8805a">Fog</font>**  
- <a name="carla.VehicleLightState.Interior"></a>**<font color="#f8805a">Interior</font>**  
- <a name="carla.VehicleLightState.Special1"></a>**<font color="#f8805a">Special1</font>**  
This is reserved for certain vehicles that can have special lights, like a siren.  
- <a name="carla.VehicleLightState.Special2"></a>**<font color="#f8805a">Special2</font>**  
This is reserved for certain vehicles that can have special lights, like a siren.  
- <a name="carla.VehicleLightState.All"></a>**<font color="#f8805a">All</font>**  
All lights on.  

---

## carla.VehiclePhysicsControl<a name="carla.VehiclePhysicsControl"></a>
Summarizes the parameters that will be used to simulate a [carla.Vehicle](#carla.Vehicle) as a physical object. The specific settings for the wheels though are stipulated using [carla.WheelPhysicsControl](#carla.WheelPhysicsControl).  

### Instance Variables
- <a name="carla.VehiclePhysicsControl.torque_curve"></a>**<font color="#f8805a">torque_curve</font>** (_list([carla.Vector2D](#carla.Vector2D))_)  
Curve that indicates the torque measured in Nm for a specific RPM of the vehicle's engine.  
- <a name="carla.VehiclePhysicsControl.max_rpm"></a>**<font color="#f8805a">max_rpm</font>** (_float_)  
The maximum RPM of the vehicle's engine.  
- <a name="carla.VehiclePhysicsControl.moi"></a>**<font color="#f8805a">moi</font>** (_float<small> – kg*m<sup>2</sup></small>_)  
The moment of inertia of the vehicle's engine.  
- <a name="carla.VehiclePhysicsControl.damping_rate_full_throttle"></a>**<font color="#f8805a">damping_rate_full_throttle</font>** (_float_)  
Damping ratio when the throttle is maximum.  
- <a name="carla.VehiclePhysicsControl.damping_rate_zero_throttle_clutch_engaged"></a>**<font color="#f8805a">damping_rate_zero_throttle_clutch_engaged</font>** (_float_)  
Damping ratio when the throttle is zero with clutch engaged.  
- <a name="carla.VehiclePhysicsControl.damping_rate_zero_throttle_clutch_disengaged"></a>**<font color="#f8805a">damping_rate_zero_throttle_clutch_disengaged</font>** (_float_)  
Damping ratio when the throttle is zero with clutch disengaged.  
- <a name="carla.VehiclePhysicsControl.use_gear_autobox"></a>**<font color="#f8805a">use_gear_autobox</font>** (_bool_)  
If <b>True</b>, the vehicle will have an automatic transmission.  
- <a name="carla.VehiclePhysicsControl.gear_switch_time"></a>**<font color="#f8805a">gear_switch_time</font>** (_float<small> – seconds</small>_)  
Switching time between gears.  
- <a name="carla.VehiclePhysicsControl.clutch_strength"></a>**<font color="#f8805a">clutch_strength</font>** (_float<small> – kg*m<sup>2</sup>/s</small>_)  
Clutch strength of the vehicle.  
- <a name="carla.VehiclePhysicsControl.final_ratio"></a>**<font color="#f8805a">final_ratio</font>** (_float_)  
Fixed ratio from transmission to wheels.  
- <a name="carla.VehiclePhysicsControl.forward_gears"></a>**<font color="#f8805a">forward_gears</font>** (_list([carla.GearPhysicsControl](#carla.GearPhysicsControl))_)  
List of objects defining the vehicle's gears.  
- <a name="carla.VehiclePhysicsControl.mass"></a>**<font color="#f8805a">mass</font>** (_float<small> – kilograms</small>_)  
Mass of the vehicle.  
- <a name="carla.VehiclePhysicsControl.drag_coefficient"></a>**<font color="#f8805a">drag_coefficient</font>** (_float_)  
Drag coefficient of the vehicle's chassis.  
- <a name="carla.VehiclePhysicsControl.center_of_mass"></a>**<font color="#f8805a">center_of_mass</font>** (_[carla.Vector3D](#carla.Vector3D)<small> – meters</small>_)  
Center of mass of the vehicle.  
- <a name="carla.VehiclePhysicsControl.steering_curve"></a>**<font color="#f8805a">steering_curve</font>** (_list([carla.Vector2D](#carla.Vector2D))_)  
Curve that indicates the maximum steering for a specific forward speed.  
- <a name="carla.VehiclePhysicsControl.wheels"></a>**<font color="#f8805a">wheels</font>** (_list([carla.WheelPhysicsControl](#carla.WheelPhysicsControl))_)  
List of wheel physics objects. This list should have 4 elements, where index 0 corresponds to the front left wheel, index 1 corresponds to the front right wheel, index 2 corresponds to the back left wheel and index 3 corresponds to the back right wheel. For 2 wheeled vehicles, set the same values for both front and back wheels.  

### Methods
- <a name="carla.VehiclePhysicsControl.__init__"></a>**<font color="#7fb800">\__init__</font>**(<font color="#00a6ed">**self**</font>, <font color="#00a6ed">**torque_curve**=[[0.0, 500.0], [5000.0, 500.0]]</font>, <font color="#00a6ed">**max_rpm**=5000.0</font>, <font color="#00a6ed">**moi**=1.0</font>, <font color="#00a6ed">**damping_rate_full_throttle**=0.15</font>, <font color="#00a6ed">**damping_rate_zero_throttle_clutch_engaged**=2.0</font>, <font color="#00a6ed">**damping_rate_zero_throttle_clutch_disengaged**=0.35</font>, <font color="#00a6ed">**use_gear_autobox**=True</font>, <font color="#00a6ed">**gear_switch_time**=0.5</font>, <font color="#00a6ed">**clutch_strength**=10.0</font>, <font color="#00a6ed">**final_ratio**=4.0</font>, <font color="#00a6ed">**forward_gears**=list()</font>, <font color="#00a6ed">**mass**=1000.0</font>, <font color="#00a6ed">**drag_coefficient**=0.3</font>, <font color="#00a6ed">**center_of_mass**=[0.0, 0.0, 0.0]</font>, <font color="#00a6ed">**steering_curve**=[[0.0, 1.0], [10.0, 0.5]]</font>, <font color="#00a6ed">**wheels**=list()</font>)  
VehiclePhysicsControl constructor.  
    - **Parameters:**
        - `torque_curve` (_list([carla.Vector2D](#carla.Vector2D))_)  
        - `max_rpm` (_float_)  
        - `moi` (_float<small> – kg*m<sup>2</sup></small>_)  
        - `damping_rate_full_throttle` (_float_)  
        - `damping_rate_zero_throttle_clutch_engaged` (_float_)  
        - `damping_rate_zero_throttle_clutch_disengaged` (_float_)  
        - `use_gear_autobox` (_bool_)  
        - `gear_switch_time` (_float<small> – seconds</small>_)  
        - `clutch_strength` (_float<small> – kg*m<sup>2</sup>/s</small>_)  
        - `final_ratio` (_float_)  
        - `forward_gears` (_list([carla.GearPhysicsControl](#carla.GearPhysicsControl))_)  
        - `drag_coefficient` (_float_)  
        - `center_of_mass` (_[carla.Vector3D](#carla.Vector3D)_)  
        - `steering_curve` (_[carla.Vector2D](#carla.Vector2D)_)  
        - `wheels` (_list([carla.WheelPhysicsControl](#carla.WheelPhysicsControl))_)  

##### Dunder methods
- <a name="carla.VehiclePhysicsControl.__eq__"></a>**<font color="#7fb800">\__eq__</font>**(<font color="#00a6ed">**self**</font>, <font color="#00a6ed">**other**=[carla.VehiclePhysicsControl](#carla.VehiclePhysicsControl)</font>)  
- <a name="carla.VehiclePhysicsControl.__ne__"></a>**<font color="#7fb800">\__ne__</font>**(<font color="#00a6ed">**self**</font>, <font color="#00a6ed">**other**=[carla.VehiclePhysicsControl](#carla.VehiclePhysicsControl)</font>)  
- <a name="carla.VehiclePhysicsControl.__str__"></a>**<font color="#7fb800">\__str__</font>**(<font color="#00a6ed">**self**</font>)  

---

## carla.Walker<a name="carla.Walker"></a>
<div class="Inherited"><small><b>Inherited from _[carla.Actor](#carla.Actor)_</b></small></div>This class inherits from the [carla.Actor](#carla.Actor) and defines pedestrians in the simulation. Walkers are a special type of actor that can be controlled either by an AI ([carla.WalkerAIController](#carla.WalkerAIController)) or manually via script, using a series of [carla.WalkerControl](#carla.WalkerControl) to move these and their skeletons.  

### Instance Variables
- <a name="carla.Walker.bounding_box"></a>**<font color="#f8805a">bounding_box</font>** (_[carla.BoundingBox](#carla.BoundingBox)_)  
Bounding box containing the geometry of the walker. Its location and rotation are relative to the walker it is attached to.  

### Methods
- <a name="carla.Walker.apply_control"></a>**<font color="#7fb800">apply_control</font>**(<font color="#00a6ed">**self**</font>, <font color="#00a6ed">**control**</font>)  
On the next tick, the control will move the walker in a certain direction with a certain speed. Jumps can be commanded too.  
    - **Parameters:**
        - `control` (_[carla.WalkerControl](#carla.WalkerControl)_)  
- <a name="carla.Walker.apply_control"></a>**<font color="#7fb800">apply_control</font>**(<font color="#00a6ed">**self**</font>, <font color="#00a6ed">**control**</font>)  
On the next tick, the control defines a list of bone transformations that will be applied to the walker's skeleton.  
    - **Parameters:**
        - `control` (_[carla.WalkerBoneControl](#carla.WalkerBoneControl)_)  

##### Getters
- <a name="carla.Walker.get_control"></a>**<font color="#7fb800">get_control</font>**(<font color="#00a6ed">**self**</font>)  
The client returns the control applied to this walker during last tick. The method does not call the simulator.  
    - **Return:** _[carla.WalkerControl](#carla.WalkerControl)_  

##### Dunder methods
- <a name="carla.Walker.__str__"></a>**<font color="#7fb800">\__str__</font>**(<font color="#00a6ed">**self**</font>)  

---

## carla.WalkerAIController<a name="carla.WalkerAIController"></a>
<div class="Inherited"><small><b>Inherited from _[carla.Actor](#carla.Actor)_</b></small></div>Class that conducts AI control for a walker. The controllers are defined as actors, but they are quite different from the rest. They need to be attached to a parent actor during their creation, which is the walker they will be controlling (take a look at [carla.World](#carla.World) if you are yet to learn on how to spawn actors). They also need for a special blueprint (already defined in [carla.BlueprintLibrary](#carla.BlueprintLibrary) as "controller.ai.walker"). This is an empty blueprint, as the AI controller will be invisible in the simulation but will follow its parent around to dictate every step of the way.  

### Methods
- <a name="carla.WalkerAIController.go_to_location"></a>**<font color="#7fb800">go_to_location</font>**(<font color="#00a6ed">**self**</font>, <font color="#00a6ed">**destination**</font>)  
Sets the destination that the pedestrian will reach.  
    - **Parameters:**
        - `destination` (_[carla.Location](#carla.Location)<small> – meters</small>_)  
- <a name="carla.WalkerAIController.start"></a>**<font color="#7fb800">start</font>**(<font color="#00a6ed">**self**</font>)  
Enables AI control for its parent walker.  
- <a name="carla.WalkerAIController.stop"></a>**<font color="#7fb800">stop</font>**(<font color="#00a6ed">**self**</font>)<button class="SnipetButton" id="carla.WalkerAIController.stop-snipet_button">snipet &rarr;</button>  
Disables AI control for its parent walker.  

##### Setters
- <a name="carla.WalkerAIController.set_max_speed"></a>**<font color="#7fb800">set_max_speed</font>**(<font color="#00a6ed">**self**</font>, <font color="#00a6ed">**speed**=1.4</font>)  
Sets a speed for the walker in meters per second.  
    - **Parameters:**
        - `speed` (_float<small> – m/s</small>_) – An easy walking speed is set by default.  

##### Dunder methods
- <a name="carla.WalkerAIController.__str__"></a>**<font color="#7fb800">\__str__</font>**(<font color="#00a6ed">**self**</font>)  

---

## carla.WalkerBoneControl<a name="carla.WalkerBoneControl"></a>
This class grants bone specific manipulation for walker. The skeletons of walkers have been unified for clarity and the transform applied to each bone are always relative to its parent. Take a look [here](tuto_G_control_walker_skeletons.md) to learn more on how to create a walker and define its movement.  

### Instance Variables
- <a name="carla.WalkerBoneControl.bone_transforms"></a>**<font color="#f8805a">bone_transforms</font>** (_list([name,transform])_)  
List of tuples where the first value is the bone's name and the second value stores the transformation (changes in location and rotation) that will be applied to it.  

### Methods
- <a name="carla.WalkerBoneControl.__init__"></a>**<font color="#7fb800">\__init__</font>**(<font color="#00a6ed">**self**</font>, <font color="#00a6ed">**list(name,transform)**</font>)  
Initializes an object containing moves to be applied on tick. These are listed with the name of the bone and the transform that will be applied to it.  
    - **Parameters:**
        - `list(name,transform)` (_tuple_)  

##### Dunder methods
- <a name="carla.WalkerBoneControl.__str__"></a>**<font color="#7fb800">\__str__</font>**(<font color="#00a6ed">**self**</font>)  

---

## carla.WalkerControl<a name="carla.WalkerControl"></a>
This class defines specific directions that can be commanded to a [carla.Walker](#carla.Walker) to control it via script. The walker's animations will blend automatically with the parameters defined in this class when applied, though specific skeleton moves can be obtained through class.WalkerBoneControl.
  
  AI control can be settled for walkers, but the control used to do so is [carla.WalkerAIController](#carla.WalkerAIController).  

### Instance Variables
- <a name="carla.WalkerControl.direction"></a>**<font color="#f8805a">direction</font>** (_[carla.Vector3D](#carla.Vector3D)_)  
Vector using global coordinates that will correspond to the direction of the walker.  
- <a name="carla.WalkerControl.speed"></a>**<font color="#f8805a">speed</font>** (_float<small> – m/s</small>_)  
A scalar value to control the walker's speed.  
- <a name="carla.WalkerControl.jump"></a>**<font color="#f8805a">jump</font>** (_bool_)  
If <b>True</b>, the walker will perform a jump.  

### Methods
- <a name="carla.WalkerControl.__init__"></a>**<font color="#7fb800">\__init__</font>**(<font color="#00a6ed">**self**</font>, <font color="#00a6ed">**direction**=[1.0, 0.0, 0.0]</font>, <font color="#00a6ed">**speed**=0.0</font>, <font color="#00a6ed">**jump**=False</font>)  
    - **Parameters:**
        - `direction` (_[carla.Vector3D](#carla.Vector3D)_)  
        - `speed` (_float<small> – m/s</small>_)  
        - `jump` (_bool_)  

##### Dunder methods
- <a name="carla.WalkerControl.__eq__"></a>**<font color="#7fb800">\__eq__</font>**(<font color="#00a6ed">**self**</font>, <font color="#00a6ed">**other**=[carla.WalkerControl](#carla.WalkerControl)</font>)  
Compares every variable with `other` and returns <b>True</b> if these are all the same.  
- <a name="carla.WalkerControl.__ne__"></a>**<font color="#7fb800">\__ne__</font>**(<font color="#00a6ed">**self**</font>, <font color="#00a6ed">**other**=[carla.WalkerControl](#carla.WalkerControl)</font>)  
Compares every variable with `other` and returns <b>True</b> if any of these differ.  
- <a name="carla.WalkerControl.__str__"></a>**<font color="#7fb800">\__str__</font>**(<font color="#00a6ed">**self**</font>)  

---

## carla.Waypoint<a name="carla.Waypoint"></a>
Waypoints in CARLA are described as 3D directed points. They have a [carla.Transform](#carla.Transform) which locates the waypoint in a road and orientates it according to the lane. They also store the road information belonging to said point regarding its lane and lane markings.   <br><br> All the information regarding waypoints and the [waypoint API](../../core_map/#navigation-in-carla) is retrieved as provided by the OpenDRIVE file. Once the client asks for the map object to the server, no longer communication will be needed.  

### Instance Variables
- <a name="carla.Waypoint.id"></a>**<font color="#f8805a">id</font>** (_int_)  
The identificator is generated using a hash combination of the <b>road</b>, <b>section</b>, <b>lane</b> and <b>s</b> values that correspond to said point in the OpenDRIVE geometry. The <b>s</b> precision is set to 2 centimeters, so 2 waypoints closer than 2 centimeters in the same road, section and lane, will have the same identificator.  
- <a name="carla.Waypoint.transform"></a>**<font color="#f8805a">transform</font>** (_[carla.Transform](#carla.Transform)_)  
Position and orientation of the waypoint according to the current lane information. This data is computed the first time it is accessed. It is not created right away in order to ease computing costs when lots of waypoints are created but their specific transform is not needed.  
- <a name="carla.Waypoint.road_id"></a>**<font color="#f8805a">road_id</font>** (_int_)  
OpenDRIVE road's id.  
- <a name="carla.Waypoint.section_id"></a>**<font color="#f8805a">section_id</font>** (_int_)  
OpenDRIVE section's id, based on the order that they are originally defined.  
- <a name="carla.Waypoint.lane_id"></a>**<font color="#f8805a">lane_id</font>** (_int_)  
OpenDRIVE lane's id, this value can be positive or negative which represents the direction of the current lane with respect to the road. For more information refer to OpenDRIVE [documentation](http://www.opendrive.org/docs/OpenDRIVEFormatSpecRev1.4H.pdf#page=20).  
- <a name="carla.Waypoint.s"></a>**<font color="#f8805a">s</font>** (_float_)  
OpenDRIVE <b>s</b> value of the current position.  
- <a name="carla.Waypoint.is_junction"></a>**<font color="#f8805a">is_junction</font>** (_bool_)  
<b>True</b> if the current Waypoint is on a junction as defined by OpenDRIVE.  
- <a name="carla.Waypoint.lane_width"></a>**<font color="#f8805a">lane_width</font>** (_float_)  
Horizontal size of the road at current <b>s</b>.  
- <a name="carla.Waypoint.lane_change"></a>**<font color="#f8805a">lane_change</font>** (_[carla.LaneChange](#carla.LaneChange)_)  
Lane change definition of the current Waypoint's location, based on the traffic rules defined in the OpenDRIVE file. It states if a lane change can be done and in which direction.  
- <a name="carla.Waypoint.lane_type"></a>**<font color="#f8805a">lane_type</font>** (_[carla.LaneType](#carla.LaneType)_)  
The lane type of the current Waypoint, based on OpenDRIVE 1.4 standard.  
- <a name="carla.Waypoint.right_lane_marking"></a>**<font color="#f8805a">right_lane_marking</font>** (_[carla.LaneMarking](#carla.LaneMarking)_)  
The right lane marking information based on the direction of the Waypoint.  
- <a name="carla.Waypoint.left_lane_marking"></a>**<font color="#f8805a">left_lane_marking</font>** (_[carla.LaneMarking](#carla.LaneMarking)_)  
The left lane marking information based on the direction of the Waypoint.  

### Methods
- <a name="carla.Waypoint.next"></a>**<font color="#7fb800">next</font>**(<font color="#00a6ed">**self**</font>, <font color="#00a6ed">**distance**</font>)  
Returns a list of waypoints at a certain approximate `distance` from the current one. It takes into account the road and its possible deviations without performing any lane change and returns one waypoint per option.
The list may be empty if the lane is not connected to any other at the specified distance.  
    - **Parameters:**
        - `distance` (_float<small> – meters</small>_) – The approximate distance where to get the next waypoints.  
    - **Return:** _list([carla.Waypoint](#carla.Waypoint))_  
- <a name="carla.Waypoint.next_until_lane_end"></a>**<font color="#7fb800">next_until_lane_end</font>**(<font color="#00a6ed">**self**</font>, <font color="#00a6ed">**distance**</font>)  
Returns a list of waypoints from this to the end of the lane separated by a certain `distance`.  
    - **Parameters:**
        - `distance` (_float<small> – meters</small>_) – The approximate distance between waypoints.  
    - **Return:** _list([carla.Waypoint](#carla.Waypoint))_  
- <a name="carla.Waypoint.previous"></a>**<font color="#7fb800">previous</font>**(<font color="#00a6ed">**self**</font>, <font color="#00a6ed">**distance**</font>)  
This method does not return the waypoint previously visited by an actor, but a list of waypoints at an approximate `distance` but in the opposite direction of the lane. Similarly to **<font color="#7fb800">next()</font>**, it takes into account the road and its possible deviations without performing any lane change and returns one waypoint per option.
The list may be empty if the lane is not connected to any other at the specified distance.  
    - **Parameters:**
        - `distance` (_float<small> – meters</small>_) – The approximate distance where to get the previous waypoints.  
    - **Return:** _list([carla.Waypoint](#carla.Waypoint))_  
- <a name="carla.Waypoint.previous_until_lane_start"></a>**<font color="#7fb800">previous_until_lane_start</font>**(<font color="#00a6ed">**self**</font>, <font color="#00a6ed">**distance**</font>)  
Returns a list of waypoints from this to the start of the lane separated by a certain `distance`.  
    - **Parameters:**
        - `distance` (_float<small> – meters</small>_) – The approximate distance between waypoints.  
    - **Return:** _list([carla.Waypoint](#carla.Waypoint))_  

##### Getters
- <a name="carla.Waypoint.get_junction"></a>**<font color="#7fb800">get_junction</font>**(<font color="#00a6ed">**self**</font>)  
If the waypoint belongs to a junction this method returns the asociated junction object. Otherwise returns null.  
    - **Return:** _[carla.Junction](#carla.Junction)_  
- <a name="carla.Waypoint.get_landmarks"></a>**<font color="#7fb800">get_landmarks</font>**(<font color="#00a6ed">**self**</font>, <font color="#00a6ed">**distance**</font>, <font color="#00a6ed">**stop_at_junction**=False</font>)  
Returns a list of landmarks in the road from the current waypoint until the specified distance.  
    - **Parameters:**
        - `distance` (_float<small> – meters</small>_) – The maximum distance to search for landmarks from the current waypoint.  
        - `stop_at_junction` (_bool_) – Enables or disables the landmark search through junctions.  
    - **Return:** _list([carla.Landmark](#carla.Landmark))_  
- <a name="carla.Waypoint.get_landmarks_of_type"></a>**<font color="#7fb800">get_landmarks_of_type</font>**(<font color="#00a6ed">**self**</font>, <font color="#00a6ed">**distance**</font>, <font color="#00a6ed">**type**</font>, <font color="#00a6ed">**stop_at_junction**=False</font>)  
Returns a list of landmarks in the road of a specified type from the current waypoint until the specified distance.  
    - **Parameters:**
        - `distance` (_float<small> – meters</small>_) – The maximum distance to search for landmarks from the current waypoint.  
        - `type` (_str_) – The type of landmarks to search.  
        - `stop_at_junction` (_bool_) – Enables or disables the landmark search through junctions.  
    - **Return:** _list([carla.Landmark](#carla.Landmark))_  
- <a name="carla.Waypoint.get_left_lane"></a>**<font color="#7fb800">get_left_lane</font>**(<font color="#00a6ed">**self**</font>)  
Generates a Waypoint at the center of the left lane based on the direction of the current Waypoint, taking into account if the lane change is allowed in this location.
Will return <b>None</b> if the lane does not exist.  
    - **Return:** _[carla.Waypoint](#carla.Waypoint)_  
- <a name="carla.Waypoint.get_right_lane"></a>**<font color="#7fb800">get_right_lane</font>**(<font color="#00a6ed">**self**</font>)  
Generates a waypoint at the center of the right lane based on the direction of the current waypoint, taking into account if the lane change is allowed in this location.
Will return <b>None</b> if the lane does not exist.  
    - **Return:** _[carla.Waypoint](#carla.Waypoint)_  

##### Dunder methods
- <a name="carla.Waypoint.__str__"></a>**<font color="#7fb800">\__str__</font>**(<font color="#00a6ed">**self**</font>)  

---

## carla.WeatherParameters<a name="carla.WeatherParameters"></a>
This class defines objects containing lighting and weather specifications that can later be applied in [carla.World](#carla.World). So far, these conditions only intervene with [sensor.camera.rgb](ref_sensors.md#rgb-camera). They neither affect the actor's physics nor other sensors.        
  Each of these parameters acts indepently from the rest. Increasing the rainfall will not automatically create puddles nor change the road's humidity. That makes for a better customization but means that realistic conditions need to be scripted. However an example of dynamic weather conditions working realistically can be found [here](https://github.com/carla-simulator/carla/blob/master/PythonAPI/examples/dynamic_weather.py).  

### Instance Variables
- <a name="carla.WeatherParameters.cloudiness"></a>**<font color="#f8805a">cloudiness</font>** (_float_)  
Values range from 0 to 100, being 0 a clear sky and 100 one completely covered with clouds.  
- <a name="carla.WeatherParameters.precipitation"></a>**<font color="#f8805a">precipitation</font>** (_float_)  
Rain intensity values range from 0 to 100, being 0 none at all and 100 a heavy rain.  
- <a name="carla.WeatherParameters.precipitation_deposits"></a>**<font color="#f8805a">precipitation_deposits</font>** (_float_)  
Determines the creation of puddles. Values range from 0 to 100, being 0 none at all and 100 a road completely capped with water. Puddles are created with static noise, meaning that they will always appear at the same locations.  
- <a name="carla.WeatherParameters.wind_intensity"></a>**<font color="#f8805a">wind_intensity</font>** (_float_)  
Controls the strenght of the wind with values from 0, no wind at all, to 100, a strong wind. The wind does affect rain direction and leaves from trees, so this value is restricted to avoid animation issues.  
- <a name="carla.WeatherParameters.sun_azimuth_angle"></a>**<font color="#f8805a">sun_azimuth_angle</font>** (_float<small> – degrees</small>_)  
The azimuth angle of the sun. Values range from 0 to 360. Zero is an origin point in a sphere determined by Unreal Engine.  
- <a name="carla.WeatherParameters.sun_altitude_angle"></a>**<font color="#f8805a">sun_altitude_angle</font>** (_float<small> – degrees</small>_)  
Altitude angle of the sun. Values range from -90 to 90 corresponding to midnight and midday each.  
- <a name="carla.WeatherParameters.fog_density"></a>**<font color="#f8805a">fog_density</font>** (_float_)  
Fog concentration or thickness. It only affects the RGB camera sensor. Values range from 0 to 100.  
- <a name="carla.WeatherParameters.fog_distance"></a>**<font color="#f8805a">fog_distance</font>** (_float<small> – meters</small>_)  
Fog start distance. Values range from 0 to infinite.  
- <a name="carla.WeatherParameters.wetness"></a>**<font color="#f8805a">wetness</font>** (_float_)  
Wetness intensity. It only affects the RGB camera sensor. Values range from 0 to 100.  
- <a name="carla.WeatherParameters.fog_falloff"></a>**<font color="#f8805a">fog_falloff</font>** (_float_)  
Density of the fog (as in specific mass) from 0 to infinity. The bigger the value, the more dense and heavy it will be, and the fog will reach smaller heights. Corresponds to <a href="https://docs.unrealengine.com/en-US/Engine/Actors/FogEffects/HeightFog/index.html#:~:text=Using%20Exponential%20Height%20Fog%20Features,-The%20sections%20below&text=Add%20a%20second%20fog%20layer,height%20falloff%2C%20and%20height%20offset">Fog Height Falloff</a> in the UE docs. <br> If the value is 0, the fog will be lighter than air, and will cover the whole scene. <br> A value of 1 is approximately as dense as the air, and reaches normal-sized buildings. <br> For values greater than 5, the air will be so dense that it will be compressed on ground level.  

### Methods
- <a name="carla.WeatherParameters.__init__"></a>**<font color="#7fb800">\__init__</font>**(<font color="#00a6ed">**self**</font>, <font color="#00a6ed">**cloudiness**=0.0</font>, <font color="#00a6ed">**precipitation**=0.0</font>, <font color="#00a6ed">**precipitation_deposits**=0.0</font>, <font color="#00a6ed">**wind_intensity**=0.0</font>, <font color="#00a6ed">**sun_azimuth_angle**=0.0</font>, <font color="#00a6ed">**sun_altitude_angle**=0.0</font>, <font color="#00a6ed">**fog_density**=0.0</font>, <font color="#00a6ed">**fog_distance**=0.0</font>, <font color="#00a6ed">**wetness**=0.0</font>, <font color="#00a6ed">**fog_falloff**=0.2</font>)  
Method to initialize an object defining weather conditions. This class has some presets for different noon and sunset conditions listed in a note below.  
    - **Parameters:**
        - `cloudiness` (_float_) – 0 is a clear sky, 100 complete overcast.  
        - `precipitation` (_float_) – 0 is no rain at all, 100 a heavy rain.  
        - `precipitation_deposits` (_float_) – 0 means no puddles on the road, 100 means roads completely capped by rain.  
        - `wind_intensity` (_float_) – 0 is calm, 100 a strong wind.  
        - `sun_azimuth_angle` (_float<small> – degrees</small>_) – 0 is an arbitrary North, 180 its corresponding South.  
        - `sun_altitude_angle` (_float<small> – degrees</small>_) – 90 is midday, -90 is midnight.  
        - `fog_density` (_float_) – Concentration or thickness of the fog, from 0 to 100.  
        - `fog_distance` (_float<small> – meters</small>_) – Distance where the fog starts in meters.  
        - `wetness` (_float_) – Humidity percentages of the road, from 0 to 100.  
        - `fog_falloff` (_float_) – Density (specific mass) of the fog, from 0 to infinity.  
    - **Note:** <font color="#8E8E8E">_ClearNoon, CloudyNoon, WetNoon, WetCloudyNoon, SoftRainNoon, MidRainyNoon, HardRainNoon, ClearSunset, CloudySunset, WetSunset, WetCloudySunset, SoftRainSunset, MidRainSunset, HardRainSunset. 
_</font>  

##### Dunder methods
- <a name="carla.WeatherParameters.__eq__"></a>**<font color="#7fb800">\__eq__</font>**(<font color="#00a6ed">**self**</font>, <font color="#00a6ed">**other**</font>)  
Returns <b>True</b> if both objects' variables are the same.  
    - **Return:** _bool_  
- <a name="carla.WeatherParameters.__ne__"></a>**<font color="#7fb800">\__ne__</font>**(<font color="#00a6ed">**self**</font>, <font color="#00a6ed">**other**</font>)  
Returns <b>True</b> if both objects' variables are different.  
    - **Return:** _bool_  
- <a name="carla.WeatherParameters.__str__"></a>**<font color="#7fb800">\__str__</font>**(<font color="#00a6ed">**self**</font>)  

---

## carla.WheelPhysicsControl<a name="carla.WheelPhysicsControl"></a>
Class that defines specific physical parameters for wheel objects that will be part of a [carla.VehiclePhysicsControl](#carla.VehiclePhysicsControl) to simulate vehicle it as a material object.  

### Instance Variables
- <a name="carla.WheelPhysicsControl.tire_friction"></a>**<font color="#f8805a">tire_friction</font>** (_float_)  
A scalar value that indicates the friction of the wheel.  
- <a name="carla.WheelPhysicsControl.damping_rate"></a>**<font color="#f8805a">damping_rate</font>** (_float_)  
Damping rate of the wheel.  
- <a name="carla.WheelPhysicsControl.max_steer_angle"></a>**<font color="#f8805a">max_steer_angle</font>** (_float<small> – degrees</small>_)  
Maximum angle that the wheel can steer.  
- <a name="carla.WheelPhysicsControl.radius"></a>**<font color="#f8805a">radius</font>** (_float<small> – centimeters</small>_)  
Radius of the wheel.  
- <a name="carla.WheelPhysicsControl.max_brake_torque"></a>**<font color="#f8805a">max_brake_torque</font>** (_float<small> – N*m</small>_)  
Maximum brake torque.  
- <a name="carla.WheelPhysicsControl.max_handbrake_torque"></a>**<font color="#f8805a">max_handbrake_torque</font>** (_float<small> – N*m</small>_)  
Maximum handbrake torque.  
- <a name="carla.WheelPhysicsControl.position"></a>**<font color="#f8805a">position</font>** (_[carla.Vector3D](#carla.Vector3D)_)  
World position of the wheel. This is a read-only parameter.  

### Methods
- <a name="carla.WheelPhysicsControl.__init__"></a>**<font color="#7fb800">\__init__</font>**(<font color="#00a6ed">**self**</font>, <font color="#00a6ed">**tire_friction**=2.0</font>, <font color="#00a6ed">**damping_rate**=0.25</font>, <font color="#00a6ed">**max_steer_angle**=70.0</font>, <font color="#00a6ed">**radius**=30.0</font>, <font color="#00a6ed">**max_brake_torque**=1500.0</font>, <font color="#00a6ed">**max_handbrake_torque**=3000.0</font>, <font color="#00a6ed">**position**=(0.0,0.0,0.0)</font>)  
    - **Parameters:**
        - `tire_friction` (_float_)  
        - `damping_rate` (_float_)  
        - `max_steer_angle` (_float<small> – degrees</small>_)  
        - `radius` (_float<small> – centimerers</small>_)  
        - `max_brake_torque` (_float<small> – N*m</small>_)  
        - `max_handbrake_torque` (_float<small> – N*m</small>_)  
        - `position` (_[carla.Vector3D](#carla.Vector3D)<small> – meters</small>_)  

##### Dunder methods
- <a name="carla.WheelPhysicsControl.__eq__"></a>**<font color="#7fb800">\__eq__</font>**(<font color="#00a6ed">**self**</font>, <font color="#00a6ed">**other**=[carla.WheelPhysicsControl](#carla.WheelPhysicsControl)</font>)  
- <a name="carla.WheelPhysicsControl.__ne__"></a>**<font color="#7fb800">\__ne__</font>**(<font color="#00a6ed">**self**</font>, <font color="#00a6ed">**other**=[carla.WheelPhysicsControl](#carla.WheelPhysicsControl)</font>)  
- <a name="carla.WheelPhysicsControl.__str__"></a>**<font color="#7fb800">\__str__</font>**(<font color="#00a6ed">**self**</font>)  

---

## carla.World<a name="carla.World"></a>
World objects are created by the client to have a place for the simulation to happen. The world contains the map we can see, meaning the asset, not the navigation map. Navigation maps are part of the [carla.Map](#carla.Map) class. It also manages the weather and actors present in it. There can only be one world per simulation, but it can be changed anytime.  

### Instance Variables
- <a name="carla.World.id"></a>**<font color="#f8805a">id</font>** (_int_)  
The ID of the episode associated with this world. Episodes are different sessions of a simulation. These change everytime a world is disabled or reloaded. Keeping track is useful to avoid possible issues.  
- <a name="carla.World.debug"></a>**<font color="#f8805a">debug</font>** (_[carla.DebugHelper](#carla.DebugHelper)_)  
Responsible for creating different shapes for debugging. Take a look at its class to learn more about it.  

### Methods
- <a name="carla.World.apply_settings"></a>**<font color="#7fb800">apply_settings</font>**(<font color="#00a6ed">**self**</font>, <font color="#00a6ed">**world_settings**</font>)  
This method applies settings contained in an object to the simulation running and returns the ID of the frame they were implemented.  
    - **Parameters:**
        - `world_settings` (_[carla.WorldSettings](#carla.WorldSettings)_)  
    - **Return:** _int_  
    - **Warning:** <font color="#ED2F2F">_If synchronous mode is enabled, and there is a Traffic Manager running, this must be set to sync mode too. Read [this](adv_traffic_manager.md#synchronous-mode) to learn how to do it. 
_</font>  
- <a name="carla.World.cast_ray"></a>**<font color="#7fb800">cast_ray</font>**(<font color="#00a6ed">**self**</font>, <font color="#00a6ed">**initial_location**</font>, <font color="#00a6ed">**final_location**</font>)  
Casts a ray from the specified initial_location to final_location. The function then detects all geometries intersecting the ray and returns a list of [carla.LabelledPoint](#carla.LabelledPoint) in order.  
    - **Parameters:**
        - `initial_location` (_[carla.Location](#carla.Location)_) – The initial position of the ray.  
        - `final_location` (_[carla.Location](#carla.Location)_) – The final position of the ray.  
    - **Return:** _list([carla.LabelledPoint](#carla.LabelledPoint))_  
- <a name="carla.World.enable_environment_objects"></a>**<font color="#7fb800">enable_environment_objects</font>**(<font color="#00a6ed">**self**</font>, <font color="#00a6ed">**env_objects_ids**</font>, <font color="#00a6ed">**enable**</font>)  
Enable or disable a set of EnvironmentObject identified by their id. These objects will appear or disappear from the level.  
    - **Parameters:**
        - `env_objects_ids` (_set(int)_) – Set of EnvironmentObject ids to change.  
        - `enable` (_bool_) – State to be applied to all the EnvironmentObject of the set.  
- <a name="carla.World.freeze_all_traffic_lights"></a>**<font color="#7fb800">freeze_all_traffic_lights</font>**(<font color="#00a6ed">**self**</font>, <font color="#00a6ed">**frozen**</font>)  
Freezes or unfreezes all traffic lights in the scene. Frozen traffic lights can be modified by the user but the time will not update them until unfrozen.  
    - **Parameters:**
        - `frozen` (_bool_)  
- <a name="carla.World.ground_projection"></a>**<font color="#7fb800">ground_projection</font>**(<font color="#00a6ed">**self**</font>, <font color="#00a6ed">**location**</font>, <font color="#00a6ed">**search_distance**</font>)  
Projects the specified point downwards in the scene. The functions casts a ray from location in the direction (0,0,-1) (downwards) and returns a [carla.Labelled](#carla.Labelled) object with the first geometry this ray intersects (usually the ground). If no geometry is found in the search_distance range the function returns `None`.  
    - **Parameters:**
        - `location` (_[carla.Location](#carla.Location)_) – The point to be projected.  
        - `search_distance` (_float_) – The maximum distance to perform the projection.  
    - **Return:** _[carla.LabelledPoint](#carla.LabelledPoint)_  
- <a name="carla.World.load_map_layer"></a>**<font color="#7fb800">load_map_layer</font>**(<font color="#00a6ed">**self**</font>, <font color="#00a6ed">**map_layers**</font>)  
Loads the selected layers to the level. If the layer is already loaded the call has no effect.  
    - **Parameters:**
        - `map_layers` (_[carla.MapLayer](#carla.MapLayer)_) – Mask of level layers to be loaded.  
    - **Warning:** <font color="#ED2F2F">_This only affects "Opt" maps._</font>  
- <a name="carla.World.on_tick"></a>**<font color="#7fb800">on_tick</font>**(<font color="#00a6ed">**self**</font>, <font color="#00a6ed">**callback**</font>)  
This method is used in [__asynchronous__ mode](https://[carla.readthedocs.io](#carla.readthedocs.io)/en/latest/adv_synchrony_timestep/). It starts callbacks from the client for the function defined as `callback`, and returns the ID of the callback. The function will be called everytime the server ticks. It requires a [carla.WorldSnapshot](#carla.WorldSnapshot) as argument, which can be retrieved from __<font color="#7fb800">wait_for_tick()</font>__. Use __<font color="#7fb800">remove_on_tick()</font>__ to stop the callbacks.  
    - **Parameters:**
        - `callback` (_[carla.WorldSnapshot](#carla.WorldSnapshot)_) – Function with a snapshot as compulsory parameter that will be called when the client receives a tick.  
    - **Return:** _int_  
- <a name="carla.World.project_point"></a>**<font color="#7fb800">project_point</font>**(<font color="#00a6ed">**self**</font>, <font color="#00a6ed">**location**</font>, <font color="#00a6ed">**direction**</font>, <font color="#00a6ed">**search_distance**</font>)  
Projects the specified point to the desired direction in the scene. The functions casts a ray from location in a direction and returns a [carla.Labelled](#carla.Labelled) object with the first geometry this ray intersects. If no geometry is found in the search_distance range the function returns `None`.  
    - **Parameters:**
        - `location` (_[carla.Location](#carla.Location)_) – The point to be projected.  
        - `direction` (_[carla.Vector3D](#carla.Vector3D)_) – The direction of projection.  
        - `search_distance` (_float_) – The maximum distance to perform the projection.  
    - **Return:** _[carla.LabelledPoint](#carla.LabelledPoint)_  
- <a name="carla.World.remove_on_tick"></a>**<font color="#7fb800">remove_on_tick</font>**(<font color="#00a6ed">**self**</font>, <font color="#00a6ed">**callback_id**</font>)  
Stops the callback for `callback_id` started with __<font color="#7fb800">on_tick()</font>__.  
    - **Parameters:**
        - `callback_id` (_callback_) – The callback to be removed. The ID is returned when creating the callback.  
- <a name="carla.World.reset_all_traffic_lights"></a>**<font color="#7fb800">reset_all_traffic_lights</font>**(<font color="#00a6ed">**self**</font>)  
Resets the cycle of all traffic lights in the map to the initial state.  
- <a name="carla.World.spawn_actor"></a>**<font color="#7fb800">spawn_actor</font>**(<font color="#00a6ed">**self**</font>, <font color="#00a6ed">**blueprint**</font>, <font color="#00a6ed">**transform**</font>, <font color="#00a6ed">**attach_to**=None</font>, <font color="#00a6ed">**attachment**=Rigid</font>)<button class="SnipetButton" id="carla.World.spawn_actor-snipet_button">snipet &rarr;</button>  
The method will create, return and spawn an actor into the world. The actor will need an available blueprint to be created and a transform (location and rotation). It can also be attached to a parent with a certain attachment type.  
    - **Parameters:**
        - `blueprint` (_[carla.ActorBlueprint](#carla.ActorBlueprint)_) – The reference from which the actor will be created.  
        - `transform` (_[carla.Transform](#carla.Transform)_) – Contains the location and orientation the actor will be spawned with.  
        - `attach_to` (_[carla.Actor](#carla.Actor)_) – The parent object that the spawned actor will follow around.  
        - `attachment` (_[carla.AttachmentType](#carla.AttachmentType)_) – Determines how fixed and rigorous should be the changes in position according to its parent object.  
    - **Return:** _[carla.Actor](#carla.Actor)_  
- <a name="carla.World.tick"></a>**<font color="#7fb800">tick</font>**(<font color="#00a6ed">**self**</font>, <font color="#00a6ed">**seconds**=10.0</font>)  
This method is used in [__synchronous__ mode](https://[carla.readthedocs.io](#carla.readthedocs.io)/en/latest/adv_synchrony_timestep/), when the server waits for a client tick before computing the next frame. This method will send the tick, and give way to the server. It returns the ID of the new frame computed by the server.  
    - **Parameters:**
        - `seconds` (_float<small> – seconds</small>_) – Maximum time the server should wait for a tick. It is set to <code>10.0</code> by default.  
    - **Return:** _int_  
    - **Note:** <font color="#8E8E8E">_If no tick is received in synchronous mode, the simulation will freeze. Also, if many ticks are received from different clients, there may be synchronization issues. Please read the docs about [synchronous mode](https://[carla.readthedocs.io](#carla.readthedocs.io)/en/latest/adv_synchrony_timestep/) to learn more.  
_</font>  
- <a name="carla.World.try_spawn_actor"></a>**<font color="#7fb800">try_spawn_actor</font>**(<font color="#00a6ed">**self**</font>, <font color="#00a6ed">**blueprint**</font>, <font color="#00a6ed">**transform**</font>, <font color="#00a6ed">**attach_to**=None</font>, <font color="#00a6ed">**attachment**=Rigid</font>)  
Same as __<font color="#7fb800">spawn_actor()</font>__ but returns <b>None</b> on failure instead of throwing an exception.  
    - **Parameters:**
        - `blueprint` (_[carla.ActorBlueprint](#carla.ActorBlueprint)_) – The reference from which the actor will be created.  
        - `transform` (_[carla.Transform](#carla.Transform)_) – Contains the location and orientation the actor will be spawned with.  
        - `attach_to` (_[carla.Actor](#carla.Actor)_) – The parent object that the spawned actor will follow around.  
        - `attachment` (_[carla.AttachmentType](#carla.AttachmentType)_) – Determines how fixed and rigorous should be the changes in position according to its parent object.  
    - **Return:** _[carla.Actor](#carla.Actor)_  
- <a name="carla.World.unload_map_layer"></a>**<font color="#7fb800">unload_map_layer</font>**(<font color="#00a6ed">**self**</font>, <font color="#00a6ed">**map_layers**</font>)  
Unloads the selected layers to the level. If the layer is already unloaded the call has no effect.  
    - **Parameters:**
        - `map_layers` (_[carla.MapLayer](#carla.MapLayer)_) – Mask of level layers to be unloaded.  
    - **Warning:** <font color="#ED2F2F">_This only affects "Opt" maps._</font>  
- <a name="carla.World.wait_for_tick"></a>**<font color="#7fb800">wait_for_tick</font>**(<font color="#00a6ed">**self**</font>, <font color="#00a6ed">**seconds**=10.0</font>)  
This method is used in [__asynchronous__ mode](https://[carla.readthedocs.io](#carla.readthedocs.io)/en/latest/adv_synchrony_timestep/). It makes the client wait for a server tick. When the next frame is computed, the server will tick and return a snapshot describing the new state of the world.  
    - **Parameters:**
        - `seconds` (_float<small> – seconds</small>_) – Maximum time the server should wait for a tick. It is set to <code>10.0</code> by default.  
    - **Return:** _[carla.WorldSnapshot](#carla.WorldSnapshot)_  

##### Getters
- <a name="carla.World.get_actor"></a>**<font color="#7fb800">get_actor</font>**(<font color="#00a6ed">**self**</font>, <font color="#00a6ed">**actor_id**</font>)  
Looks up for an actor by ID and returns <b>None</b> if not found.  
    - **Parameters:**
        - `actor_id` (_int_)  
    - **Return:** _[carla.Actor](#carla.Actor)_  
- <a name="carla.World.get_actors"></a>**<font color="#7fb800">get_actors</font>**(<font color="#00a6ed">**self**</font>, <font color="#00a6ed">**actor_ids**=None</font>)  
Retrieves a list of [carla.Actor](#carla.Actor) elements, either using a list of IDs provided or just listing everyone on stage. If an ID does not correspond with any actor, it will be excluded from the list returned, meaning that both the list of IDs and the list of actors may have different lengths.  
    - **Parameters:**
        - `actor_ids` (_list_) – The IDs of the actors being searched. By default it is set to <b>None</b> and returns every actor on scene.  
    - **Return:** _[carla.ActorList](#carla.ActorList)_  
- <a name="carla.World.get_blueprint_library"></a>**<font color="#7fb800">get_blueprint_library</font>**(<font color="#00a6ed">**self**</font>)  
Returns a list of actor blueprints available to ease the spawn of these into the world.  
    - **Return:** _[carla.BlueprintLibrary](#carla.BlueprintLibrary)_  
- <a name="carla.World.get_environment_objects"></a>**<font color="#7fb800">get_environment_objects</font>**(<font color="#00a6ed">**self**</font>, <font color="#00a6ed">**object_type**=Any</font>)  
Returns a list of EnvironmentObject with the requested semantic tag.  The method returns all the EnvironmentObjects in the level by default, but the query can be filtered by semantic tags with the argument `object_type`.  
    - **Parameters:**
        - `object_type` (_[carla.CityObjectLabel](#carla.CityObjectLabel)_) – Semantic tag of the EnvironmentObjects that are returned.  
    - **Return:** _array([carla.EnvironmentObject](#carla.EnvironmentObject))_  
- <a name="carla.World.get_level_bbs"></a>**<font color="#7fb800">get_level_bbs</font>**(<font color="#00a6ed">**self**</font>, <font color="#00a6ed">**actor_type**=Any</font>)  
Returns an array of bounding boxes with location and rotation in world space. The method returns all the bounding boxes in the level by default, but the query can be filtered by semantic tags with the argument `actor_type`.  
    - **Parameters:**
        - `actor_type` (_[carla.CityObjectLabel](#carla.CityObjectLabel)_) – Semantic tag of the elements contained in the bounding boxes that are returned.  
    - **Return:** _array([carla.BoundingBox](#carla.BoundingBox))_  
- <a name="carla.World.get_lightmanager"></a>**<font color="#7fb800">get_lightmanager</font>**(<font color="#00a6ed">**self**</font>)  
Returns an instance of [carla.LightManager](#carla.LightManager) that can be used to handle the lights in the scene.  
    - **Return:** _[carla.LightManager](#carla.LightManager)_  
- <a name="carla.World.get_map"></a>**<font color="#7fb800">get_map</font>**(<font color="#00a6ed">**self**</font>)  
Asks the server for the XODR containing the map file, and returns this parsed as a [carla.Map](#carla.Map).  
    - **Return:** _[carla.Map](#carla.Map)_  
    - **Warning:** <font color="#ED2F2F">_This method does call the simulation. It is expensive, and should only be called once.  
_</font>  
- <a name="carla.World.get_random_location_from_navigation"></a>**<font color="#7fb800">get_random_location_from_navigation</font>**(<font color="#00a6ed">**self**</font>)  
This can only be used with walkers. It retrieves a random location to be used as a destination using the __<font color="#7fb800">go_to_location()</font>__ method in [carla.WalkerAIController](#carla.WalkerAIController). This location will be part of a sidewalk. Roads, crosswalks and grass zones are excluded. The method does not take into consideration locations of existing actors so if a collision happens when trying to spawn an actor, it will return an error. Take a look at [`spawn_npc.py`](https://github.com/carla-simulator/carla/blob/e73ad54d182e743b50690ca00f1709b08b16528c/PythonAPI/examples/spawn_npc.py#L179) for an example.  
    - **Return:** _[carla.Location](#carla.Location)_  
- <a name="carla.World.get_settings"></a>**<font color="#7fb800">get_settings</font>**(<font color="#00a6ed">**self**</font>)  
Returns an object containing some data about the simulation such as synchrony between client and server or rendering mode.  
    - **Return:** _[carla.WorldSettings](#carla.WorldSettings)_  
- <a name="carla.World.get_snapshot"></a>**<font color="#7fb800">get_snapshot</font>**(<font color="#00a6ed">**self**</font>)  
Returns a snapshot of the world at a certain moment comprising all the information about the actors.  
    - **Return:** _[carla.WorldSnapshot](#carla.WorldSnapshot)_  
- <a name="carla.World.get_spectator"></a>**<font color="#7fb800">get_spectator</font>**(<font color="#00a6ed">**self**</font>)<button class="SnipetButton" id="carla.World.get_spectator-snipet_button">snipet &rarr;</button>  
Returns the spectator actor. The spectator is a special type of actor created by Unreal Engine, usually with ID=0, that acts as a camera and controls the view in the simulator window.  
    - **Return:** _[carla.Actor](#carla.Actor)_  
- <a name="carla.World.get_traffic_light"></a>**<font color="#7fb800">get_traffic_light</font>**(<font color="#00a6ed">**self**</font>, <font color="#00a6ed">**landmark**</font>)  
Provided a landmark, returns the traffic light object it describes.  
    - **Parameters:**
        - `landmark` (_[carla.Landmark](#carla.Landmark)_) – The landmark object describing a traffic light.  
    - **Return:** _[carla.TrafficLight](#carla.TrafficLight)_  
- <a name="carla.World.get_traffic_sign"></a>**<font color="#7fb800">get_traffic_sign</font>**(<font color="#00a6ed">**self**</font>, <font color="#00a6ed">**landmark**</font>)  
Provided a landmark, returns the traffic sign object it describes.  
    - **Parameters:**
        - `landmark` (_[carla.Landmark](#carla.Landmark)_) – The landmark object describing a traffic sign.  
    - **Return:** _[carla.TrafficSign](#carla.TrafficSign)_  
- <a name="carla.World.get_vehicles_light_states"></a>**<font color="#7fb800">get_vehicles_light_states</font>**(<font color="#00a6ed">**self**</font>)  
Returns a dict where the keys are [carla.Actor](#carla.Actor) IDs and the values are [carla.VehicleLightState](#carla.VehicleLightState) of that vehicle.  
    - **Return:** _dict_  
- <a name="carla.World.get_weather"></a>**<font color="#7fb800">get_weather</font>**(<font color="#00a6ed">**self**</font>)  
Retrieves an object containing weather parameters currently active in the simulation, mainly cloudiness, precipitation, wind and sun position.  
    - **Return:** _[carla.WeatherParameters](#carla.WeatherParameters)_  
    - **Setter:** _[carla.World.set_weather](#carla.World.set_weather)_  

##### Setters
- <a name="carla.World.set_weather"></a>**<font color="#7fb800">set_weather</font>**(<font color="#00a6ed">**self**</font>, <font color="#00a6ed">**weather**</font>)  
Changes the weather parameteres ruling the simulation to another ones defined in an object.  
    - **Parameters:**
        - `weather` (_[carla.WeatherParameters](#carla.WeatherParameters)_) – New conditions to be applied.  
    - **Getter:** _[carla.World.get_weather](#carla.World.get_weather)_  

##### Dunder methods
- <a name="carla.World.__str__"></a>**<font color="#7fb800">\__str__</font>**(<font color="#00a6ed">**self**</font>)  
The content of the world is parsed and printed as a brief report of its current state.  
    - **Return:** _string_  

---

## carla.WorldSettings<a name="carla.WorldSettings"></a>
The simulation has some advanced configuration options that are contained in this class and can be managed using [carla.World](#carla.World) and its methods. These allow the user to choose between client-server synchrony/asynchrony, activation of "no rendering mode" and either if the simulation should run with a fixed or variable time-step. Check [this](adv_synchrony_timestep.md) out if you want to learn about it.  

### Instance Variables
- <a name="carla.WorldSettings.synchronous_mode"></a>**<font color="#f8805a">synchronous_mode</font>** (_bool_)  
States the synchrony between client and server. When set to true, the server will wait for a client tick in order to move forward. It is false by default.  
- <a name="carla.WorldSettings.no_rendering_mode"></a>**<font color="#f8805a">no_rendering_mode</font>** (_bool_)  
When enabled, the simulation will run no rendering at all. This is mainly used to avoid overhead during heavy traffic simulations. It is false by default.  
- <a name="carla.WorldSettings.fixed_delta_seconds"></a>**<font color="#f8805a">fixed_delta_seconds</font>** (_float_)  
Ensures that the time elapsed between two steps of the simulation is fixed. Set this to <b>0.0</b> to work with a variable time-step, as happens by default.  
- <a name="carla.WorldSettings.max_culling_distance"></a>**<font color="#f8805a">max_culling_distance</font>** (_float_)  
Configure the max draw distance for each mesh of the level.  
- <a name="carla.WorldSettings.deterministic_ragdolls"></a>**<font color="#f8805a">deterministic_ragdolls</font>** (_bool_)  
Defines wether to use deterministic physics for pedestrian death animations or physical ragdoll simulation.  When enabled, pedestrians have less realistic death animation but ensures determinism.  When disabled, pedestrians are simulated as ragdolls with more realistic simulation and collision but no determinsm can be ensured.  

### Methods
- <a name="carla.WorldSettings.__init__"></a>**<font color="#7fb800">\__init__</font>**(<font color="#00a6ed">**self**</font>, <font color="#00a6ed">**synchronous_mode**=False</font>, <font color="#00a6ed">**no_rendering_mode**=False</font>, <font color="#00a6ed">**fixed_delta_seconds**=0.0</font>)  
Creates an object containing desired settings that could later be applied through [carla.World](#carla.World) and its method __<font color="#7fb800">apply_settings()</font>__.  
    - **Parameters:**
        - `synchronous_mode` (_bool_) – Set this to true to enable client-server synchrony.  
        - `no_rendering_mode` (_bool_) – Set this to true to completely disable rendering in the simulation.  
        - `fixed_delta_seconds` (_float<small> – seconds</small>_) – Set a fixed time-step in between frames. <code>0.0</code> means variable time-step and it is the default mode.  

##### Dunder methods
- <a name="carla.WorldSettings.__eq__"></a>**<font color="#7fb800">\__eq__</font>**(<font color="#00a6ed">**self**</font>, <font color="#00a6ed">**other**=[carla.WorldSettings](#carla.WorldSettings)</font>)  
Returns <b>True</b> if both objects' variables are the same.  
    - **Return:** _bool_  
- <a name="carla.WorldSettings.__ne__"></a>**<font color="#7fb800">\__ne__</font>**(<font color="#00a6ed">**self**</font>, <font color="#00a6ed">**other**=[carla.WorldSettings](#carla.WorldSettings)</font>)  
Returns <b>True</b> if both objects' variables are different.  
    - **Return:** _bool_  
- <a name="carla.WorldSettings.__str__"></a>**<font color="#7fb800">\__str__</font>**(<font color="#00a6ed">**self**</font>)  
Parses the established settings to a string and shows them in command line.  
    - **Return:** _str_  

---

## carla.WorldSnapshot<a name="carla.WorldSnapshot"></a>
This snapshot comprises all the information for every actor on scene at a certain moment of time. It creates and gives acces to a data structure containing a series of [carla.ActorSnapshot](#carla.ActorSnapshot). The client recieves a new snapshot on every tick that cannot be stored.  

### Instance Variables
- <a name="carla.WorldSnapshot.id"></a>**<font color="#f8805a">id</font>** (_int_)  
A value unique for every snapshot to differenciate them.  
- <a name="carla.WorldSnapshot.frame"></a>**<font color="#f8805a">frame</font>** (_int_)  
Simulation frame in which the snapshot was taken.  
- <a name="carla.WorldSnapshot.timestamp"></a>**<font color="#f8805a">timestamp</font>** (_[carla.Timestamp](#carla.Timestamp)<small> – seconds</small>_)  
Precise moment in time when snapshot was taken. This class works in seconds as given by the operative system.  

### Methods
- <a name="carla.WorldSnapshot.find"></a>**<font color="#7fb800">find</font>**(<font color="#00a6ed">**self**</font>, <font color="#00a6ed">**actor_id**</font>)  
Given a certain actor ID, returns its corresponding snapshot or <b>None</b> if it is not found.  
    - **Parameters:**
        - `actor_id` (_int_)  
    - **Return:** _[carla.ActorSnapshot](#carla.ActorSnapshot)_  
- <a name="carla.WorldSnapshot.has_actor"></a>**<font color="#7fb800">has_actor</font>**(<font color="#00a6ed">**self**</font>, <font color="#00a6ed">**actor_id**</font>)  
Given a certain actor ID, checks if there is a snapshot corresponding it and so, if the actor was present at that moment.  
    - **Parameters:**
        - `actor_id` (_int_)  
    - **Return:** _bool_  

##### Dunder methods
- <a name="carla.WorldSnapshot.__eq__"></a>**<font color="#7fb800">\__eq__</font>**(<font color="#00a6ed">**self**</font>, <font color="#00a6ed">**other**=[carla.WorldSnapshot](#carla.WorldSnapshot)</font>)  
Returns __True__ if both **<font color="#f8805a">timestamp</font>** are the same.  
    - **Return:** _bool_  
- <a name="carla.WorldSnapshot.__iter__"></a>**<font color="#7fb800">\__iter__</font>**(<font color="#00a6ed">**self**</font>)  
Iterate over the [carla.ActorSnapshot](#carla.ActorSnapshot) stored in the snapshot.  
- <a name="carla.WorldSnapshot.__len__"></a>**<font color="#7fb800">\__len__</font>**(<font color="#00a6ed">**self**</font>)  
Returns the amount of [carla.ActorSnapshot](#carla.ActorSnapshot) present in this snapshot.  
    - **Return:** _int_  
- <a name="carla.WorldSnapshot.__ne__"></a>**<font color="#7fb800">\__ne__</font>**(<font color="#00a6ed">**self**</font>, <font color="#00a6ed">**other**=[carla.WorldSnapshot](#carla.WorldSnapshot)</font>)  
Returns <b>True</b> if both **<font color="#f8805a">timestamp</font>** are different.  
    - **Return:** _bool_  

---

## command.ApplyAngularImpulse<a name="command.ApplyAngularImpulse"></a>
Command adaptation of __<font color="#7fb800">add_angular_impulse()</font>__ in [carla.Actor](#carla.Actor). Applies an angular impulse to an actor.  

### Instance Variables
- <a name="command.ApplyAngularImpulse.actor_id"></a>**<font color="#f8805a">actor_id</font>** (_int_)  
Actor affected by the command.  
- <a name="command.ApplyAngularImpulse.impulse"></a>**<font color="#f8805a">impulse</font>** (_[carla.Vector3D](#carla.Vector3D)<small> – degrees*s</small>_)  
Angular impulse applied to the actor.  

### Methods
- <a name="command.ApplyAngularImpulse.__init__"></a>**<font color="#7fb800">\__init__</font>**(<font color="#00a6ed">**self**</font>, <font color="#00a6ed">**actor**</font>, <font color="#00a6ed">**impulse**</font>)  
    - **Parameters:**
        - `actor` (_[carla.Actor](#carla.Actor) or int_) – Actor or its ID to whom the command will be applied to.  
        - `impulse` (_[carla.Vector3D](#carla.Vector3D)<small> – degrees*s</small>_)  

---

## command.ApplyForce<a name="command.ApplyForce"></a>
Command adaptation of __<font color="#7fb800">add_force()</font>__ in [carla.Actor](#carla.Actor). Applies a force to an actor.  

### Instance Variables
- <a name="command.ApplyForce.actor_id"></a>**<font color="#f8805a">actor_id</font>** (_int_)  
Actor affected by the command.  
- <a name="command.ApplyForce.force"></a>**<font color="#f8805a">force</font>** (_[carla.Vector3D](#carla.Vector3D)<small> – N</small>_)  
Force applied to the actor over time.  

### Methods
- <a name="command.ApplyForce.__init__"></a>**<font color="#7fb800">\__init__</font>**(<font color="#00a6ed">**self**</font>, <font color="#00a6ed">**actor**</font>, <font color="#00a6ed">**force**</font>)  
    - **Parameters:**
        - `actor` (_[carla.Actor](#carla.Actor) or int_) – Actor or its ID to whom the command will be applied to.  
        - `force` (_[carla.Vector3D](#carla.Vector3D)<small> – N</small>_)  

---

## command.ApplyImpulse<a name="command.ApplyImpulse"></a>
Command adaptation of __<font color="#7fb800">add_impulse()</font>__ in [carla.Actor](#carla.Actor). Applies an impulse to an actor.  

### Instance Variables
- <a name="command.ApplyImpulse.actor_id"></a>**<font color="#f8805a">actor_id</font>** (_int_)  
Actor affected by the command.  
- <a name="command.ApplyImpulse.impulse"></a>**<font color="#f8805a">impulse</font>** (_[carla.Vector3D](#carla.Vector3D)<small> – N*s</small>_)  
Impulse applied to the actor.  

### Methods
- <a name="command.ApplyImpulse.__init__"></a>**<font color="#7fb800">\__init__</font>**(<font color="#00a6ed">**self**</font>, <font color="#00a6ed">**actor**</font>, <font color="#00a6ed">**impulse**</font>)  
    - **Parameters:**
        - `actor` (_[carla.Actor](#carla.Actor) or int_) – Actor or its ID to whom the command will be applied to.  
        - `impulse` (_[carla.Vector3D](#carla.Vector3D)<small> – N*s</small>_)  

---

## command.ApplyTargetAngularVelocity<a name="command.ApplyTargetAngularVelocity"></a>
Command adaptation of __<font color="#7fb800">set_target_angular_velocity()</font>__ in [carla.Actor](#carla.Actor). Sets the actor's angular velocity vector.  

### Instance Variables
- <a name="command.ApplyTargetAngularVelocity.actor_id"></a>**<font color="#f8805a">actor_id</font>** (_int_)  
Actor affected by the command.  
- <a name="command.ApplyTargetAngularVelocity.angular_velocity"></a>**<font color="#f8805a">angular_velocity</font>** (_[carla.Vector3D](#carla.Vector3D)<small> – deg/s</small>_)  
The 3D angular velocity that will be applied to the actor.  

### Methods
- <a name="command.ApplyTargetAngularVelocity.__init__"></a>**<font color="#7fb800">\__init__</font>**(<font color="#00a6ed">**self**</font>, <font color="#00a6ed">**actor**</font>, <font color="#00a6ed">**angular_velocity**</font>)  
    - **Parameters:**
        - `actor` (_[carla.Actor](#carla.Actor) or int_) – Actor or its ID to whom the command will be applied to.  
        - `angular_velocity` (_[carla.Vector3D](#carla.Vector3D)<small> – deg/s</small>_) – Angular velocity vector applied to the actor.  

---

## command.ApplyTargetVelocity<a name="command.ApplyTargetVelocity"></a>
Command adaptation of __<font color="#7fb800">set_target_velocity()</font>__ in [carla.Actor](#carla.Actor).  

### Instance Variables
- <a name="command.ApplyTargetVelocity.actor_id"></a>**<font color="#f8805a">actor_id</font>** (_int_)  
Actor affected by the command.  
- <a name="command.ApplyTargetVelocity.velocity"></a>**<font color="#f8805a">velocity</font>** (_[carla.Vector3D](#carla.Vector3D)<small> – m/s</small>_)  
The 3D velocity applied to the actor.  

### Methods
- <a name="command.ApplyTargetVelocity.__init__"></a>**<font color="#7fb800">\__init__</font>**(<font color="#00a6ed">**self**</font>, <font color="#00a6ed">**actor**</font>, <font color="#00a6ed">**velocity**</font>)  
    - **Parameters:**
        - `actor` (_[carla.Actor](#carla.Actor) or int_) – Actor or its ID to whom the command will be applied to.  
        - `velocity` (_[carla.Vector3D](#carla.Vector3D)<small> – m/s</small>_) – Velocity vector applied to the actor.  

---

## command.ApplyTorque<a name="command.ApplyTorque"></a>
Command adaptation of __<font color="#7fb800">add_torque()</font>__ in [carla.Actor](#carla.Actor). Applies a torque to an actor.  

### Instance Variables
- <a name="command.ApplyTorque.actor_id"></a>**<font color="#f8805a">actor_id</font>** (_int_)  
Actor affected by the command.  
- <a name="command.ApplyTorque.torque"></a>**<font color="#f8805a">torque</font>** (_[carla.Vector3D](#carla.Vector3D)<small> – degrees</small>_)  
Torque applied to the actor over time.  

### Methods
- <a name="command.ApplyTorque.__init__"></a>**<font color="#7fb800">\__init__</font>**(<font color="#00a6ed">**self**</font>, <font color="#00a6ed">**actor**</font>, <font color="#00a6ed">**torque**</font>)  
    - **Parameters:**
        - `actor` (_[carla.Actor](#carla.Actor) or int_) – Actor or its ID to whom the command will be applied to.  
        - `torque` (_[carla.Vector3D](#carla.Vector3D)<small> – degrees</small>_)  

---

## command.ApplyTransform<a name="command.ApplyTransform"></a>
Command adaptation of __<font color="#7fb800">set_transform()</font>__ in [carla.Actor](#carla.Actor). Sets a new transform to an actor.  

### Instance Variables
- <a name="command.ApplyTransform.actor_id"></a>**<font color="#f8805a">actor_id</font>** (_int_)  
Actor affected by the command.  
- <a name="command.ApplyTransform.transform"></a>**<font color="#f8805a">transform</font>** (_[carla.Transform](#carla.Transform)_)  
Transformation to be applied.  

### Methods
- <a name="command.ApplyTransform.__init__"></a>**<font color="#7fb800">\__init__</font>**(<font color="#00a6ed">**self**</font>, <font color="#00a6ed">**actor**</font>, <font color="#00a6ed">**transform**</font>)  
    - **Parameters:**
        - `actor` (_[carla.Actor](#carla.Actor) or int_) – Actor or its ID to whom the command will be applied to.  
        - `transform` (_[carla.Transform](#carla.Transform)_)  

---

## command.ApplyVehicleControl<a name="command.ApplyVehicleControl"></a>
Command adaptation of __<font color="#7fb800">apply_control()</font>__ in [carla.Vehicle](#carla.Vehicle). Applies a certain control to a vehicle.  

### Instance Variables
- <a name="command.ApplyVehicleControl.actor_id"></a>**<font color="#f8805a">actor_id</font>** (_int_)  
Vehicle actor affected by the command.  
- <a name="command.ApplyVehicleControl.control"></a>**<font color="#f8805a">control</font>** (_[carla.VehicleControl](#carla.VehicleControl)_)  
Vehicle control to be applied.  

### Methods
- <a name="command.ApplyVehicleControl.__init__"></a>**<font color="#7fb800">\__init__</font>**(<font color="#00a6ed">**self**</font>, <font color="#00a6ed">**actor**</font>, <font color="#00a6ed">**control**</font>)  
    - **Parameters:**
        - `actor` (_[carla.Actor](#carla.Actor) or int_) – Actor or its ID to whom the command will be applied to.  
        - `control` (_[carla.VehicleControl](#carla.VehicleControl)_)  

---

## command.ApplyWalkerControl<a name="command.ApplyWalkerControl"></a>
Command adaptation of __<font color="#7fb800">apply_control()</font>__ in [carla.Walker](#carla.Walker). Applies a control to a walker.  

### Instance Variables
- <a name="command.ApplyWalkerControl.actor_id"></a>**<font color="#f8805a">actor_id</font>** (_int_)  
Walker actor affected by the command.  
- <a name="command.ApplyWalkerControl.control"></a>**<font color="#f8805a">control</font>** (_[carla.WalkerControl](#carla.WalkerControl)_)  
Walker control to be applied.  

### Methods
- <a name="command.ApplyWalkerControl.__init__"></a>**<font color="#7fb800">\__init__</font>**(<font color="#00a6ed">**self**</font>, <font color="#00a6ed">**actor**</font>, <font color="#00a6ed">**control**</font>)  
    - **Parameters:**
        - `actor` (_[carla.Actor](#carla.Actor) or int_) – Actor or its ID to whom the command will be applied to.  
        - `control` (_[carla.WalkerControl](#carla.WalkerControl)_)  

---

## command.ApplyWalkerState<a name="command.ApplyWalkerState"></a>
Apply a state to the walker actor. Specially useful to initialize an actor them with a specific location, orientation and speed.  

### Instance Variables
- <a name="command.ApplyWalkerState.actor_id"></a>**<font color="#f8805a">actor_id</font>** (_int_)  
Walker actor affected by the command.  
- <a name="command.ApplyWalkerState.transform"></a>**<font color="#f8805a">transform</font>** (_[carla.Transform](#carla.Transform)_)  
Transform to be applied.  
- <a name="command.ApplyWalkerState.speed"></a>**<font color="#f8805a">speed</font>** (_float<small> – m/s</small>_)  
Speed to be applied.  

### Methods
- <a name="command.ApplyWalkerState.__init__"></a>**<font color="#7fb800">\__init__</font>**(<font color="#00a6ed">**self**</font>, <font color="#00a6ed">**actor**</font>, <font color="#00a6ed">**transform**</font>, <font color="#00a6ed">**speed**</font>)  
    - **Parameters:**
        - `actor` (_[carla.Actor](#carla.Actor) or int_) – Actor or its ID to whom the command will be applied to.  
        - `transform` (_[carla.Transform](#carla.Transform)_)  
        - `speed` (_float<small> – m/s</small>_)  

---

## command.DestroyActor<a name="command.DestroyActor"></a>
Command adaptation of __<font color="#7fb800">destroy()</font>__ in [carla.Actor](#carla.Actor) that tells the simulator to destroy this actor. It has no effect if the actor was already destroyed. When executed with __<font color="#7fb800">apply_batch_sync()</font>__ in [carla.Client](#carla.Client) there will be a <b>command.Response</b> that will return a boolean stating whether the actor was successfully destroyed.  

### Instance Variables
- <a name="command.DestroyActor.actor_id"></a>**<font color="#f8805a">actor_id</font>** (_int_)  
Actor affected by the command.  

### Methods
- <a name="command.DestroyActor.__init__"></a>**<font color="#7fb800">\__init__</font>**(<font color="#00a6ed">**self**</font>, <font color="#00a6ed">**actor**</font>)  
    - **Parameters:**
        - `actor` (_[carla.Actor](#carla.Actor) or int_) – Actor or its ID to whom the command will be applied to.  

---

## command.Response<a name="command.Response"></a>
States the result of executing a command as either the ID of the actor to whom the command was applied to (when succeeded) or an error string (when failed).  actor ID, depending on whether or not the command succeeded. The method __<font color="#7fb800">apply_batch_sync()</font>__ in [carla.Client](#carla.Client) returns a list of these to summarize the execution of a batch.  

### Instance Variables
- <a name="command.Response.actor_id"></a>**<font color="#f8805a">actor_id</font>** (_int_)  
Actor to whom the command was applied to. States that the command was successful.  
- <a name="command.Response.error"></a>**<font color="#f8805a">error</font>** (_str_)  
A string stating the command has failed.  

### Methods
- <a name="command.Response.has_error"></a>**<font color="#7fb800">has_error</font>**(<font color="#00a6ed">**self**</font>)  
Returns <b>True</b> if the command execution fails, and <b>False</b> if it was successful.  
    - **Return:** _bool_  

---

## command.SetAutopilot<a name="command.SetAutopilot"></a>
Command adaptation of __<font color="#7fb800">set_autopilot()</font>__ in [carla.Vehicle](#carla.Vehicle). Turns on/off the vehicle's autopilot mode.  

### Instance Variables
- <a name="command.SetAutopilot.actor_id"></a>**<font color="#f8805a">actor_id</font>** (_int_)  
Actor that is affected by the command.  
- <a name="command.SetAutopilot.enabled"></a>**<font color="#f8805a">enabled</font>** (_bool_)  
If autopilot should be activated or not.  
- <a name="command.SetAutopilot.port"></a>**<font color="#f8805a">port</font>** (_uint16_)  
Port of the Traffic Manager where the vehicle is to be registered or unlisted.  

### Methods
- <a name="command.SetAutopilot.__init__"></a>**<font color="#7fb800">\__init__</font>**(<font color="#00a6ed">**self**</font>, <font color="#00a6ed">**actor**</font>, <font color="#00a6ed">**enabled**</font>, <font color="#00a6ed">**port**=8000</font>)  
    - **Parameters:**
        - `actor` (_[carla.Actor](#carla.Actor) or int_) – Actor or its ID to whom the command will be applied to.  
        - `enabled` (_bool_)  
        - `port` (_uint16_) – The Traffic Manager port where the vehicle is to be registered or unlisted. If __None__ is passed, it will consider a TM at default port `8000`.  

---

## command.SetSimulatePhysics<a name="command.SetSimulatePhysics"></a>
Command adaptation of __<font color="#7fb800">set_simulate_physics()</font>__ in [carla.Actor](#carla.Actor). Determines whether an actor will be affected by physics or not.  

### Instance Variables
- <a name="command.SetSimulatePhysics.actor_id"></a>**<font color="#f8805a">actor_id</font>** (_int_)  
Actor affected by the command.  
- <a name="command.SetSimulatePhysics.enabled"></a>**<font color="#f8805a">enabled</font>** (_bool_)  
If physics should be activated or not.  

### Methods
- <a name="command.SetSimulatePhysics.__init__"></a>**<font color="#7fb800">\__init__</font>**(<font color="#00a6ed">**self**</font>, <font color="#00a6ed">**actor**</font>, <font color="#00a6ed">**enabled**</font>)  
    - **Parameters:**
        - `actor` (_[carla.Actor](#carla.Actor) or int_) – Actor or its ID to whom the command will be applied to.  
        - `enabled` (_bool_)  

---

## command.SetVehicleLightState<a name="command.SetVehicleLightState"></a>
Command adaptation of __<font color="#7fb800">set_light_state()</font>__ in [carla.Vehicle](#carla.Vehicle). Sets the light state of a vehicle.  

### Instance Variables
- <a name="command.SetVehicleLightState.actor_id"></a>**<font color="#f8805a">actor_id</font>** (_int_)  
Actor that is affected by the command.  
- <a name="command.SetVehicleLightState.light_state"></a>**<font color="#f8805a">light_state</font>** (_[carla.VehicleLightState](#carla.VehicleLightState)_)  
Defines the light state of a vehicle.  

### Methods
- <a name="command.SetVehicleLightState.__init__"></a>**<font color="#7fb800">\__init__</font>**(<font color="#00a6ed">**self**</font>, <font color="#00a6ed">**actor**</font>, <font color="#00a6ed">**light_state**</font>)  
    - **Parameters:**
        - `actor` (_[carla.Actor](#carla.Actor) or int_) – Actor or its ID to whom the command will be applied to.  
        - `light_state` (_[carla.VehicleLightState](#carla.VehicleLightState)_) – Recaps the state of the lights of a vehicle, these can be used as a flags.  

---

## command.SpawnActor<a name="command.SpawnActor"></a>
Command adaptation of __<font color="#7fb800">spawn_actor()</font>__ in [carla.World](#carla.World). Spawns an actor into the world based on the blueprint provided and the transform. If a parent is provided, the actor is attached to it.  

### Instance Variables
- <a name="command.SpawnActor.transform"></a>**<font color="#f8805a">transform</font>** (_[carla.Transform](#carla.Transform)_)  
Transform to be applied.  
- <a name="command.SpawnActor.parent_id"></a>**<font color="#f8805a">parent_id</font>** (_int_)  
Identificator of the parent actor.  

### Methods
- <a name="command.SpawnActor.__init__"></a>**<font color="#7fb800">\__init__</font>**(<font color="#00a6ed">**self**</font>)  
- <a name="command.SpawnActor.__init__"></a>**<font color="#7fb800">\__init__</font>**(<font color="#00a6ed">**self**</font>, <font color="#00a6ed">**blueprint**</font>, <font color="#00a6ed">**transform**</font>)  
    - **Parameters:**
        - `blueprint` (_[carla.ActorBlueprint](#carla.ActorBlueprint)_)  
        - `transform` (_[carla.Transform](#carla.Transform)_)  
- <a name="command.SpawnActor.__init__"></a>**<font color="#7fb800">\__init__</font>**(<font color="#00a6ed">**self**</font>, <font color="#00a6ed">**blueprint**</font>, <font color="#00a6ed">**transform**</font>, <font color="#00a6ed">**parent**</font>)  
    - **Parameters:**
        - `blueprint` (_[carla.ActorBlueprint](#carla.ActorBlueprint)_)  
        - `transform` (_[carla.Transform](#carla.Transform)_)  
        - `parent` (_[carla.Actor](#carla.Actor) or int_)  
- <a name="command.SpawnActor.then"></a>**<font color="#7fb800">then</font>**(<font color="#00a6ed">**self**</font>, <font color="#00a6ed">**command**</font>)  
Links another command to be executed right after. It allows to ease very common flows such as spawning a set of vehicles by command and then using this method to set them to autopilot automatically.  
    - **Parameters:**
        - `command` (_any carla Command_) – a Carla command.  

---
[comment]: <> (=========================)
[comment]: <> (PYTHON API SCRIPT SNIPETS)
[comment]: <> (=========================)
<div id="snipets-container" class="Container" onmouseover='this.style["overflowX"]="scroll";' onmouseout='this.style["overflowX"]="visible";'></div>
<script>
function CopyToClipboard(containerid) {
if (document.selection) {
var range = document.body.createTextRange();
range.moveToElementText(document.getElementById(containerid));
range.select().createTextRange();
document.execCommand("copy");
} 
else if (window.getSelection) {
var range = document.createRange();
range.selectNode(document.getElementById(containerid));
window.getSelection().addRange(range);
document.execCommand("copy");
}
}
</script>
<script>
function CloseSnipet() {
document.getElementById("snipets-container").innerHTML = null;
}
</script>
  
<<<<<<< HEAD
<div id ="carla.Map.get_waypoint-snipet" style="display: none;">
<p class="SnipetFont">
Snipet for carla.Map.get_waypoint
</p>
<div id="carla.Map.get_waypoint-code" class="SnipetContent">

```py
  

# This recipe shows the current traffic rules affecting the vehicle. 
# Shows the current lane type and if a lane change can be done in the actual lane or the surrounding ones.

# ...
waypoint = world.get_map().get_waypoint(vehicle.get_location(),project_to_road=True, lane_type=(carla.LaneType.Driving | carla.LaneType.Shoulder | carla.LaneType.Sidewalk))
print("Current lane type: " + str(waypoint.lane_type))
# Check current lane change allowed
print("Current Lane change:  " + str(waypoint.lane_change))
# Left and Right lane markings
print("L lane marking type: " + str(waypoint.left_lane_marking.type))
print("L lane marking change: " + str(waypoint.left_lane_marking.lane_change))
print("R lane marking type: " + str(waypoint.right_lane_marking.type))
print("R lane marking change: " + str(waypoint.right_lane_marking.lane_change))
# ...
  

```
<button id="button1" class="CopyScript" onclick="CopyToClipboard('carla.Map.get_waypoint-code')">Copy snipet</button>&nbsp;&nbsp;&nbsp;&nbsp;&nbsp;<button id="button1" class="CloseSnipet" onclick="CloseSnipet()">Close snipet</button><br><br>
  

<img src="/img/snipets_images/carla.Map.get_waypoint.jpg">
  
</div>
  
<div id ="carla.World.get_spectator-snipet" style="display: none;">
<p class="SnipetFont">
Snipet for carla.World.get_spectator
</p>
<div id="carla.World.get_spectator-code" class="SnipetContent">

```py
  

# This recipe spawns an actor and the spectator camera at the actor's location.

# ...
world = client.get_world()
spectator = world.get_spectator()

vehicle_bp = random.choice(world.get_blueprint_library().filter('vehicle.bmw.*'))
transform = random.choice(world.get_map().get_spawn_points())
vehicle = world.try_spawn_actor(vehicle_bp, transform)

# Wait for world to get the vehicle actor
world.tick()

world_snapshot = world.wait_for_tick()
actor_snapshot = world_snapshot.find(vehicle.id)

# Set spectator at given transform (vehicle transform)
spectator.set_transform(actor_snapshot.get_transform())
# ...
  

```
<button id="button1" class="CopyScript" onclick="CopyToClipboard('carla.World.get_spectator-code')">Copy snipet</button>&nbsp;&nbsp;&nbsp;&nbsp;&nbsp;<button id="button1" class="CloseSnipet" onclick="CloseSnipet()">Close snipet</button><br><br>
  
</div>
  
<div id ="carla.WalkerAIController.stop-snipet" style="display: none;">
<p class="SnipetFont">
Snipet for carla.WalkerAIController.stop
</p>
<div id="carla.WalkerAIController.stop-code" class="SnipetContent">

```py
  

#To destroy the pedestrians, stop them from the navigation, and then destroy the objects (actor and controller).

# stop pedestrians (list is [controller, actor, controller, actor ...])
for i in range(0, len(all_id), 2):
    all_actors[i].stop()

# destroy pedestrian (actor and controller)
client.apply_batch([carla.command.DestroyActor(x) for x in all_id])
  

```
<button id="button1" class="CopyScript" onclick="CopyToClipboard('carla.WalkerAIController.stop-code')">Copy snipet</button>&nbsp;&nbsp;&nbsp;&nbsp;&nbsp;<button id="button1" class="CloseSnipet" onclick="CloseSnipet()">Close snipet</button><br><br>
  
</div>
  
<div id ="carla.World.spawn_actor-snipet" style="display: none;">
<p class="SnipetFont">
Snipet for carla.World.spawn_actor
</p>
<div id="carla.World.spawn_actor-code" class="SnipetContent">

```py
  

# This recipe attaches different camera / sensors to a vehicle with different attachments.

# ...
camera = world.spawn_actor(rgb_camera_bp, transform, attach_to=vehicle, attachment_type=Attachment.Rigid)
# Default attachment:  Attachment.Rigid
gnss_sensor = world.spawn_actor(sensor_gnss_bp, transform, attach_to=vehicle)
collision_sensor = world.spawn_actor(sensor_collision_bp, transform, attach_to=vehicle)
lane_invasion_sensor = world.spawn_actor(sensor_lane_invasion_bp, transform, attach_to=vehicle)
# ...
  

```
<button id="button1" class="CopyScript" onclick="CopyToClipboard('carla.World.spawn_actor-code')">Copy snipet</button>&nbsp;&nbsp;&nbsp;&nbsp;&nbsp;<button id="button1" class="CloseSnipet" onclick="CloseSnipet()">Close snipet</button><br><br>
  
</div>
  
=======
>>>>>>> e32b13cc
<div id ="carla.Client.apply_batch_sync-snipet" style="display: none;">
<p class="SnipetFont">
Snipet for carla.Client.apply_batch_sync
</p>
<div id="carla.Client.apply_batch_sync-code" class="SnipetContent">

```py
  
# 0. Choose a blueprint fo the walkers
world = client.get_world()
blueprintsWalkers = world.get_blueprint_library().filter("walker.pedestrian.*")
walker_bp = random.choice(blueprintsWalkers)

# 1. Take all the random locations to spawn
spawn_points = []
for i in range(50):
    spawn_point = carla.Transform()
    spawn_point.location = world.get_random_location_from_navigation()
    if (spawn_point.location != None):
        spawn_points.append(spawn_point)

# 2. Build the batch of commands to spawn the pedestrians
batch = []
for spawn_point in spawn_points:
    walker_bp = random.choice(blueprintsWalkers)
    batch.append(carla.command.SpawnActor(walker_bp, spawn_point))

# 2.1 apply the batch
results = client.apply_batch_sync(batch, True)
for i in range(len(results)):
    if results[i].error:
        logging.error(results[i].error)
    else:
        walkers_list.append({"id": results[i].actor_id})

# 3. Spawn walker AI controllers for each walker
batch = []
walker_controller_bp = world.get_blueprint_library().find('controller.ai.walker')
for i in range(len(walkers_list)):
    batch.append(carla.command.SpawnActor(walker_controller_bp, carla.Transform(), walkers_list[i]["id"]))

# 3.1 apply the batch
results = client.apply_batch_sync(batch, True)
for i in range(len(results)):
    if results[i].error:
        logging.error(results[i].error)
    else:
        walkers_list[i]["con"] = results[i].actor_id

# 4. Put altogether the walker and controller ids
for i in range(len(walkers_list)):
    all_id.append(walkers_list[i]["con"])
    all_id.append(walkers_list[i]["id"])
all_actors = world.get_actors(all_id)

# wait for a tick to ensure client receives the last transform of the walkers we have just created
world.wait_for_tick()

# 5. initialize each controller and set target to walk to (list is [controller, actor, controller, actor ...])
for i in range(0, len(all_actors), 2):
    # start walker
    all_actors[i].start()
    # set walk to random point
    all_actors[i].go_to_location(world.get_random_location_from_navigation())
    # random max speed
    all_actors[i].set_max_speed(1 + random.random())    # max speed between 1 and 2 (default is 1.4 m/s)
  

```
<button id="button1" class="CopyScript" onclick="CopyToClipboard('carla.Client.apply_batch_sync-code')">Copy snipet</button>&nbsp;&nbsp;&nbsp;&nbsp;&nbsp;<button id="button1" class="CloseSnipet" onclick="CloseSnipet()">Close snipet</button><br><br>
  
</div>
  
<<<<<<< HEAD
<div id ="carla.ActorBlueprint.set_attribute-snipet" style="display: none;">
=======
<div id ="carla.Map.get_waypoint-snipet" style="display: none;">
<p class="SnipetFont">
Snipet for carla.Map.get_waypoint
</p>
<div id="carla.Map.get_waypoint-code" class="SnipetContent">

```py
  

# This recipe shows the current traffic rules affecting the vehicle. 
# Shows the current lane type and if a lane change can be done in the actual lane or the surrounding ones.

# ...
waypoint = world.get_map().get_waypoint(vehicle.get_location(),project_to_road=True, lane_type=(carla.LaneType.Driving | carla.LaneType.Shoulder | carla.LaneType.Sidewalk))
print("Current lane type: " + str(waypoint.lane_type))
# Check current lane change allowed
print("Current Lane change:  " + str(waypoint.lane_change))
# Left and Right lane markings
print("L lane marking type: " + str(waypoint.left_lane_marking.type))
print("L lane marking change: " + str(waypoint.left_lane_marking.lane_change))
print("R lane marking type: " + str(waypoint.right_lane_marking.type))
print("R lane marking change: " + str(waypoint.right_lane_marking.lane_change))
# ...
  

```
<button id="button1" class="CopyScript" onclick="CopyToClipboard('carla.Map.get_waypoint-code')">Copy snipet</button>&nbsp;&nbsp;&nbsp;&nbsp;&nbsp;<button id="button1" class="CloseSnipet" onclick="CloseSnipet()">Close snipet</button><br><br>
  

<img src="/img/snipets_images/carla.Map.get_waypoint.jpg">
  
</div>
  
<div id ="carla.WalkerAIController.stop-snipet" style="display: none;">
>>>>>>> e32b13cc
<p class="SnipetFont">
Snipet for carla.ActorBlueprint.set_attribute
</p>
<div id="carla.ActorBlueprint.set_attribute-code" class="SnipetContent">

```py
  

# This recipe changes attributes of different type of blueprint actors.

# ...
walker_bp = world.get_blueprint_library().filter('walker.pedestrian.0002')
walker_bp.set_attribute('is_invincible', True)

# ...
# Changes attribute randomly by the recommended value
vehicle_bp = wolrd.get_blueprint_library().filter('vehicle.bmw.*')
color = random.choice(vehicle_bp.get_attribute('color').recommended_values)
vehicle_bp.set_attribute('color', color)

# ...

camera_bp = world.get_blueprint_library().filter('sensor.camera.rgb')
camera_bp.set_attribute('image_size_x', 600)
camera_bp.set_attribute('image_size_y', 600)
# ...
  

```
<button id="button1" class="CopyScript" onclick="CopyToClipboard('carla.ActorBlueprint.set_attribute-code')">Copy snipet</button>&nbsp;&nbsp;&nbsp;&nbsp;&nbsp;<button id="button1" class="CloseSnipet" onclick="CloseSnipet()">Close snipet</button><br><br>
  
</div>
  
<<<<<<< HEAD
<div id ="carla.DebugHelper.draw_box-snipet" style="display: none;">
<p class="SnipetFont">
Snipet for carla.DebugHelper.draw_box
</p>
<div id="carla.DebugHelper.draw_box-code" class="SnipetContent">
=======
<div id ="carla.Sensor.listen-snipet" style="display: none;">
<p class="SnipetFont">
Snipet for carla.Sensor.listen
</p>
<div id="carla.Sensor.listen-code" class="SnipetContent">
>>>>>>> e32b13cc

```py
  

<<<<<<< HEAD
# This recipe shows how to draw traffic light actor bounding boxes from a world snapshot.
=======
# This recipe applies a color conversion to the image taken by a camera sensor,
# so it is converted to a semantic segmentation image.
>>>>>>> e32b13cc

# ....
debug = world.debug
world_snapshot = world.get_snapshot()

for actor_snapshot in world_snapshot:
    actual_actor = world.get_actor(actor_snapshot.id)
    if actual_actor.type_id == 'traffic.traffic_light':
        debug.draw_box(carla.BoundingBox(actor_snapshot.get_transform().location,carla.Vector3D(0.5,0.5,2)),actor_snapshot.get_transform().rotation, 0.05, carla.Color(255,0,0,0),0)
# ...
<<<<<<< HEAD

  

```
<button id="button1" class="CopyScript" onclick="CopyToClipboard('carla.DebugHelper.draw_box-code')">Copy snipet</button>&nbsp;&nbsp;&nbsp;&nbsp;&nbsp;<button id="button1" class="CloseSnipet" onclick="CloseSnipet()">Close snipet</button><br><br>
  

<img src="/img/snipets_images/carla.DebugHelper.draw_box.jpg">
  
</div>
  
<div id ="carla.Sensor.listen-snipet" style="display: none;">
<p class="SnipetFont">
Snipet for carla.Sensor.listen
</p>
<div id="carla.Sensor.listen-code" class="SnipetContent">

```py
  

# This recipe applies a color conversion to the image taken by a camera sensor,
# so it is converted to a semantic segmentation image.

# ...
camera_bp = world.get_blueprint_library().filter('sensor.camera.semantic_segmentation')
# ...
cc = carla.ColorConverter.CityScapesPalette
camera.listen(lambda image: image.save_to_disk('output/%06d.png' % image.frame, cc))
# ...
  

```
<button id="button1" class="CopyScript" onclick="CopyToClipboard('carla.Sensor.listen-code')">Copy snipet</button>&nbsp;&nbsp;&nbsp;&nbsp;&nbsp;<button id="button1" class="CloseSnipet" onclick="CloseSnipet()">Close snipet</button><br><br>
=======
camera_bp = world.get_blueprint_library().filter('sensor.camera.semantic_segmentation')
# ...
cc = carla.ColorConverter.CityScapesPalette
camera.listen(lambda image: image.save_to_disk('output/%06d.png' % image.frame, cc))
# ...
  

```
<button id="button1" class="CopyScript" onclick="CopyToClipboard('carla.Sensor.listen-code')">Copy snipet</button>&nbsp;&nbsp;&nbsp;&nbsp;&nbsp;<button id="button1" class="CloseSnipet" onclick="CloseSnipet()">Close snipet</button><br><br>
  
</div>
  
<div id ="carla.ActorBlueprint.set_attribute-snipet" style="display: none;">
<p class="SnipetFont">
Snipet for carla.ActorBlueprint.set_attribute
</p>
<div id="carla.ActorBlueprint.set_attribute-code" class="SnipetContent">

```py
  

# This recipe changes attributes of different type of blueprint actors.

# ...
walker_bp = world.get_blueprint_library().filter('walker.pedestrian.0002')
walker_bp.set_attribute('is_invincible', True)

# ...
# Changes attribute randomly by the recommended value
vehicle_bp = wolrd.get_blueprint_library().filter('vehicle.bmw.*')
color = random.choice(vehicle_bp.get_attribute('color').recommended_values)
vehicle_bp.set_attribute('color', color)

# ...

camera_bp = world.get_blueprint_library().filter('sensor.camera.rgb')
camera_bp.set_attribute('image_size_x', 600)
camera_bp.set_attribute('image_size_y', 600)
# ...
  

```
<button id="button1" class="CopyScript" onclick="CopyToClipboard('carla.ActorBlueprint.set_attribute-code')">Copy snipet</button>&nbsp;&nbsp;&nbsp;&nbsp;&nbsp;<button id="button1" class="CloseSnipet" onclick="CloseSnipet()">Close snipet</button><br><br>
>>>>>>> e32b13cc
  
</div>
  
<div id ="carla.DebugHelper.draw_line-snipet" style="display: none;">
<p class="SnipetFont">
Snipet for carla.DebugHelper.draw_line
</p>
<div id="carla.DebugHelper.draw_line-code" class="SnipetContent">

```py
  

# This recipe is a modification of lane_explorer.py example.
# It draws the path of an actor through the world, printing information at each waypoint.

# ...
current_w = map.get_waypoint(vehicle.get_location())
while True:

    next_w = map.get_waypoint(vehicle.get_location(), lane_type=carla.LaneType.Driving | carla.LaneType.Shoulder | carla.LaneType.Sidewalk )
    # Check if the vehicle is moving
    if next_w.id != current_w.id:
        vector = vehicle.get_velocity()
        # Check if the vehicle is on a sidewalk
        if current_w.lane_type == carla.LaneType.Sidewalk:
            draw_waypoint_union(debug, current_w, next_w, cyan if current_w.is_junction else red, 60)
        else:
            draw_waypoint_union(debug, current_w, next_w, cyan if current_w.is_junction else green, 60)
        debug.draw_string(current_w.transform.location, str('%15.0f km/h' % (3.6 * math.sqrt(vector.x**2 + vector.y**2 + vector.z**2))), False, orange, 60)
        draw_transform(debug, current_w.transform, white, 60)

    # Update the current waypoint and sleep for some time
    current_w = next_w
    time.sleep(args.tick_time)
# ...
  

```
<button id="button1" class="CopyScript" onclick="CopyToClipboard('carla.DebugHelper.draw_line-code')">Copy snipet</button>&nbsp;&nbsp;&nbsp;&nbsp;&nbsp;<button id="button1" class="CloseSnipet" onclick="CloseSnipet()">Close snipet</button><br><br>
  

<img src="/img/snipets_images/carla.DebugHelper.draw_line.jpg">
  
</div>
  
<<<<<<< HEAD
=======
<div id ="carla.DebugHelper.draw_box-snipet" style="display: none;">
<p class="SnipetFont">
Snipet for carla.DebugHelper.draw_box
</p>
<div id="carla.DebugHelper.draw_box-code" class="SnipetContent">

```py
  

# This recipe shows how to draw traffic light actor bounding boxes from a world snapshot.

# ....
debug = world.debug
world_snapshot = world.get_snapshot()

for actor_snapshot in world_snapshot:
    actual_actor = world.get_actor(actor_snapshot.id)
    if actual_actor.type_id == 'traffic.traffic_light':
        debug.draw_box(carla.BoundingBox(actor_snapshot.get_transform().location,carla.Vector3D(0.5,0.5,2)),actor_snapshot.get_transform().rotation, 0.05, carla.Color(255,0,0,0),0)
# ...

  

```
<button id="button1" class="CopyScript" onclick="CopyToClipboard('carla.DebugHelper.draw_box-code')">Copy snipet</button>&nbsp;&nbsp;&nbsp;&nbsp;&nbsp;<button id="button1" class="CloseSnipet" onclick="CloseSnipet()">Close snipet</button><br><br>
  

<img src="/img/snipets_images/carla.DebugHelper.draw_box.jpg">
  
</div>
  
<div id ="carla.World.spawn_actor-snipet" style="display: none;">
<p class="SnipetFont">
Snipet for carla.World.spawn_actor
</p>
<div id="carla.World.spawn_actor-code" class="SnipetContent">

```py
  

# This recipe attaches different camera / sensors to a vehicle with different attachments.

# ...
camera = world.spawn_actor(rgb_camera_bp, transform, attach_to=vehicle, attachment_type=Attachment.Rigid)
# Default attachment:  Attachment.Rigid
gnss_sensor = world.spawn_actor(sensor_gnss_bp, transform, attach_to=vehicle)
collision_sensor = world.spawn_actor(sensor_collision_bp, transform, attach_to=vehicle)
lane_invasion_sensor = world.spawn_actor(sensor_lane_invasion_bp, transform, attach_to=vehicle)
# ...
  

```
<button id="button1" class="CopyScript" onclick="CopyToClipboard('carla.World.spawn_actor-code')">Copy snipet</button>&nbsp;&nbsp;&nbsp;&nbsp;&nbsp;<button id="button1" class="CloseSnipet" onclick="CloseSnipet()">Close snipet</button><br><br>
  
</div>
  
>>>>>>> e32b13cc
<div id ="carla.Client.__init__-snipet" style="display: none;">
<p class="SnipetFont">
Snipet for carla.Client.__init__
</p>
<div id="carla.Client.__init__-code" class="SnipetContent">

```py
  

# This recipe shows in every script provided in PythonAPI/Examples 
# and it is used to parse the client creation arguments when running the script. 

    argparser = argparse.ArgumentParser(
        description=__doc__)
    argparser.add_argument(
        '--host',
        metavar='H',
        default='127.0.0.1',
        help='IP of the host server (default: 127.0.0.1)')
    argparser.add_argument(
        '-p', '--port',
        metavar='P',
        default=2000,
        type=int,
        help='TCP port to listen to (default: 2000)')
    argparser.add_argument(
        '-s', '--speed',
        metavar='FACTOR',
        default=1.0,
        type=float,
        help='rate at which the weather changes (default: 1.0)')
    args = argparser.parse_args()

    speed_factor = args.speed
    update_freq = 0.1 / speed_factor

    client = carla.Client(args.host, args.port)

  

```
<button id="button1" class="CopyScript" onclick="CopyToClipboard('carla.Client.__init__-code')">Copy snipet</button>&nbsp;&nbsp;&nbsp;&nbsp;&nbsp;<button id="button1" class="CloseSnipet" onclick="CloseSnipet()">Close snipet</button><br><br>
  
</div>
  
<div id ="carla.TrafficLight.set_state-snipet" style="display: none;">
<<<<<<< HEAD
=======
<p class="SnipetFont">
Snipet for carla.TrafficLight.set_state
</p>
<div id="carla.TrafficLight.set_state-code" class="SnipetContent">

```py
  

# This recipe changes from red to green the traffic light that affects the vehicle. 
# This is done by detecting if the vehicle actor is at a traffic light.

# ...
world = client.get_world()
spectator = world.get_spectator()

vehicle_bp = random.choice(world.get_blueprint_library().filter('vehicle.bmw.*'))
transform = random.choice(world.get_map().get_spawn_points())
vehicle = world.try_spawn_actor(vehicle_bp, transform)

# Wait for world to get the vehicle actor
world.tick()

world_snapshot = world.wait_for_tick()
actor_snapshot = world_snapshot.find(vehicle.id)

# Set spectator at given transform (vehicle transform)
spectator.set_transform(actor_snapshot.get_transform())
# ...# ...
if vehicle_actor.is_at_traffic_light():
    traffic_light = vehicle_actor.get_traffic_light()
    if traffic_light.get_state() == carla.TrafficLightState.Red:
       # world.hud.notification("Traffic light changed! Good to go!")
        traffic_light.set_state(carla.TrafficLightState.Green)
# ...

  

```
<button id="button1" class="CopyScript" onclick="CopyToClipboard('carla.TrafficLight.set_state-code')">Copy snipet</button>&nbsp;&nbsp;&nbsp;&nbsp;&nbsp;<button id="button1" class="CloseSnipet" onclick="CloseSnipet()">Close snipet</button><br><br>
  

<img src="/img/snipets_images/carla.TrafficLight.set_state.gif">
  
</div>
  
<div id ="carla.World.get_spectator-snipet" style="display: none;">
>>>>>>> e32b13cc
<p class="SnipetFont">
Snipet for carla.TrafficLight.set_state
</p>
<div id="carla.TrafficLight.set_state-code" class="SnipetContent">

```py
  

# This recipe changes from red to green the traffic light that affects the vehicle. 
# This is done by detecting if the vehicle actor is at a traffic light.

# ...
world = client.get_world()
spectator = world.get_spectator()

vehicle_bp = random.choice(world.get_blueprint_library().filter('vehicle.bmw.*'))
transform = random.choice(world.get_map().get_spawn_points())
vehicle = world.try_spawn_actor(vehicle_bp, transform)

# Wait for world to get the vehicle actor
world.tick()

world_snapshot = world.wait_for_tick()
actor_snapshot = world_snapshot.find(vehicle.id)

# Set spectator at given transform (vehicle transform)
spectator.set_transform(actor_snapshot.get_transform())
# ...# ...
if vehicle_actor.is_at_traffic_light():
    traffic_light = vehicle_actor.get_traffic_light()
    if traffic_light.get_state() == carla.TrafficLightState.Red:
       # world.hud.notification("Traffic light changed! Good to go!")
        traffic_light.set_state(carla.TrafficLightState.Green)
# ...

  

```
<button id="button1" class="CopyScript" onclick="CopyToClipboard('carla.TrafficLight.set_state-code')">Copy snipet</button>&nbsp;&nbsp;&nbsp;&nbsp;&nbsp;<button id="button1" class="CloseSnipet" onclick="CloseSnipet()">Close snipet</button><br><br>
  

<img src="/img/snipets_images/carla.TrafficLight.set_state.gif">
  
</div>
  

</div>

<script>
function ButtonAction(container_name){
if(window_big){
snipet_name = container_name.replace('-snipet_button','-snipet');
document.getElementById("snipets-container").innerHTML = document.getElementById(snipet_name).innerHTML;
}
else{
document.getElementById("snipets-container").innerHTML = null;code_name = container_name.replace('-snipet_button','-code');
var range = document.createRange();
range.selectNode(document.getElementById(code_name));
alert(range);
}
}
function WindowResize(){
if(window.innerWidth > 1200){
window_big = true;
}
else{
window_big = false;
}
}
var window_big;
if(window.innerWidth > 1200){
window_big = true;
}
else{
window_big = false;
}
buttons = document.getElementsByClassName('SnipetButton')
for (let i = 0; i < buttons.length; i++) {
buttons[i].addEventListener("click",function(){ButtonAction(buttons[i].id);},true);
}
window.onresize = WindowResize;
</script><|MERGE_RESOLUTION|>--- conflicted
+++ resolved
@@ -3310,7 +3310,79 @@
 }
 </script>
   
-<<<<<<< HEAD
+<div id ="carla.Client.apply_batch_sync-snipet" style="display: none;">
+<p class="SnipetFont">
+Snipet for carla.Client.apply_batch_sync
+</p>
+<div id="carla.Client.apply_batch_sync-code" class="SnipetContent">
+
+```py
+  
+# 0. Choose a blueprint fo the walkers
+world = client.get_world()
+blueprintsWalkers = world.get_blueprint_library().filter("walker.pedestrian.*")
+walker_bp = random.choice(blueprintsWalkers)
+
+# 1. Take all the random locations to spawn
+spawn_points = []
+for i in range(50):
+    spawn_point = carla.Transform()
+    spawn_point.location = world.get_random_location_from_navigation()
+    if (spawn_point.location != None):
+        spawn_points.append(spawn_point)
+
+# 2. Build the batch of commands to spawn the pedestrians
+batch = []
+for spawn_point in spawn_points:
+    walker_bp = random.choice(blueprintsWalkers)
+    batch.append(carla.command.SpawnActor(walker_bp, spawn_point))
+
+# 2.1 apply the batch
+results = client.apply_batch_sync(batch, True)
+for i in range(len(results)):
+    if results[i].error:
+        logging.error(results[i].error)
+    else:
+        walkers_list.append({"id": results[i].actor_id})
+
+# 3. Spawn walker AI controllers for each walker
+batch = []
+walker_controller_bp = world.get_blueprint_library().find('controller.ai.walker')
+for i in range(len(walkers_list)):
+    batch.append(carla.command.SpawnActor(walker_controller_bp, carla.Transform(), walkers_list[i]["id"]))
+
+# 3.1 apply the batch
+results = client.apply_batch_sync(batch, True)
+for i in range(len(results)):
+    if results[i].error:
+        logging.error(results[i].error)
+    else:
+        walkers_list[i]["con"] = results[i].actor_id
+
+# 4. Put altogether the walker and controller ids
+for i in range(len(walkers_list)):
+    all_id.append(walkers_list[i]["con"])
+    all_id.append(walkers_list[i]["id"])
+all_actors = world.get_actors(all_id)
+
+# wait for a tick to ensure client receives the last transform of the walkers we have just created
+world.wait_for_tick()
+
+# 5. initialize each controller and set target to walk to (list is [controller, actor, controller, actor ...])
+for i in range(0, len(all_actors), 2):
+    # start walker
+    all_actors[i].start()
+    # set walk to random point
+    all_actors[i].go_to_location(world.get_random_location_from_navigation())
+    # random max speed
+    all_actors[i].set_max_speed(1 + random.random())    # max speed between 1 and 2 (default is 1.4 m/s)
+  
+
+```
+<button id="button1" class="CopyScript" onclick="CopyToClipboard('carla.Client.apply_batch_sync-code')">Copy snipet</button>&nbsp;&nbsp;&nbsp;&nbsp;&nbsp;<button id="button1" class="CloseSnipet" onclick="CloseSnipet()">Close snipet</button><br><br>
+  
+</div>
+  
 <div id ="carla.Map.get_waypoint-snipet" style="display: none;">
 <p class="SnipetFont">
 Snipet for carla.Map.get_waypoint
@@ -3344,203 +3416,7 @@
   
 </div>
   
-<div id ="carla.World.get_spectator-snipet" style="display: none;">
-<p class="SnipetFont">
-Snipet for carla.World.get_spectator
-</p>
-<div id="carla.World.get_spectator-code" class="SnipetContent">
-
-```py
-  
-
-# This recipe spawns an actor and the spectator camera at the actor's location.
-
-# ...
-world = client.get_world()
-spectator = world.get_spectator()
-
-vehicle_bp = random.choice(world.get_blueprint_library().filter('vehicle.bmw.*'))
-transform = random.choice(world.get_map().get_spawn_points())
-vehicle = world.try_spawn_actor(vehicle_bp, transform)
-
-# Wait for world to get the vehicle actor
-world.tick()
-
-world_snapshot = world.wait_for_tick()
-actor_snapshot = world_snapshot.find(vehicle.id)
-
-# Set spectator at given transform (vehicle transform)
-spectator.set_transform(actor_snapshot.get_transform())
-# ...
-  
-
-```
-<button id="button1" class="CopyScript" onclick="CopyToClipboard('carla.World.get_spectator-code')">Copy snipet</button>&nbsp;&nbsp;&nbsp;&nbsp;&nbsp;<button id="button1" class="CloseSnipet" onclick="CloseSnipet()">Close snipet</button><br><br>
-  
-</div>
-  
 <div id ="carla.WalkerAIController.stop-snipet" style="display: none;">
-<p class="SnipetFont">
-Snipet for carla.WalkerAIController.stop
-</p>
-<div id="carla.WalkerAIController.stop-code" class="SnipetContent">
-
-```py
-  
-
-#To destroy the pedestrians, stop them from the navigation, and then destroy the objects (actor and controller).
-
-# stop pedestrians (list is [controller, actor, controller, actor ...])
-for i in range(0, len(all_id), 2):
-    all_actors[i].stop()
-
-# destroy pedestrian (actor and controller)
-client.apply_batch([carla.command.DestroyActor(x) for x in all_id])
-  
-
-```
-<button id="button1" class="CopyScript" onclick="CopyToClipboard('carla.WalkerAIController.stop-code')">Copy snipet</button>&nbsp;&nbsp;&nbsp;&nbsp;&nbsp;<button id="button1" class="CloseSnipet" onclick="CloseSnipet()">Close snipet</button><br><br>
-  
-</div>
-  
-<div id ="carla.World.spawn_actor-snipet" style="display: none;">
-<p class="SnipetFont">
-Snipet for carla.World.spawn_actor
-</p>
-<div id="carla.World.spawn_actor-code" class="SnipetContent">
-
-```py
-  
-
-# This recipe attaches different camera / sensors to a vehicle with different attachments.
-
-# ...
-camera = world.spawn_actor(rgb_camera_bp, transform, attach_to=vehicle, attachment_type=Attachment.Rigid)
-# Default attachment:  Attachment.Rigid
-gnss_sensor = world.spawn_actor(sensor_gnss_bp, transform, attach_to=vehicle)
-collision_sensor = world.spawn_actor(sensor_collision_bp, transform, attach_to=vehicle)
-lane_invasion_sensor = world.spawn_actor(sensor_lane_invasion_bp, transform, attach_to=vehicle)
-# ...
-  
-
-```
-<button id="button1" class="CopyScript" onclick="CopyToClipboard('carla.World.spawn_actor-code')">Copy snipet</button>&nbsp;&nbsp;&nbsp;&nbsp;&nbsp;<button id="button1" class="CloseSnipet" onclick="CloseSnipet()">Close snipet</button><br><br>
-  
-</div>
-  
-=======
->>>>>>> e32b13cc
-<div id ="carla.Client.apply_batch_sync-snipet" style="display: none;">
-<p class="SnipetFont">
-Snipet for carla.Client.apply_batch_sync
-</p>
-<div id="carla.Client.apply_batch_sync-code" class="SnipetContent">
-
-```py
-  
-# 0. Choose a blueprint fo the walkers
-world = client.get_world()
-blueprintsWalkers = world.get_blueprint_library().filter("walker.pedestrian.*")
-walker_bp = random.choice(blueprintsWalkers)
-
-# 1. Take all the random locations to spawn
-spawn_points = []
-for i in range(50):
-    spawn_point = carla.Transform()
-    spawn_point.location = world.get_random_location_from_navigation()
-    if (spawn_point.location != None):
-        spawn_points.append(spawn_point)
-
-# 2. Build the batch of commands to spawn the pedestrians
-batch = []
-for spawn_point in spawn_points:
-    walker_bp = random.choice(blueprintsWalkers)
-    batch.append(carla.command.SpawnActor(walker_bp, spawn_point))
-
-# 2.1 apply the batch
-results = client.apply_batch_sync(batch, True)
-for i in range(len(results)):
-    if results[i].error:
-        logging.error(results[i].error)
-    else:
-        walkers_list.append({"id": results[i].actor_id})
-
-# 3. Spawn walker AI controllers for each walker
-batch = []
-walker_controller_bp = world.get_blueprint_library().find('controller.ai.walker')
-for i in range(len(walkers_list)):
-    batch.append(carla.command.SpawnActor(walker_controller_bp, carla.Transform(), walkers_list[i]["id"]))
-
-# 3.1 apply the batch
-results = client.apply_batch_sync(batch, True)
-for i in range(len(results)):
-    if results[i].error:
-        logging.error(results[i].error)
-    else:
-        walkers_list[i]["con"] = results[i].actor_id
-
-# 4. Put altogether the walker and controller ids
-for i in range(len(walkers_list)):
-    all_id.append(walkers_list[i]["con"])
-    all_id.append(walkers_list[i]["id"])
-all_actors = world.get_actors(all_id)
-
-# wait for a tick to ensure client receives the last transform of the walkers we have just created
-world.wait_for_tick()
-
-# 5. initialize each controller and set target to walk to (list is [controller, actor, controller, actor ...])
-for i in range(0, len(all_actors), 2):
-    # start walker
-    all_actors[i].start()
-    # set walk to random point
-    all_actors[i].go_to_location(world.get_random_location_from_navigation())
-    # random max speed
-    all_actors[i].set_max_speed(1 + random.random())    # max speed between 1 and 2 (default is 1.4 m/s)
-  
-
-```
-<button id="button1" class="CopyScript" onclick="CopyToClipboard('carla.Client.apply_batch_sync-code')">Copy snipet</button>&nbsp;&nbsp;&nbsp;&nbsp;&nbsp;<button id="button1" class="CloseSnipet" onclick="CloseSnipet()">Close snipet</button><br><br>
-  
-</div>
-  
-<<<<<<< HEAD
-<div id ="carla.ActorBlueprint.set_attribute-snipet" style="display: none;">
-=======
-<div id ="carla.Map.get_waypoint-snipet" style="display: none;">
-<p class="SnipetFont">
-Snipet for carla.Map.get_waypoint
-</p>
-<div id="carla.Map.get_waypoint-code" class="SnipetContent">
-
-```py
-  
-
-# This recipe shows the current traffic rules affecting the vehicle. 
-# Shows the current lane type and if a lane change can be done in the actual lane or the surrounding ones.
-
-# ...
-waypoint = world.get_map().get_waypoint(vehicle.get_location(),project_to_road=True, lane_type=(carla.LaneType.Driving | carla.LaneType.Shoulder | carla.LaneType.Sidewalk))
-print("Current lane type: " + str(waypoint.lane_type))
-# Check current lane change allowed
-print("Current Lane change:  " + str(waypoint.lane_change))
-# Left and Right lane markings
-print("L lane marking type: " + str(waypoint.left_lane_marking.type))
-print("L lane marking change: " + str(waypoint.left_lane_marking.lane_change))
-print("R lane marking type: " + str(waypoint.right_lane_marking.type))
-print("R lane marking change: " + str(waypoint.right_lane_marking.lane_change))
-# ...
-  
-
-```
-<button id="button1" class="CopyScript" onclick="CopyToClipboard('carla.Map.get_waypoint-code')">Copy snipet</button>&nbsp;&nbsp;&nbsp;&nbsp;&nbsp;<button id="button1" class="CloseSnipet" onclick="CloseSnipet()">Close snipet</button><br><br>
-  
-
-<img src="/img/snipets_images/carla.Map.get_waypoint.jpg">
-  
-</div>
-  
-<div id ="carla.WalkerAIController.stop-snipet" style="display: none;">
->>>>>>> e32b13cc
 <p class="SnipetFont">
 Snipet for carla.ActorBlueprint.set_attribute
 </p>
@@ -3574,29 +3450,17 @@
   
 </div>
   
-<<<<<<< HEAD
-<div id ="carla.DebugHelper.draw_box-snipet" style="display: none;">
-<p class="SnipetFont">
-Snipet for carla.DebugHelper.draw_box
-</p>
-<div id="carla.DebugHelper.draw_box-code" class="SnipetContent">
-=======
 <div id ="carla.Sensor.listen-snipet" style="display: none;">
 <p class="SnipetFont">
 Snipet for carla.Sensor.listen
 </p>
 <div id="carla.Sensor.listen-code" class="SnipetContent">
->>>>>>> e32b13cc
 
 ```py
   
 
-<<<<<<< HEAD
-# This recipe shows how to draw traffic light actor bounding boxes from a world snapshot.
-=======
 # This recipe applies a color conversion to the image taken by a camera sensor,
 # so it is converted to a semantic segmentation image.
->>>>>>> e32b13cc
 
 # ....
 debug = world.debug
@@ -3606,31 +3470,6 @@
     actual_actor = world.get_actor(actor_snapshot.id)
     if actual_actor.type_id == 'traffic.traffic_light':
         debug.draw_box(carla.BoundingBox(actor_snapshot.get_transform().location,carla.Vector3D(0.5,0.5,2)),actor_snapshot.get_transform().rotation, 0.05, carla.Color(255,0,0,0),0)
-# ...
-<<<<<<< HEAD
-
-  
-
-```
-<button id="button1" class="CopyScript" onclick="CopyToClipboard('carla.DebugHelper.draw_box-code')">Copy snipet</button>&nbsp;&nbsp;&nbsp;&nbsp;&nbsp;<button id="button1" class="CloseSnipet" onclick="CloseSnipet()">Close snipet</button><br><br>
-  
-
-<img src="/img/snipets_images/carla.DebugHelper.draw_box.jpg">
-  
-</div>
-  
-<div id ="carla.Sensor.listen-snipet" style="display: none;">
-<p class="SnipetFont">
-Snipet for carla.Sensor.listen
-</p>
-<div id="carla.Sensor.listen-code" class="SnipetContent">
-
-```py
-  
-
-# This recipe applies a color conversion to the image taken by a camera sensor,
-# so it is converted to a semantic segmentation image.
-
 # ...
 camera_bp = world.get_blueprint_library().filter('sensor.camera.semantic_segmentation')
 # ...
@@ -3641,16 +3480,6 @@
 
 ```
 <button id="button1" class="CopyScript" onclick="CopyToClipboard('carla.Sensor.listen-code')">Copy snipet</button>&nbsp;&nbsp;&nbsp;&nbsp;&nbsp;<button id="button1" class="CloseSnipet" onclick="CloseSnipet()">Close snipet</button><br><br>
-=======
-camera_bp = world.get_blueprint_library().filter('sensor.camera.semantic_segmentation')
-# ...
-cc = carla.ColorConverter.CityScapesPalette
-camera.listen(lambda image: image.save_to_disk('output/%06d.png' % image.frame, cc))
-# ...
-  
-
-```
-<button id="button1" class="CopyScript" onclick="CopyToClipboard('carla.Sensor.listen-code')">Copy snipet</button>&nbsp;&nbsp;&nbsp;&nbsp;&nbsp;<button id="button1" class="CloseSnipet" onclick="CloseSnipet()">Close snipet</button><br><br>
   
 </div>
   
@@ -3685,7 +3514,6 @@
 
 ```
 <button id="button1" class="CopyScript" onclick="CopyToClipboard('carla.ActorBlueprint.set_attribute-code')">Copy snipet</button>&nbsp;&nbsp;&nbsp;&nbsp;&nbsp;<button id="button1" class="CloseSnipet" onclick="CloseSnipet()">Close snipet</button><br><br>
->>>>>>> e32b13cc
   
 </div>
   
@@ -3731,8 +3559,6 @@
   
 </div>
   
-<<<<<<< HEAD
-=======
 <div id ="carla.DebugHelper.draw_box-snipet" style="display: none;">
 <p class="SnipetFont">
 Snipet for carla.DebugHelper.draw_box
@@ -3789,7 +3615,6 @@
   
 </div>
   
->>>>>>> e32b13cc
 <div id ="carla.Client.__init__-snipet" style="display: none;">
 <p class="SnipetFont">
 Snipet for carla.Client.__init__
@@ -3836,8 +3661,6 @@
 </div>
   
 <div id ="carla.TrafficLight.set_state-snipet" style="display: none;">
-<<<<<<< HEAD
-=======
 <p class="SnipetFont">
 Snipet for carla.TrafficLight.set_state
 </p>
@@ -3884,7 +3707,6 @@
 </div>
   
 <div id ="carla.World.get_spectator-snipet" style="display: none;">
->>>>>>> e32b13cc
 <p class="SnipetFont">
 Snipet for carla.TrafficLight.set_state
 </p>
