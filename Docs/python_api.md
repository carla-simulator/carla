--- conflicted
+++ resolved
@@ -2711,17 +2711,14 @@
     - **Parameters:**
         - `world_settings` (_[carla.WorldSettings](#carla.WorldSettings)_)  
     - **Return:** _int_  
-<<<<<<< HEAD
+    - **Warning:** <font color="#ED2F2F">_If synchronous mode is enabled, and there is a Traffic Manager running, this must be set to sync mode too. Read [this](adv_traffic_manager.md#synchronous-mode) to learn how to do it. 
+_</font>  
 - <a name="carla.World.cast_ray"></a>**<font color="#7fb800">cast_ray</font>**(<font color="#00a6ed">**self**</font>, <font color="#00a6ed">**initial_location**</font>, <font color="#00a6ed">**final_location**</font>)  
 Casts a ray from the specified initial_location to final_location. The function then detects all geometries intersecting the ray and returns a list of [carla.LabelledPoint](#carla.LabelledPoint) in order.  
     - **Parameters:**
         - `initial_location` (_[carla.Location](#carla.Location)_) – The initial position of the ray.  
         - `final_location` (_[carla.Location](#carla.Location)_) – The final position of the ray.  
     - **Return:** _list([carla.LabelledPoint](#carla.LabelledPoint))_  
-=======
-    - **Warning:** <font color="#ED2F2F">_If synchronous mode is enabled, and there is a Traffic Manager running, this must be set to sync mode too. Read [this](adv_traffic_manager.md#synchronous-mode) to learn how to do it. 
-_</font>  
->>>>>>> d3f61335
 - <a name="carla.World.freeze_all_traffic_lights"></a>**<font color="#7fb800">freeze_all_traffic_lights</font>**(<font color="#00a6ed">**self**</font>, <font color="#00a6ed">**frozen**</font>)  
 Freezes or unfreezes all traffic lights in the scene. Frozen traffic lights can be modified by the user but the time will not update them until unfrozen.  
     - **Parameters:**
