--- conflicted
+++ resolved
@@ -746,14 +746,16 @@
 - <a name="carla.Map.get_spawn_points"></a>**<font color="#7fb800">get_spawn_points</font>**(<font color="#00a6ed">**self**</font>)  
 Returns a list of recommendations made by creators of the map to be used spawning points for vehicles. The list includes [carla.Tranform](#carla.Tranform) objects with certain location and orientation. Said locations are slightly on-air and vehicles fall for a bit before starting their way.  
     - **Return:** _list([carla.Transform](#carla.Transform))_  
-<<<<<<< HEAD
-=======
+- <a name="carla.Map.get_topology"></a>**<font color="#7fb800">get_topology</font>**(<font color="#00a6ed">**self**</font>)  
+Returns a list of tuples describing a minimal graph of the topology of the OpenDRIVE file. The tuples contain pairs of waypoints located either at the point a road begins or ends. The first one is the origin and the second one represents another road end that can be reached. This graph can be loaded into [NetworkX](https://networkx.github.io/) to work with. Output could look like this: <b>[(w0, w1), (w0, w2), (w1, w3), (w2, w3), (w0, w4)]</b>.  
+    - **Return:** _list(tuple([carla.Waypoint](#carla.Waypoint), [carla.Waypoint](#carla.Waypoint)))_  
 - <a name="carla.Map.get_waypoint"></a>**<font color="#7fb800">get_waypoint</font>**(<font color="#00a6ed">**self**</font>, <font color="#00a6ed">**location**</font>, <font color="#00a6ed">**project_to_road**=True</font>, <font color="#00a6ed">**lane_type**=[carla.LaneType.Driving](#carla.LaneType.Driving)</font>)  
-    - **Parameters:**
-        - `location` (_[carla.Location](#carla.Location)_) – Location where you want to get the [carla.Waypoint](#carla.Waypoint).  
-        - `project_to_road` (_bool_) – If **True**, the waypoint will be at the center of the nearest lane.  
-If **False**, the waypoint will be at the given location. Also, in this second case, the result may be `None` if the waypoint is not found.  
-        - `lane_type` (_[carla.LaneType](#carla.LaneType)_) – This parameter is used to limit the search on a certain lane type. This can be used like a flag: `LaneType.Driving & LaneType.Shoulder`.  
+Returns a waypoint that can be located in an exact location or translated to the center of the nearest lane. Said lane type can be defined using flags such as `LaneType.Driving & LaneType.Shoulder`.
+ The method will return <b>None</b> if the waypoint is not found, which may happen only when trying to retrieve a waypoint for an exact location. That eases checking if a point is inside a certain road, as otherwise, it will return the corresponding waypoint.  
+    - **Parameters:**
+        - `location` (_[carla.Location](#carla.Location)_) – Location used as reference for the [carla.Waypoint](#carla.Waypoint).  
+        - `project_to_road` (_bool_) – If **True**, the waypoint will be at the center of the closest lane. This is the default setting. If **False**, the waypoint will be exactly in `location`. <b>None</b> means said location does not belong to a road.  
+        - `lane_type` (_[carla.LaneType](#carla.LaneType)_) – Limits the search for nearest lane to one or various lane types that can be flagged.  
     - **Return:** _[carla.Waypoint](#carla.Waypoint)_  
 - <a name="carla.Map.get_waypoint_xodr"></a>**<font color="#7fb800">get_waypoint_xodr</font>**(<font color="#00a6ed">**self**</font>, <font color="#00a6ed">**road_id**</font>, <font color="#00a6ed">**lane_id**</font>, <font color="#00a6ed">**s**</font>)  
 Get a waypoint if all the parameters passed are correct, otherwise return None.  
@@ -762,19 +764,15 @@
         - `lane_id` (_int_) – Id of the lane to get the waypoint.  
         - `s` (_float_) – Specify the length from the road start.  
     - **Return:** _[carla.Waypoint](#carla.Waypoint)_  
->>>>>>> 68d7418e
 - <a name="carla.Map.get_topology"></a>**<font color="#7fb800">get_topology</font>**(<font color="#00a6ed">**self**</font>)  
-Returns a list of tuples describing a minimal graph of the topology of the OpenDRIVE file. The tuples contain pairs of waypoints located either at the point a road begins or ends. The first one is the origin and the second one represents another road end that can be reached. This graph can be loaded into [NetworkX](https://networkx.github.io/) to work with. Output could look like this: <b>[(w0, w1), (w0, w2), (w1, w3), (w2, w3), (w0, w4)]</b>.  
+It provides a minimal graph of the topology of the current OpenDRIVE file. It is constituted by a list of pairs of waypoints, where the first waypoint is the origin and the second one is the destination. It can be loaded into [NetworkX](https://networkx.github.io/). A valid output could be: `[ (w0, w1), (w0, w2), (w1, w3), (w2, w3), (w0, w4) ]`.  
     - **Return:** _list(tuple([carla.Waypoint](#carla.Waypoint), [carla.Waypoint](#carla.Waypoint)))_  
-- <a name="carla.Map.get_waypoint"></a>**<font color="#7fb800">get_waypoint</font>**(<font color="#00a6ed">**self**</font>, <font color="#00a6ed">**location**</font>, <font color="#00a6ed">**project_to_road**=True</font>, <font color="#00a6ed">**lane_type**=[carla.LaneType.Driving](#carla.LaneType.Driving)</font>)  
-Returns a waypoint that can be located in an exact location or translated to the center of the nearest lane. Said lane type can be defined using flags such as `LaneType.Driving & LaneType.Shoulder`.  
- The method will return <b>None</b> if the waypoint is not found, which may happen only when trying to retrieve a waypoint for an exact location. That eases checking if a point is inside a certain road, as otherwise, it will return the corresponding waypoint.  
-    - **Parameters:**
-        - `location` (_[carla.Location](#carla.Location)_) – Location used as reference for the [carla.Waypoint](#carla.Waypoint).  
-        - `project_to_road` (_bool_) – If **True**, the waypoint will be at the center of the closest lane. This is the default setting. If **False**, the waypoint will be exactly in `location`. <b>None</b> means said location does not belong to a road.  
-        - `lane_type` (_[carla.LaneType](#carla.LaneType)_) – Limits the search for nearest lane to one or various lane types that can be flagged.  
-    - **Return:** _[carla.Waypoint](#carla.Waypoint)_  
-- <a name="carla.Map.save_to_disk"></a>**<font color="#7fb800">save_to_disk</font>**(<font color="#00a6ed">**self**</font>, <font color="#00a6ed">**path**</font>)  
+- <a name="carla.Map.generate_waypoints"></a>**<font color="#7fb800">generate_waypoints</font>**(<font color="#00a6ed">**self**</font>, <font color="#00a6ed">**distance**</font>)  
+Returns a list of waypoints positioned on the center of the lanes all over the map with an approximate distance between them.  
+    - **Parameters:**
+        - `distance` (_float_) – Approximate distance between the waypoints.  
+    - **Return:** _list([carla.Waypoint](#carla.Waypoint))_  
+- <a name="carla.Map.transform_to_geolocation"></a>**<font color="#7fb800">transform_to_geolocation</font>**(<font color="#00a6ed">**self**</font>, <font color="#00a6ed">**path**</font>)  
 Saves the .xodr OpenDRIVE file of the current map to disk.  
     - **Parameters:**
         - `path` – Path where the file will be saved.  
@@ -1178,15 +1176,15 @@
 
 <h3>Methods</h3>
 - <a name="carla.Waypoint.get_left_lane"></a>**<font color="#7fb800">get_left_lane</font>**(<font color="#00a6ed">**self**</font>)  
-Generates a Waypoint at the center of the left lane based on the direction of the current Waypoint, regardless if the lane change is allowed in this location.  
+Generates a Waypoint at the center of the left lane based on the direction of the current Waypoint, regardless if the lane change is allowed in this location.
 Can return <b>None</b> if the lane does not exist.  
     - **Return:** _[carla.Waypoint](#carla.Waypoint)_  
 - <a name="carla.Waypoint.get_right_lane"></a>**<font color="#7fb800">get_right_lane</font>**(<font color="#00a6ed">**self**</font>)  
-Generates a waypoint at the center of the right lane based on the direction of the current waypoint, regardless if the lane change is allowed in this location.  
+Generates a waypoint at the center of the right lane based on the direction of the current waypoint, regardless if the lane change is allowed in this location.
 Can return <b>None</b> if the lane does not exist.  
     - **Return:** _[carla.Waypoint](#carla.Waypoint)_  
 - <a name="carla.Waypoint.next"></a>**<font color="#7fb800">next</font>**(<font color="#00a6ed">**self**</font>, <font color="#00a6ed">**distance**</font>)  
-Returns a list of waypoints at a certain approximate `distance` from the current one. It takes into account the road and its possible deviations without performing any lane change and returns one waypoint per option.   
+Returns a list of waypoints at a certain approximate `distance` from the current one. It takes into account the road and its possible deviations without performing any lane change and returns one waypoint per option.
 The list may be empty if the road ends before the specified distance, for instance, a lane ending with the only option of incorporating to another road.  
     - **Parameters:**
         - `distance` (_float_) – The approximate distance where to get the next waypoints.  
@@ -1197,7 +1195,7 @@
         - `distance` (_float_) – The approximate distance between waypoints.  
     - **Return:** _list([carla.Waypoint](#carla.Waypoint))_  
 - <a name="carla.Waypoint.previous"></a>**<font color="#7fb800">previous</font>**(<font color="#00a6ed">**self**</font>, <font color="#00a6ed">**distance**</font>)  
-This method does not return the waypoint previously visited by an actor, but a list of waypoints at an approximate `distance` but in the opposite direction of the lane. Similarly to **<font color="#7fb800">next()</font>**, it takes into account the road and its possible deviations without performing any lane change and returns one waypoint per option.   
+This method does not return the waypoint previously visited by an actor, but a list of waypoints at an approximate `distance` but in the opposite direction of the lane. Similarly to **<font color="#7fb800">next()</font>**, it takes into account the road and its possible deviations without performing any lane change and returns one waypoint per option.
 The list may be empty if the road ends before the specified distance, for instance, a lane ending with the only option of incorporating to another road.  
     - **Parameters:**
         - `distance` (_float_) – The approximate distance where to get the previous waypoints.  
