--- conflicted
+++ resolved
@@ -1998,12 +1998,7 @@
 ---
 
 ## carla.Rotation<a name="carla.Rotation"></a>
-<<<<<<< HEAD
-Class that represents a 3D rotation and therefore, an orientation in space. CARLA uses the Unreal Engine coordinates system. This is a Z-up left-handed system.  <br>
-<br>The constructor method follows a specific order of declaration: `(pitch, yaw, roll)`, which corresponds to `(Y-rotation,Z-rotation,X-rotation)`.  <br> <br>![UE4_Rotation](/img/unreal_lhcs.png) *Unreal Engine's coordinates system*.  
-=======
 Class that represents a 3D rotation and therefore, an orientation in space. CARLA uses the Unreal Engine coordinates system. This is a Z-up left-handed system.  <br> <br> The constructor method follows a specific order of declaration: `(pitch, yaw, roll)`, which corresponds to `(Y-rotation,Z-rotation,X-rotation)`. <br> <img src="https://github.com/carla-simulator/carla/blob/ue4-dev/Docs/img/unreal_lhcs.png?raw=true" width="100%"> *Unreal Engine's left handed coordinate system with rotations*.  
->>>>>>> 715c217a
 
 ### Instance Variables
 - <a name="carla.Rotation.pitch"></a>**<font color="#f8805a">pitch</font>** (_float<small> - degrees</small>_)  
