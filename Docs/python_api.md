--- conflicted
+++ resolved
@@ -722,11 +722,7 @@
 ---
 
 ## carla.LaneMarkingType<a name="carla.LaneMarkingType"></a> <sub><sup>_class_</sup></sub>
-<<<<<<< HEAD
-Class that defines the lane marking types that OpenDRIVE accepts. Check out this [`recipe`](../python_cookbook/#lanes-recipe)!  
-=======
 Class that defines the lane marking types accepted by OpenDRIVE. Check out this [`recipe`](../python_cookbook/#lanes-recipe)!  
->>>>>>> d1d9174a
 
 <h3>Instance Variables</h3>
 - <a name="carla.LaneMarkingType.NONE"></a>**<font color="#f8805a">NONE</font>**  
@@ -749,11 +745,7 @@
 ---
 
 ## carla.LaneType<a name="carla.LaneType"></a> <sub><sup>_class_</sup></sub>
-<<<<<<< HEAD
-All the possible lane types that OpenDRIVE accepts. Check out this [`recipe`](../python_cookbook/#lanes-recipe)!  
-=======
 All the possible lane types accepted by OpenDRIVE. Check out this [`recipe`](../python_cookbook/#lanes-recipe)!  
->>>>>>> d1d9174a
 
 <h3>Instance Variables</h3>
 - <a name="carla.LaneType.NONE"></a>**<font color="#f8805a">NONE</font>**  
@@ -923,19 +915,11 @@
 - <a name="carla.ActorBlueprint.id"></a>**<font color="#f8805a">id</font>** (_str_)  
 Actor blueprint identifier, e.g. `walker.pedestrian.0001`.  
 - <a name="carla.ActorBlueprint.tags"></a>**<font color="#f8805a">tags</font>** (_list(str)_)  
-<<<<<<< HEAD
 Actor's blueprint tag list e.g. `['0001', 'pedestrian', 'walker']`.  
 
 <h3>Methods</h3>
 - <a name="carla.ActorBlueprint.has_tag"></a>**<font color="#7fb800">has_tag</font>**(<font color="#00a6ed">**self**</font>, <font color="#00a6ed">**tag**</font>)  
 Returns `true` if an actor bueprint has the tag.  
-=======
-List of tags of an actor blueprint e.g. `['0001', 'pedestrian', 'walker']`.  
-
-<h3>Methods</h3>
-- <a name="carla.ActorBlueprint.has_tag"></a>**<font color="#7fb800">has_tag</font>**(<font color="#00a6ed">**self**</font>, <font color="#00a6ed">**tag**</font>)  
-Returns `true` if an actor blueprint has the tag.  
->>>>>>> d1d9174a
     - **Parameters:**
         - `tag` (_str_) – e.g. 'walker'.  
     - **Return:** _bool_  
@@ -957,11 +941,7 @@
         - `id` (_str_)  
     - **Return:** _[carla.ActorAttribute](#carla.ActorAttribute)_  
 - <a name="carla.ActorBlueprint.set_attribute"></a>**<font color="#7fb800">set_attribute</font>**(<font color="#00a6ed">**self**</font>, <font color="#00a6ed">**id**</font>, <font color="#00a6ed">**value**</font>)  
-<<<<<<< HEAD
-Sets an existing attribute to the actor blueprint.  
-=======
 Sets an existing attribute to the actor's blueprint.  
->>>>>>> d1d9174a
     - **Parameters:**
         - `id` (_str_)  
         - `value` (_str_)  
@@ -982,7 +962,6 @@
 
 <h3>Methods</h3>
 - <a name="carla.ActorSnapshot.get_transform"></a>**<font color="#7fb800">get_transform</font>**(<font color="#00a6ed">**self**</font>)  
-<<<<<<< HEAD
 Returns the actor's current transform.  
     - **Return:** _[carla.Transform](#carla.Transform)_  
 - <a name="carla.ActorSnapshot.get_velocity"></a>**<font color="#7fb800">get_velocity</font>**(<font color="#00a6ed">**self**</font>)  
@@ -993,18 +972,6 @@
     - **Return:** _[carla.Vector3D](#carla.Vector3D)_  
 - <a name="carla.ActorSnapshot.get_acceleration"></a>**<font color="#7fb800">get_acceleration</font>**(<font color="#00a6ed">**self**</font>)  
 Returns the actor's current 3D acceleration.  
-=======
-Returns the current transform of the actor.  
-    - **Return:** _[carla.Transform](#carla.Transform)_  
-- <a name="carla.ActorSnapshot.get_velocity"></a>**<font color="#7fb800">get_velocity</font>**(<font color="#00a6ed">**self**</font>)  
-Returns the current 3D velocity of the actor.  
-    - **Return:** _[carla.Vector3D](#carla.Vector3D)_  
-- <a name="carla.ActorSnapshot.get_angular_velocity"></a>**<font color="#7fb800">get_angular_velocity</font>**(<font color="#00a6ed">**self**</font>)  
-Returns the current 3D angular velocity of the actor.  
-    - **Return:** _[carla.Vector3D](#carla.Vector3D)_  
-- <a name="carla.ActorSnapshot.get_acceleration"></a>**<font color="#7fb800">get_acceleration</font>**(<font color="#00a6ed">**self**</font>)  
-Returns the current 3D acceleration of the actor.  
->>>>>>> d1d9174a
     - **Return:** _[carla.Vector3D](#carla.Vector3D)_  
 - <a name="carla.ActorSnapshot.__self__"></a>**<font color="#7fb800">\__self__</font>**(<font color="#00a6ed">**self**</font>)  
 
@@ -1187,19 +1154,11 @@
 
 <h3>Instance Variables</h3>
 - <a name="carla.GearPhysicsControl.ratio"></a>**<font color="#f8805a">ratio</font>** (_float_)  
-<<<<<<< HEAD
 The gear's transmission ratio.  
 - <a name="carla.GearPhysicsControl.down_ratio"></a>**<font color="#f8805a">down_ratio</font>** (_float_)  
 The RPM level (in relation to MaxRPM) where the gear autobox initiates shifting down.  
 - <a name="carla.GearPhysicsControl.up_ratio"></a>**<font color="#f8805a">up_ratio</font>** (_float_)  
 The RPM level (in relation to MaxRPM) where the gear autobox initiates shifting up.  
-=======
-The transmission ratio of the gear.  
-- <a name="carla.GearPhysicsControl.down_ratio"></a>**<font color="#f8805a">down_ratio</font>** (_float_)  
-The level of RPM (in relation to MaxRPM) where the gear autobox initiates shifting down.  
-- <a name="carla.GearPhysicsControl.up_ratio"></a>**<font color="#f8805a">up_ratio</font>** (_float_)  
-The level of RPM (in relation to MaxRPM) where the gear autobox initiates shifting up.  
->>>>>>> d1d9174a
 
 <h3>Methods</h3>
 - <a name="carla.GearPhysicsControl.__init__"></a>**<font color="#7fb800">\__init__</font>**(<font color="#00a6ed">**self**</font>, <font color="#00a6ed">**ratio**=1.0</font>, <font color="#00a6ed">**down_ratio**=0.5</font>, <font color="#00a6ed">**up_ratio**=0.65</font>)  
@@ -1972,11 +1931,7 @@
 
 <h3>Methods</h3>
 - <a name="carla.LidarMeasurement.get_point_count"></a>**<font color="#7fb800">get_point_count</font>**(<font color="#00a6ed">**self**</font>, <font color="#00a6ed">**channel**</font>)  
-<<<<<<< HEAD
 Retrieve the points' number generated by the channel.  
-=======
-Retrieve the number of points that are generated by this channel.  
->>>>>>> d1d9174a
     - **Parameters:**
         - `channel` (_int_)  
     - **Note:** <font color="#8E8E8E">_Points are sorted by channel, so this method allows to identify the channel that generated each point.
@@ -2401,11 +2356,7 @@
 - <a name="command.SpawnActor.transform"></a>**<font color="#f8805a">transform</font>** (_[carla.Transform](#carla.Transform)_)  
 Transform to be applied.  
 - <a name="command.SpawnActor.parent_id"></a>**<font color="#f8805a">parent_id</font>** (_int_)  
-<<<<<<< HEAD
-Parent actor id.  
-=======
 Parent's actor id.  
->>>>>>> d1d9174a
 
 <h3>Methods</h3>
 - <a name="command.SpawnActor.__init__"></a>**<font color="#7fb800">\__init__</font>**(<font color="#00a6ed">**self**</font>)  
