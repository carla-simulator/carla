--- conflicted
+++ resolved
@@ -4226,162 +4226,15 @@
 }
 </script>
   
-<<<<<<< HEAD
-<div id ="carla.Vehicle.set_wheel_steer_direction-snipet" style="display: none;">
-<p class="SnipetFont">
-Snippet for carla.Vehicle.set_wheel_steer_direction
-</p>
-<div id="carla.Vehicle.set_wheel_steer_direction-code" class="SnipetContent">
-
-```py
-  
-# Sets the appearance of the vehicles front wheels to 40°. Vehicle physics will not be affected.
-
-vehicle.set_wheel_steer_direction(carla.VehicleWheelLocation.FR_Wheel, 40.0)
-vehicle.set_wheel_steer_direction(carla.VehicleWheelLocation.FL_Wheel, 40.0)
-  
-
-```
-<button id="button1" class="CopyScript" onclick="CopyToClipboard('carla.Vehicle.set_wheel_steer_direction-code')">Copy snippet</button>&nbsp;&nbsp;&nbsp;&nbsp;&nbsp;<button id="button1" class="CloseSnipet" onclick="CloseSnipet()">Close snippet</button><br><br>
-=======
-<div id ="carla.World.unload_map_layer-snipet" style="display: none;">
-<p class="SnipetFont">
-Snippet for carla.World.unload_map_layer
-</p>
-<div id="carla.World.unload_map_layer-code" class="SnipetContent">
-
-```py
-  
-# This recipe toggles off several layers in our "_Opt" maps
-
-# Load town one with minimum layout (roads, sidewalks, traffic lights and traffic signs)
-# as well as buildings and parked vehicles
-world = client.load_world('Town01_Opt', carla.MapLayer.Buildings | carla.MapLayer.ParkedVehicles) 
-
-# Toggle all buildings off
-world.unload_map_layer(carla.MapLayer.Buildings)
-
-# Toggle all parked vehicles off
-world.unload_map_layer(carla.MapLayer.ParkedVehicles)
-  
-
-```
-<button id="button1" class="CopyScript" onclick="CopyToClipboard('carla.World.unload_map_layer-code')">Copy snippet</button>&nbsp;&nbsp;&nbsp;&nbsp;&nbsp;<button id="button1" class="CloseSnipet" onclick="CloseSnipet()">Close snippet</button><br><br>
->>>>>>> b6b4b4f1
-  
-</div>
-  
-<div id ="carla.World.spawn_actor-snipet" style="display: none;">
-<p class="SnipetFont">
-Snippet for carla.World.spawn_actor
-</p>
-<div id="carla.World.spawn_actor-code" class="SnipetContent">
-
-```py
-  
-
-# This recipe attaches different camera / sensors to a vehicle with different attachments.
-
-# ...
-camera = world.spawn_actor(rgb_camera_bp, transform, attach_to=vehicle, attachment_type=Attachment.Rigid)
-# Default attachment:  Attachment.Rigid
-gnss_sensor = world.spawn_actor(sensor_gnss_bp, transform, attach_to=vehicle)
-collision_sensor = world.spawn_actor(sensor_collision_bp, transform, attach_to=vehicle)
-lane_invasion_sensor = world.spawn_actor(sensor_lane_invasion_bp, transform, attach_to=vehicle)
-# ...
-  
-
-```
-<button id="button1" class="CopyScript" onclick="CopyToClipboard('carla.World.spawn_actor-code')">Copy snippet</button>&nbsp;&nbsp;&nbsp;&nbsp;&nbsp;<button id="button1" class="CloseSnipet" onclick="CloseSnipet()">Close snippet</button><br><br>
-  
-</div>
-  
-<<<<<<< HEAD
-<div id ="carla.Sensor.listen-snipet" style="display: none;">
-<p class="SnipetFont">
-Snippet for carla.Sensor.listen
-</p>
-<div id="carla.Sensor.listen-code" class="SnipetContent">
-=======
 <div id ="carla.ActorBlueprint.set_attribute-snipet" style="display: none;">
 <p class="SnipetFont">
 Snippet for carla.ActorBlueprint.set_attribute
 </p>
 <div id="carla.ActorBlueprint.set_attribute-code" class="SnipetContent">
->>>>>>> b6b4b4f1
 
 ```py
   
 
-<<<<<<< HEAD
-# This recipe applies a color conversion to the image taken by a camera sensor,
-# so it is converted to a semantic segmentation image.
-
-# ...
-camera_bp = world.get_blueprint_library().filter('sensor.camera.semantic_segmentation')
-# ...
-cc = carla.ColorConverter.CityScapesPalette
-camera.listen(lambda image: image.save_to_disk('output/%06d.png' % image.frame, cc))
-# ...
-  
-
-```
-<button id="button1" class="CopyScript" onclick="CopyToClipboard('carla.Sensor.listen-code')">Copy snippet</button>&nbsp;&nbsp;&nbsp;&nbsp;&nbsp;<button id="button1" class="CloseSnipet" onclick="CloseSnipet()">Close snippet</button><br><br>
-  
-</div>
-  
-<div id ="carla.TrafficLight.set_state-snipet" style="display: none;">
-<p class="SnipetFont">
-Snippet for carla.TrafficLight.set_state
-</p>
-<div id="carla.TrafficLight.set_state-code" class="SnipetContent">
-
-```py
-  
-
-# This recipe changes from red to green the traffic light that affects the vehicle. 
-# This is done by detecting if the vehicle actor is at a traffic light.
-
-# ...
-world = client.get_world()
-spectator = world.get_spectator()
-
-vehicle_bp = random.choice(world.get_blueprint_library().filter('vehicle.bmw.*'))
-transform = random.choice(world.get_map().get_spawn_points())
-vehicle = world.try_spawn_actor(vehicle_bp, transform)
-
-# Wait for world to get the vehicle actor
-world.tick()
-
-world_snapshot = world.wait_for_tick()
-actor_snapshot = world_snapshot.find(vehicle.id)
-
-# Set spectator at given transform (vehicle transform)
-spectator.set_transform(actor_snapshot.get_transform())
-# ...# ...
-if vehicle_actor.is_at_traffic_light():
-    traffic_light = vehicle_actor.get_traffic_light()
-    if traffic_light.get_state() == carla.TrafficLightState.Red:
-       # world.hud.notification("Traffic light changed! Good to go!")
-        traffic_light.set_state(carla.TrafficLightState.Green)
-# ...
-
-  
-
-```
-<button id="button1" class="CopyScript" onclick="CopyToClipboard('carla.TrafficLight.set_state-code')">Copy snippet</button>&nbsp;&nbsp;&nbsp;&nbsp;&nbsp;<button id="button1" class="CloseSnipet" onclick="CloseSnipet()">Close snippet</button><br><br>
-  
-
-<img src="/img/snipets_images/carla.TrafficLight.set_state.gif">
-  
-</div>
-  
-<div id ="carla.World.load_map_layer-snipet" style="display: none;">
-<p class="SnipetFont">
-Snippet for carla.World.load_map_layer
-</p>
-<div id="carla.World.load_map_layer-code" class="SnipetContent">
-=======
 # This recipe changes attributes of different type of blueprint actors.
 
 # ...
@@ -4407,353 +4260,76 @@
   
 </div>
   
-<div id ="carla.World.get_spectator-snipet" style="display: none;">
+<div id ="carla.Client.apply_batch_sync-snipet" style="display: none;">
 <p class="SnipetFont">
-Snippet for carla.World.get_spectator
+Snippet for carla.Client.apply_batch_sync
 </p>
-<div id="carla.World.get_spectator-code" class="SnipetContent">
->>>>>>> b6b4b4f1
+<div id="carla.Client.apply_batch_sync-code" class="SnipetContent">
 
 ```py
   
-# This recipe toggles on several layers in our "_Opt" maps
-
-<<<<<<< HEAD
-# Load town one with only minimum layout (roads, sidewalks, traffic lights and traffic signs)
-world = client.load_world('Town01_Opt', carla.MapLayer.None)
-
-# Toggle all buildings on
-world.load_map_layer(carla.MapLayer.Buildings)
-
-# Toggle all foliage on
-world.load_map_layer(carla.MapLayer.Foliage)
-
-# Toggle all parked vehicles on
-world.load_map_layer(carla.MapLayer.ParkedVehicles)
+# 0. Choose a blueprint fo the walkers
+world = client.get_world()
+blueprintsWalkers = world.get_blueprint_library().filter("walker.pedestrian.*")
+walker_bp = random.choice(blueprintsWalkers)
+
+# 1. Take all the random locations to spawn
+spawn_points = []
+for i in range(50):
+    spawn_point = carla.Transform()
+    spawn_point.location = world.get_random_location_from_navigation()
+    if (spawn_point.location != None):
+        spawn_points.append(spawn_point)
+
+# 2. Build the batch of commands to spawn the pedestrians
+batch = []
+for spawn_point in spawn_points:
+    walker_bp = random.choice(blueprintsWalkers)
+    batch.append(carla.command.SpawnActor(walker_bp, spawn_point))
+
+# 2.1 apply the batch
+results = client.apply_batch_sync(batch, True)
+for i in range(len(results)):
+    if results[i].error:
+        logging.error(results[i].error)
+    else:
+        walkers_list.append({"id": results[i].actor_id})
+
+# 3. Spawn walker AI controllers for each walker
+batch = []
+walker_controller_bp = world.get_blueprint_library().find('controller.ai.walker')
+for i in range(len(walkers_list)):
+    batch.append(carla.command.SpawnActor(walker_controller_bp, carla.Transform(), walkers_list[i]["id"]))
+
+# 3.1 apply the batch
+results = client.apply_batch_sync(batch, True)
+for i in range(len(results)):
+    if results[i].error:
+        logging.error(results[i].error)
+    else:
+        walkers_list[i]["con"] = results[i].actor_id
+
+# 4. Put altogether the walker and controller ids
+for i in range(len(walkers_list)):
+    all_id.append(walkers_list[i]["con"])
+    all_id.append(walkers_list[i]["id"])
+all_actors = world.get_actors(all_id)
+
+# wait for a tick to ensure client receives the last transform of the walkers we have just created
+world.wait_for_tick()
+
+# 5. initialize each controller and set target to walk to (list is [controller, actor, controller, actor ...])
+for i in range(0, len(all_actors), 2):
+    # start walker
+    all_actors[i].start()
+    # set walk to random point
+    all_actors[i].go_to_location(world.get_random_location_from_navigation())
+    # random max speed
+    all_actors[i].set_max_speed(1 + random.random())    # max speed between 1 and 2 (default is 1.4 m/s)
   
 
 ```
-<button id="button1" class="CopyScript" onclick="CopyToClipboard('carla.World.load_map_layer-code')">Copy snippet</button>&nbsp;&nbsp;&nbsp;&nbsp;&nbsp;<button id="button1" class="CloseSnipet" onclick="CloseSnipet()">Close snippet</button><br><br>
-  
-</div>
-  
-<div id ="carla.DebugHelper.draw_string-snipet" style="display: none;">
-<p class="SnipetFont">
-Snippet for carla.DebugHelper.draw_string
-</p>
-<div id="carla.DebugHelper.draw_string-code" class="SnipetContent">
-=======
-# This recipe spawns an actor and the spectator camera at the actor's location.
-
-# ...
-world = client.get_world()
-spectator = world.get_spectator()
-
-vehicle_bp = random.choice(world.get_blueprint_library().filter('vehicle.bmw.*'))
-transform = random.choice(world.get_map().get_spawn_points())
-vehicle = world.try_spawn_actor(vehicle_bp, transform)
->>>>>>> b6b4b4f1
-
-# Wait for world to get the vehicle actor
-world.tick()
-
-<<<<<<< HEAD
-# This recipe is a modification of lane_explorer.py example.
-# It draws the path of an actor through the world, printing information at each waypoint.
-
-# ...
-current_w = map.get_waypoint(vehicle.get_location())
-while True:
-
-    next_w = map.get_waypoint(vehicle.get_location(), lane_type=carla.LaneType.Driving | carla.LaneType.Shoulder | carla.LaneType.Sidewalk )
-    # Check if the vehicle is moving
-    if next_w.id != current_w.id:
-        vector = vehicle.get_velocity()
-        # Check if the vehicle is on a sidewalk
-        if current_w.lane_type == carla.LaneType.Sidewalk:
-            draw_waypoint_union(debug, current_w, next_w, cyan if current_w.is_junction else red, 60)
-        else:
-            draw_waypoint_union(debug, current_w, next_w, cyan if current_w.is_junction else green, 60)
-        debug.draw_string(current_w.transform.location, str('%15.0f km/h' % (3.6 * math.sqrt(vector.x**2 + vector.y**2 + vector.z**2))), False, orange, 60)
-        draw_transform(debug, current_w.transform, white, 60)
-
-    # Update the current waypoint and sleep for some time
-    current_w = next_w
-    time.sleep(args.tick_time)
-# ...
-  
-
-```
-<button id="button1" class="CopyScript" onclick="CopyToClipboard('carla.DebugHelper.draw_string-code')">Copy snippet</button>&nbsp;&nbsp;&nbsp;&nbsp;&nbsp;<button id="button1" class="CloseSnipet" onclick="CloseSnipet()">Close snippet</button><br><br>
-  
-</div>
-  
-<div id ="carla.ActorBlueprint.set_attribute-snipet" style="display: none;">
-<p class="SnipetFont">
-Snippet for carla.ActorBlueprint.set_attribute
-</p>
-<div id="carla.ActorBlueprint.set_attribute-code" class="SnipetContent">
-=======
-world_snapshot = world.wait_for_tick()
-actor_snapshot = world_snapshot.find(vehicle.id)
-
-# Set spectator at given transform (vehicle transform)
-spectator.set_transform(actor_snapshot.get_transform())
-# ...
-  
-
-```
-<button id="button1" class="CopyScript" onclick="CopyToClipboard('carla.World.get_spectator-code')">Copy snippet</button>&nbsp;&nbsp;&nbsp;&nbsp;&nbsp;<button id="button1" class="CloseSnipet" onclick="CloseSnipet()">Close snippet</button><br><br>
-  
-</div>
-  
-<div id ="carla.Sensor.listen-snipet" style="display: none;">
-<p class="SnipetFont">
-Snippet for carla.Sensor.listen
-</p>
-<div id="carla.Sensor.listen-code" class="SnipetContent">
->>>>>>> b6b4b4f1
-
-```py
-  
-
-<<<<<<< HEAD
-# This recipe changes attributes of different type of blueprint actors.
-
-# ...
-walker_bp = world.get_blueprint_library().filter('walker.pedestrian.0002')
-walker_bp.set_attribute('is_invincible', True)
-
-# ...
-# Changes attribute randomly by the recommended value
-vehicle_bp = wolrd.get_blueprint_library().filter('vehicle.bmw.*')
-color = random.choice(vehicle_bp.get_attribute('color').recommended_values)
-vehicle_bp.set_attribute('color', color)
-
-# ...
-
-camera_bp = world.get_blueprint_library().filter('sensor.camera.rgb')
-camera_bp.set_attribute('image_size_x', 600)
-camera_bp.set_attribute('image_size_y', 600)
-# ...
-  
-
-```
-<button id="button1" class="CopyScript" onclick="CopyToClipboard('carla.ActorBlueprint.set_attribute-code')">Copy snippet</button>&nbsp;&nbsp;&nbsp;&nbsp;&nbsp;<button id="button1" class="CloseSnipet" onclick="CloseSnipet()">Close snippet</button><br><br>
-  
-</div>
-  
-<div id ="carla.World.unload_map_layer-snipet" style="display: none;">
-<p class="SnipetFont">
-Snippet for carla.World.unload_map_layer
-</p>
-<div id="carla.World.unload_map_layer-code" class="SnipetContent">
-
-```py
-  
-# This recipe toggles off several layers in our "_Opt" maps
-
-# Load town one with minimum layout (roads, sidewalks, traffic lights and traffic signs)
-# as well as buildings and parked vehicles
-world = client.load_world('Town01_Opt', carla.MapLayer.Buildings | carla.MapLayer.ParkedVehicles) 
-
-# Toggle all buildings off
-world.unload_map_layer(carla.MapLayer.Buildings)
-
-# Toggle all parked vehicles off
-world.unload_map_layer(carla.MapLayer.ParkedVehicles)
-  
-
-```
-<button id="button1" class="CopyScript" onclick="CopyToClipboard('carla.World.unload_map_layer-code')">Copy snippet</button>&nbsp;&nbsp;&nbsp;&nbsp;&nbsp;<button id="button1" class="CloseSnipet" onclick="CloseSnipet()">Close snippet</button><br><br>
-=======
-# This recipe applies a color conversion to the image taken by a camera sensor,
-# so it is converted to a semantic segmentation image.
-
-# ...
-camera_bp = world.get_blueprint_library().filter('sensor.camera.semantic_segmentation')
-# ...
-cc = carla.ColorConverter.CityScapesPalette
-camera.listen(lambda image: image.save_to_disk('output/%06d.png' % image.frame, cc))
-# ...
-  
-
-```
-<button id="button1" class="CopyScript" onclick="CopyToClipboard('carla.Sensor.listen-code')">Copy snippet</button>&nbsp;&nbsp;&nbsp;&nbsp;&nbsp;<button id="button1" class="CloseSnipet" onclick="CloseSnipet()">Close snippet</button><br><br>
-  
-</div>
-  
-<div id ="carla.World.load_map_layer-snipet" style="display: none;">
-<p class="SnipetFont">
-Snippet for carla.World.load_map_layer
-</p>
-<div id="carla.World.load_map_layer-code" class="SnipetContent">
-
-```py
-  
-# This recipe toggles on several layers in our "_Opt" maps
-
-# Load town one with only minimum layout (roads, sidewalks, traffic lights and traffic signs)
-world = client.load_world('Town01_Opt', carla.MapLayer.None)
-
-# Toggle all buildings on
-world.load_map_layer(carla.MapLayer.Buildings)
-
-# Toggle all foliage on
-world.load_map_layer(carla.MapLayer.Foliage)
-
-# Toggle all parked vehicles on
-world.load_map_layer(carla.MapLayer.ParkedVehicles)
-  
-
-```
-<button id="button1" class="CopyScript" onclick="CopyToClipboard('carla.World.load_map_layer-code')">Copy snippet</button>&nbsp;&nbsp;&nbsp;&nbsp;&nbsp;<button id="button1" class="CloseSnipet" onclick="CloseSnipet()">Close snippet</button><br><br>
->>>>>>> b6b4b4f1
-  
-</div>
-  
-<div id ="carla.Map.get_waypoint-snipet" style="display: none;">
-<p class="SnipetFont">
-Snippet for carla.Map.get_waypoint
-</p>
-<div id="carla.Map.get_waypoint-code" class="SnipetContent">
-
-```py
-  
-
-# This recipe shows the current traffic rules affecting the vehicle. 
-# Shows the current lane type and if a lane change can be done in the actual lane or the surrounding ones.
-
-# ...
-waypoint = world.get_map().get_waypoint(vehicle.get_location(),project_to_road=True, lane_type=(carla.LaneType.Driving | carla.LaneType.Shoulder | carla.LaneType.Sidewalk))
-print("Current lane type: " + str(waypoint.lane_type))
-# Check current lane change allowed
-print("Current Lane change:  " + str(waypoint.lane_change))
-# Left and Right lane markings
-print("L lane marking type: " + str(waypoint.left_lane_marking.type))
-print("L lane marking change: " + str(waypoint.left_lane_marking.lane_change))
-print("R lane marking type: " + str(waypoint.right_lane_marking.type))
-print("R lane marking change: " + str(waypoint.right_lane_marking.lane_change))
-# ...
-  
-
-```
-<button id="button1" class="CopyScript" onclick="CopyToClipboard('carla.Map.get_waypoint-code')">Copy snippet</button>&nbsp;&nbsp;&nbsp;&nbsp;&nbsp;<button id="button1" class="CloseSnipet" onclick="CloseSnipet()">Close snippet</button><br><br>
-  
-
-<img src="/img/snipets_images/carla.Map.get_waypoint.jpg">
-  
-</div>
-  
-<div id ="carla.TrafficLight.set_state-snipet" style="display: none;">
-<p class="SnipetFont">
-Snippet for carla.TrafficLight.set_state
-</p>
-<div id="carla.TrafficLight.set_state-code" class="SnipetContent">
-
-```py
-  
-
-# This recipe changes from red to green the traffic light that affects the vehicle. 
-# This is done by detecting if the vehicle actor is at a traffic light.
-
-# ...
-world = client.get_world()
-spectator = world.get_spectator()
-
-vehicle_bp = random.choice(world.get_blueprint_library().filter('vehicle.bmw.*'))
-transform = random.choice(world.get_map().get_spawn_points())
-vehicle = world.try_spawn_actor(vehicle_bp, transform)
-
-# Wait for world to get the vehicle actor
-world.tick()
-
-world_snapshot = world.wait_for_tick()
-actor_snapshot = world_snapshot.find(vehicle.id)
-
-# Set spectator at given transform (vehicle transform)
-spectator.set_transform(actor_snapshot.get_transform())
-# ...# ...
-if vehicle_actor.is_at_traffic_light():
-    traffic_light = vehicle_actor.get_traffic_light()
-    if traffic_light.get_state() == carla.TrafficLightState.Red:
-       # world.hud.notification("Traffic light changed! Good to go!")
-        traffic_light.set_state(carla.TrafficLightState.Green)
-# ...
-
-  
-
-```
-<button id="button1" class="CopyScript" onclick="CopyToClipboard('carla.TrafficLight.set_state-code')">Copy snippet</button>&nbsp;&nbsp;&nbsp;&nbsp;&nbsp;<button id="button1" class="CloseSnipet" onclick="CloseSnipet()">Close snippet</button><br><br>
-  
-
-<img src="/img/snipets_images/carla.TrafficLight.set_state.gif">
-  
-</div>
-  
-<<<<<<< HEAD
-<div id ="carla.WalkerAIController.stop-snipet" style="display: none;">
-<p class="SnipetFont">
-Snippet for carla.WalkerAIController.stop
-</p>
-<div id="carla.WalkerAIController.stop-code" class="SnipetContent">
-=======
-<div id ="carla.Vehicle.set_wheel_steer_direction-snipet" style="display: none;">
-<p class="SnipetFont">
-Snippet for carla.Vehicle.set_wheel_steer_direction
-</p>
-<div id="carla.Vehicle.set_wheel_steer_direction-code" class="SnipetContent">
-
-```py
-  
-# Sets the appearance of the vehicles front wheels to 40°. Vehicle physics will not be affected.
-
-vehicle.set_wheel_steer_direction(carla.VehicleWheelLocation.FR_Wheel, 40.0)
-vehicle.set_wheel_steer_direction(carla.VehicleWheelLocation.FL_Wheel, 40.0)
-  
-
-```
-<button id="button1" class="CopyScript" onclick="CopyToClipboard('carla.Vehicle.set_wheel_steer_direction-code')">Copy snippet</button>&nbsp;&nbsp;&nbsp;&nbsp;&nbsp;<button id="button1" class="CloseSnipet" onclick="CloseSnipet()">Close snippet</button><br><br>
-  
-</div>
-  
-<div id ="carla.DebugHelper.draw_box-snipet" style="display: none;">
-<p class="SnipetFont">
-Snippet for carla.DebugHelper.draw_box
-</p>
-<div id="carla.DebugHelper.draw_box-code" class="SnipetContent">
->>>>>>> b6b4b4f1
-
-```py
-  
-
-<<<<<<< HEAD
-#To destroy the pedestrians, stop them from the navigation, and then destroy the objects (actor and controller).
-
-# stop pedestrians (list is [controller, actor, controller, actor ...])
-for i in range(0, len(all_id), 2):
-    all_actors[i].stop()
-=======
-# This recipe shows how to draw traffic light actor bounding boxes from a world snapshot.
-
-# ....
-debug = world.debug
-world_snapshot = world.get_snapshot()
-
-for actor_snapshot in world_snapshot:
-    actual_actor = world.get_actor(actor_snapshot.id)
-    if actual_actor.type_id == 'traffic.traffic_light':
-        debug.draw_box(carla.BoundingBox(actor_snapshot.get_transform().location,carla.Vector3D(0.5,0.5,2)),actor_snapshot.get_transform().rotation, 0.05, carla.Color(255,0,0,0),0)
-# ...
->>>>>>> b6b4b4f1
-
-# destroy pedestrian (actor and controller)
-client.apply_batch([carla.command.DestroyActor(x) for x in all_id])
-  
-
-```
-<<<<<<< HEAD
-<button id="button1" class="CopyScript" onclick="CopyToClipboard('carla.WalkerAIController.stop-code')">Copy snippet</button>&nbsp;&nbsp;&nbsp;&nbsp;&nbsp;<button id="button1" class="CloseSnipet" onclick="CloseSnipet()">Close snippet</button><br><br>
+<button id="button1" class="CopyScript" onclick="CopyToClipboard('carla.Client.apply_batch_sync-code')">Copy snippet</button>&nbsp;&nbsp;&nbsp;&nbsp;&nbsp;<button id="button1" class="CloseSnipet" onclick="CloseSnipet()">Close snippet</button><br><br>
   
 </div>
   
@@ -4762,25 +4338,10 @@
 Snippet for carla.Client.__init__
 </p>
 <div id="carla.Client.__init__-code" class="SnipetContent">
-=======
-<button id="button1" class="CopyScript" onclick="CopyToClipboard('carla.DebugHelper.draw_box-code')">Copy snippet</button>&nbsp;&nbsp;&nbsp;&nbsp;&nbsp;<button id="button1" class="CloseSnipet" onclick="CloseSnipet()">Close snippet</button><br><br>
-  
-
-<img src="/img/snipets_images/carla.DebugHelper.draw_box.jpg">
-  
-</div>
-  
-<div id ="carla.WalkerAIController.stop-snipet" style="display: none;">
-<p class="SnipetFont">
-Snippet for carla.WalkerAIController.stop
-</p>
-<div id="carla.WalkerAIController.stop-code" class="SnipetContent">
->>>>>>> b6b4b4f1
 
 ```py
   
 
-<<<<<<< HEAD
 # This recipe shows in every script provided in PythonAPI/Examples 
 # and it is used to parse the client creation arguments when running the script. 
 
@@ -4814,97 +4375,9 @@
 
 ```
 <button id="button1" class="CopyScript" onclick="CopyToClipboard('carla.Client.__init__-code')">Copy snippet</button>&nbsp;&nbsp;&nbsp;&nbsp;&nbsp;<button id="button1" class="CloseSnipet" onclick="CloseSnipet()">Close snippet</button><br><br>
-=======
-#To destroy the pedestrians, stop them from the navigation, and then destroy the objects (actor and controller).
-
-# stop pedestrians (list is [controller, actor, controller, actor ...])
-for i in range(0, len(all_id), 2):
-    all_actors[i].stop()
-
-# destroy pedestrian (actor and controller)
-client.apply_batch([carla.command.DestroyActor(x) for x in all_id])
-  
-
-```
-<button id="button1" class="CopyScript" onclick="CopyToClipboard('carla.WalkerAIController.stop-code')">Copy snippet</button>&nbsp;&nbsp;&nbsp;&nbsp;&nbsp;<button id="button1" class="CloseSnipet" onclick="CloseSnipet()">Close snippet</button><br><br>
->>>>>>> b6b4b4f1
   
 </div>
   
-<div id ="carla.Client.apply_batch_sync-snipet" style="display: none;">
-<p class="SnipetFont">
-Snippet for carla.Client.apply_batch_sync
-</p>
-<div id="carla.Client.apply_batch_sync-code" class="SnipetContent">
-
-```py
-  
-# 0. Choose a blueprint fo the walkers
-world = client.get_world()
-blueprintsWalkers = world.get_blueprint_library().filter("walker.pedestrian.*")
-walker_bp = random.choice(blueprintsWalkers)
-
-# 1. Take all the random locations to spawn
-spawn_points = []
-for i in range(50):
-    spawn_point = carla.Transform()
-    spawn_point.location = world.get_random_location_from_navigation()
-    if (spawn_point.location != None):
-        spawn_points.append(spawn_point)
-
-# 2. Build the batch of commands to spawn the pedestrians
-batch = []
-for spawn_point in spawn_points:
-    walker_bp = random.choice(blueprintsWalkers)
-    batch.append(carla.command.SpawnActor(walker_bp, spawn_point))
-
-# 2.1 apply the batch
-results = client.apply_batch_sync(batch, True)
-for i in range(len(results)):
-    if results[i].error:
-        logging.error(results[i].error)
-    else:
-        walkers_list.append({"id": results[i].actor_id})
-
-# 3. Spawn walker AI controllers for each walker
-batch = []
-walker_controller_bp = world.get_blueprint_library().find('controller.ai.walker')
-for i in range(len(walkers_list)):
-    batch.append(carla.command.SpawnActor(walker_controller_bp, carla.Transform(), walkers_list[i]["id"]))
-
-# 3.1 apply the batch
-results = client.apply_batch_sync(batch, True)
-for i in range(len(results)):
-    if results[i].error:
-        logging.error(results[i].error)
-    else:
-        walkers_list[i]["con"] = results[i].actor_id
-
-# 4. Put altogether the walker and controller ids
-for i in range(len(walkers_list)):
-    all_id.append(walkers_list[i]["con"])
-    all_id.append(walkers_list[i]["id"])
-all_actors = world.get_actors(all_id)
-
-# wait for a tick to ensure client receives the last transform of the walkers we have just created
-world.wait_for_tick()
-
-# 5. initialize each controller and set target to walk to (list is [controller, actor, controller, actor ...])
-for i in range(0, len(all_actors), 2):
-    # start walker
-    all_actors[i].start()
-    # set walk to random point
-    all_actors[i].go_to_location(world.get_random_location_from_navigation())
-    # random max speed
-    all_actors[i].set_max_speed(1 + random.random())    # max speed between 1 and 2 (default is 1.4 m/s)
-  
-
-```
-<button id="button1" class="CopyScript" onclick="CopyToClipboard('carla.Client.apply_batch_sync-code')">Copy snippet</button>&nbsp;&nbsp;&nbsp;&nbsp;&nbsp;<button id="button1" class="CloseSnipet" onclick="CloseSnipet()">Close snippet</button><br><br>
-  
-</div>
-  
-<<<<<<< HEAD
 <div id ="carla.DebugHelper.draw_box-snipet" style="display: none;">
 <p class="SnipetFont">
 Snippet for carla.DebugHelper.draw_box
@@ -4936,6 +4409,192 @@
   
 </div>
   
+<div id ="carla.DebugHelper.draw_string-snipet" style="display: none;">
+<p class="SnipetFont">
+Snippet for carla.DebugHelper.draw_string
+</p>
+<div id="carla.DebugHelper.draw_string-code" class="SnipetContent">
+
+```py
+  
+
+# This recipe is a modification of lane_explorer.py example.
+# It draws the path of an actor through the world, printing information at each waypoint.
+
+# ...
+current_w = map.get_waypoint(vehicle.get_location())
+while True:
+
+    next_w = map.get_waypoint(vehicle.get_location(), lane_type=carla.LaneType.Driving | carla.LaneType.Shoulder | carla.LaneType.Sidewalk )
+    # Check if the vehicle is moving
+    if next_w.id != current_w.id:
+        vector = vehicle.get_velocity()
+        # Check if the vehicle is on a sidewalk
+        if current_w.lane_type == carla.LaneType.Sidewalk:
+            draw_waypoint_union(debug, current_w, next_w, cyan if current_w.is_junction else red, 60)
+        else:
+            draw_waypoint_union(debug, current_w, next_w, cyan if current_w.is_junction else green, 60)
+        debug.draw_string(current_w.transform.location, str('%15.0f km/h' % (3.6 * math.sqrt(vector.x**2 + vector.y**2 + vector.z**2))), False, orange, 60)
+        draw_transform(debug, current_w.transform, white, 60)
+
+    # Update the current waypoint and sleep for some time
+    current_w = next_w
+    time.sleep(args.tick_time)
+# ...
+  
+
+```
+<button id="button1" class="CopyScript" onclick="CopyToClipboard('carla.DebugHelper.draw_string-code')">Copy snippet</button>&nbsp;&nbsp;&nbsp;&nbsp;&nbsp;<button id="button1" class="CloseSnipet" onclick="CloseSnipet()">Close snippet</button><br><br>
+  
+</div>
+  
+<div id ="carla.Map.get_waypoint-snipet" style="display: none;">
+<p class="SnipetFont">
+Snippet for carla.Map.get_waypoint
+</p>
+<div id="carla.Map.get_waypoint-code" class="SnipetContent">
+
+```py
+  
+
+# This recipe shows the current traffic rules affecting the vehicle. 
+# Shows the current lane type and if a lane change can be done in the actual lane or the surrounding ones.
+
+# ...
+waypoint = world.get_map().get_waypoint(vehicle.get_location(),project_to_road=True, lane_type=(carla.LaneType.Driving | carla.LaneType.Shoulder | carla.LaneType.Sidewalk))
+print("Current lane type: " + str(waypoint.lane_type))
+# Check current lane change allowed
+print("Current Lane change:  " + str(waypoint.lane_change))
+# Left and Right lane markings
+print("L lane marking type: " + str(waypoint.left_lane_marking.type))
+print("L lane marking change: " + str(waypoint.left_lane_marking.lane_change))
+print("R lane marking type: " + str(waypoint.right_lane_marking.type))
+print("R lane marking change: " + str(waypoint.right_lane_marking.lane_change))
+# ...
+  
+
+```
+<button id="button1" class="CopyScript" onclick="CopyToClipboard('carla.Map.get_waypoint-code')">Copy snippet</button>&nbsp;&nbsp;&nbsp;&nbsp;&nbsp;<button id="button1" class="CloseSnipet" onclick="CloseSnipet()">Close snippet</button><br><br>
+  
+
+<img src="/img/snipets_images/carla.Map.get_waypoint.jpg">
+  
+</div>
+  
+<div id ="carla.Sensor.listen-snipet" style="display: none;">
+<p class="SnipetFont">
+Snippet for carla.Sensor.listen
+</p>
+<div id="carla.Sensor.listen-code" class="SnipetContent">
+
+```py
+  
+
+# This recipe applies a color conversion to the image taken by a camera sensor,
+# so it is converted to a semantic segmentation image.
+
+# ...
+camera_bp = world.get_blueprint_library().filter('sensor.camera.semantic_segmentation')
+# ...
+cc = carla.ColorConverter.CityScapesPalette
+camera.listen(lambda image: image.save_to_disk('output/%06d.png' % image.frame, cc))
+# ...
+  
+
+```
+<button id="button1" class="CopyScript" onclick="CopyToClipboard('carla.Sensor.listen-code')">Copy snippet</button>&nbsp;&nbsp;&nbsp;&nbsp;&nbsp;<button id="button1" class="CloseSnipet" onclick="CloseSnipet()">Close snippet</button><br><br>
+  
+</div>
+  
+<div id ="carla.TrafficLight.set_state-snipet" style="display: none;">
+<p class="SnipetFont">
+Snippet for carla.TrafficLight.set_state
+</p>
+<div id="carla.TrafficLight.set_state-code" class="SnipetContent">
+
+```py
+  
+
+# This recipe changes from red to green the traffic light that affects the vehicle. 
+# This is done by detecting if the vehicle actor is at a traffic light.
+
+# ...
+world = client.get_world()
+spectator = world.get_spectator()
+
+vehicle_bp = random.choice(world.get_blueprint_library().filter('vehicle.bmw.*'))
+transform = random.choice(world.get_map().get_spawn_points())
+vehicle = world.try_spawn_actor(vehicle_bp, transform)
+
+# Wait for world to get the vehicle actor
+world.tick()
+
+world_snapshot = world.wait_for_tick()
+actor_snapshot = world_snapshot.find(vehicle.id)
+
+# Set spectator at given transform (vehicle transform)
+spectator.set_transform(actor_snapshot.get_transform())
+# ...# ...
+if vehicle_actor.is_at_traffic_light():
+    traffic_light = vehicle_actor.get_traffic_light()
+    if traffic_light.get_state() == carla.TrafficLightState.Red:
+       # world.hud.notification("Traffic light changed! Good to go!")
+        traffic_light.set_state(carla.TrafficLightState.Green)
+# ...
+
+  
+
+```
+<button id="button1" class="CopyScript" onclick="CopyToClipboard('carla.TrafficLight.set_state-code')">Copy snippet</button>&nbsp;&nbsp;&nbsp;&nbsp;&nbsp;<button id="button1" class="CloseSnipet" onclick="CloseSnipet()">Close snippet</button><br><br>
+  
+
+<img src="/img/snipets_images/carla.TrafficLight.set_state.gif">
+  
+</div>
+  
+<div id ="carla.Vehicle.set_wheel_steer_direction-snipet" style="display: none;">
+<p class="SnipetFont">
+Snippet for carla.Vehicle.set_wheel_steer_direction
+</p>
+<div id="carla.Vehicle.set_wheel_steer_direction-code" class="SnipetContent">
+
+```py
+  
+# Sets the appearance of the vehicles front wheels to 40°. Vehicle physics will not be affected.
+
+vehicle.set_wheel_steer_direction(carla.VehicleWheelLocation.FR_Wheel, 40.0)
+vehicle.set_wheel_steer_direction(carla.VehicleWheelLocation.FL_Wheel, 40.0)
+  
+
+```
+<button id="button1" class="CopyScript" onclick="CopyToClipboard('carla.Vehicle.set_wheel_steer_direction-code')">Copy snippet</button>&nbsp;&nbsp;&nbsp;&nbsp;&nbsp;<button id="button1" class="CloseSnipet" onclick="CloseSnipet()">Close snippet</button><br><br>
+  
+</div>
+  
+<div id ="carla.WalkerAIController.stop-snipet" style="display: none;">
+<p class="SnipetFont">
+Snippet for carla.WalkerAIController.stop
+</p>
+<div id="carla.WalkerAIController.stop-code" class="SnipetContent">
+
+```py
+  
+
+#To destroy the pedestrians, stop them from the navigation, and then destroy the objects (actor and controller).
+
+# stop pedestrians (list is [controller, actor, controller, actor ...])
+for i in range(0, len(all_id), 2):
+    all_actors[i].stop()
+
+# destroy pedestrian (actor and controller)
+client.apply_batch([carla.command.DestroyActor(x) for x in all_id])
+  
+
+```
+<button id="button1" class="CopyScript" onclick="CopyToClipboard('carla.WalkerAIController.stop-code')">Copy snippet</button>&nbsp;&nbsp;&nbsp;&nbsp;&nbsp;<button id="button1" class="CloseSnipet" onclick="CloseSnipet()">Close snippet</button><br><br>
+  
+</div>
+  
 <div id ="carla.World.enable_environment_objects-snipet" style="display: none;">
 <p class="SnipetFont">
 Snippet for carla.World.enable_environment_objects
@@ -4963,79 +4622,69 @@
 
 ```
 <button id="button1" class="CopyScript" onclick="CopyToClipboard('carla.World.enable_environment_objects-code')">Copy snippet</button>&nbsp;&nbsp;&nbsp;&nbsp;&nbsp;<button id="button1" class="CloseSnipet" onclick="CloseSnipet()">Close snippet</button><br><br>
-=======
-<div id ="carla.World.enable_environment_objects-snipet" style="display: none;">
+  
+</div>
+  
+<div id ="carla.World.get_spectator-snipet" style="display: none;">
 <p class="SnipetFont">
-Snippet for carla.World.enable_environment_objects
+Snippet for carla.World.get_spectator
 </p>
-<div id="carla.World.enable_environment_objects-code" class="SnipetContent">
+<div id="carla.World.get_spectator-code" class="SnipetContent">
 
 ```py
   
-# This recipe turn visibility off and on for two specifc buildings on the map
-
-# Get the buildings in the world
+
+# This recipe spawns an actor and the spectator camera at the actor's location.
+
+# ...
 world = client.get_world()
-env_objs = world.get_environment_objects(carla.CityObjectLabel.Buildings)
-
-# Access individual building IDs and save in a set
-building_01 = env_objs[0]
-building_02 = env_objs[1]
-objects_to_toggle = {building_01.id, building_02.id}
-
-# Toggle buildings off
-world.enable_environment_objects(objects_to_toggle, False)
-# Toggle buildings on
-world.enable_environment_objects(objects_to_toggle, True)
+spectator = world.get_spectator()
+
+vehicle_bp = random.choice(world.get_blueprint_library().filter('vehicle.bmw.*'))
+transform = random.choice(world.get_map().get_spawn_points())
+vehicle = world.try_spawn_actor(vehicle_bp, transform)
+
+# Wait for world to get the vehicle actor
+world.tick()
+
+world_snapshot = world.wait_for_tick()
+actor_snapshot = world_snapshot.find(vehicle.id)
+
+# Set spectator at given transform (vehicle transform)
+spectator.set_transform(actor_snapshot.get_transform())
+# ...
   
 
 ```
-<button id="button1" class="CopyScript" onclick="CopyToClipboard('carla.World.enable_environment_objects-code')">Copy snippet</button>&nbsp;&nbsp;&nbsp;&nbsp;&nbsp;<button id="button1" class="CloseSnipet" onclick="CloseSnipet()">Close snippet</button><br><br>
+<button id="button1" class="CopyScript" onclick="CopyToClipboard('carla.World.get_spectator-code')">Copy snippet</button>&nbsp;&nbsp;&nbsp;&nbsp;&nbsp;<button id="button1" class="CloseSnipet" onclick="CloseSnipet()">Close snippet</button><br><br>
   
 </div>
   
-<div id ="carla.Client.__init__-snipet" style="display: none;">
+<div id ="carla.World.load_map_layer-snipet" style="display: none;">
 <p class="SnipetFont">
-Snippet for carla.Client.__init__
+Snippet for carla.World.load_map_layer
 </p>
-<div id="carla.Client.__init__-code" class="SnipetContent">
+<div id="carla.World.load_map_layer-code" class="SnipetContent">
 
 ```py
   
-
-# This recipe shows in every script provided in PythonAPI/Examples 
-# and it is used to parse the client creation arguments when running the script. 
-
-    argparser = argparse.ArgumentParser(
-        description=__doc__)
-    argparser.add_argument(
-        '--host',
-        metavar='H',
-        default='127.0.0.1',
-        help='IP of the host server (default: 127.0.0.1)')
-    argparser.add_argument(
-        '-p', '--port',
-        metavar='P',
-        default=2000,
-        type=int,
-        help='TCP port to listen to (default: 2000)')
-    argparser.add_argument(
-        '-s', '--speed',
-        metavar='FACTOR',
-        default=1.0,
-        type=float,
-        help='rate at which the weather changes (default: 1.0)')
-    args = argparser.parse_args()
-
-    speed_factor = args.speed
-    update_freq = 0.1 / speed_factor
-
-    client = carla.Client(args.host, args.port)
-
+# This recipe toggles on several layers in our "_Opt" maps
+
+# Load town one with only minimum layout (roads, sidewalks, traffic lights and traffic signs)
+world = client.load_world('Town01_Opt', carla.MapLayer.None)
+
+# Toggle all buildings on
+world.load_map_layer(carla.MapLayer.Buildings)
+
+# Toggle all foliage on
+world.load_map_layer(carla.MapLayer.Foliage)
+
+# Toggle all parked vehicles on
+world.load_map_layer(carla.MapLayer.ParkedVehicles)
   
 
 ```
-<button id="button1" class="CopyScript" onclick="CopyToClipboard('carla.Client.__init__-code')">Copy snippet</button>&nbsp;&nbsp;&nbsp;&nbsp;&nbsp;<button id="button1" class="CloseSnipet" onclick="CloseSnipet()">Close snippet</button><br><br>
+<button id="button1" class="CopyScript" onclick="CopyToClipboard('carla.World.load_map_layer-code')">Copy snippet</button>&nbsp;&nbsp;&nbsp;&nbsp;&nbsp;<button id="button1" class="CloseSnipet" onclick="CloseSnipet()">Close snippet</button><br><br>
   
 </div>
   
@@ -5061,7 +4710,32 @@
 
 ```
 <button id="button1" class="CopyScript" onclick="CopyToClipboard('carla.World.spawn_actor-code')">Copy snippet</button>&nbsp;&nbsp;&nbsp;&nbsp;&nbsp;<button id="button1" class="CloseSnipet" onclick="CloseSnipet()">Close snippet</button><br><br>
->>>>>>> b6b4b4f1
+  
+</div>
+  
+<div id ="carla.World.unload_map_layer-snipet" style="display: none;">
+<p class="SnipetFont">
+Snippet for carla.World.unload_map_layer
+</p>
+<div id="carla.World.unload_map_layer-code" class="SnipetContent">
+
+```py
+  
+# This recipe toggles off several layers in our "_Opt" maps
+
+# Load town one with minimum layout (roads, sidewalks, traffic lights and traffic signs)
+# as well as buildings and parked vehicles
+world = client.load_world('Town01_Opt', carla.MapLayer.Buildings | carla.MapLayer.ParkedVehicles) 
+
+# Toggle all buildings off
+world.unload_map_layer(carla.MapLayer.Buildings)
+
+# Toggle all parked vehicles off
+world.unload_map_layer(carla.MapLayer.ParkedVehicles)
+  
+
+```
+<button id="button1" class="CopyScript" onclick="CopyToClipboard('carla.World.unload_map_layer-code')">Copy snippet</button>&nbsp;&nbsp;&nbsp;&nbsp;&nbsp;<button id="button1" class="CloseSnipet" onclick="CloseSnipet()">Close snippet</button><br><br>
   
 </div>
   
