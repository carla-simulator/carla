# CarSim Integration

CARLA's integration with CarSim allows vehicle controls in CARLA to be forwarded to CarSim. CarSim will do all required physics calculations of the vehicle and return the new state to CARLA. 

This page shows you how to generate a `.sim` file, explains how vehicle dimensions relate between CARLA and CarSim and how to run a simulation on CARLA using the CarSim integration.

*   [__Before you begin__](#before-you-begin)  
*   [__Set up CarSim__](#set-up-carsim)  
	*   [__Generate the .sim file__](#generate-the-sim-file)  
        * [__On Windows__](#on-windows)
        * [__On Ubuntu__](#on-ubuntu)
	*   [__Vehicle sizes__](#vehicle-sizes)  
*   [__Run the simulation__](#run-the-simulation)  

---
## Before you begin

1. You will need a license for CarSim and to have the software up and running. If you don't currently have a license for CarSim, you can contact the team [here](https://www.carsim.com/forms/additional_information.php) for information.
2. To allow communication with Unreal Engine you will need to install the VehicleSim Dynamics plugin (version 2020.0) for Unreal Engine 4.24. For information on finding specific versions of the plugin, check this [link](https://www.carsim.com/products/supporting/unreal/index.php). Installation of the plugin will depend on your operating system:
   
    __For Windows__:

    Get the plugin [here](https://www.unrealengine.com/marketplace/en-US/product/carsim-vehicle-dynamics).

    __For Ubuntu__:

    1. Download the plugin [here](https://www.carsim.com/users/unreal_plugin/unreal_plugin_2020_0.php).
<<<<<<< HEAD
    2. Replace the file `CarSim.Build.cs` with the file found [here](https://carla-releases.s3.us-east-005.backblazeb2.com/Backup/CarSim.Build.cs) in order to use the correct solver for Ubuntu.
=======
    2. Replace the file `CarSim.Build.cs` with the file found [here](https://carla-assets.s3.us-east-005.backblazeb2.com/Backup/CarSim.Build.cs) in order to use the correct solver for Ubuntu.
>>>>>>> fb5f6126

3. This step can be skipped if you are using the packaged version of CARLA. The packaged version has already been compiled using this flag but if you are building CARLA from source then you will need to compile the server with the `--carsim` flag.  

    If you are building CARLA from source, run the following command in the root folder to compile the server with the `--carsim` flag:

```sh
    make launch ARGS="--carsim"
```

## Set up CarSim

The following section details how to generate the `.sim` file which is required to run the simulation. There is also important information detailed regarding the relationship of vehicle sizes between CARLA and CarSim. 

#### Generate the .sim file

The `.sim` file describes the simulation to be run in both CARLA and CarSim. This file is required by the plugin to run the simulation. There is currently no way to generate this file on Ubuntu, however we will describe below how to use a previously generated file to run the simulation on Ubuntu. 

##### On Windows

After you have configured all the parameters on CarSim, use the GUI to generate the `.sim` file as highlighted below:

![generate .sim file](img/carsim_generate.jpg)

The resulting `.sim` file should look something like this:

```
SIMFILE

SET_MACRO $(ROOT_FILE_NAME)$ Run_dd7a828d-4b14-4c77-9d09-1974401d6b25
SET_MACRO $(OUTPUT_PATH)$ D:\carsim\Data\Results
SET_MACRO $(WORK_DIR)$ D:\carsim\Data\
SET_MACRO $(OUTPUT_FILE_PREFIX)$ $(WORK_DIR)$Results\Run_dd7a828d-4b14-4c77-9d09-1974401d6b25\LastRun

FILEBASE $(OUTPUT_FILE_PREFIX)$
INPUT $(WORK_DIR)$Results\$(ROOT_FILE_NAME)$\Run_all.par
INPUTARCHIVE $(OUTPUT_FILE_PREFIX)$_all.par
ECHO $(OUTPUT_FILE_PREFIX)$_echo.par
FINAL $(OUTPUT_FILE_PREFIX)$_end.par
LOGFILE $(OUTPUT_FILE_PREFIX)$_log.txt
ERDFILE $(OUTPUT_FILE_PREFIX)$.vs
PROGDIR D:\carsim\
DATADIR D:\carsim\Data\
GUI_REFRESH_V CarSim_RefreshEvent_7760
RESOURCEDIR D:\carsim\\Resources\
PRODUCT_ID CarSim
PRODUCT_VER 2020.0
ANIFILE D:\carsim\Data\runs\animator.par
VEHICLE_CODE i_i
EXT_MODEL_STEP 0.00050000
PORTS_IMP 0
PORTS_EXP 0

DLLFILE D:\carsim\Programs\solvers\carsim_64.dll
END
```
##### On Ubuntu

There is no way to create the `.sim` file via GUI on Ubuntu. In order to proceed you will need to follow these steps:

1. Generate the `.sim` file in Windows or use the file template below.
2. Modify the `.sim` file so the variables `INPUT`, `INPUTARCHIVE`, `LOGFILE` and so on point towards the corresponding files in your Ubuntu 
system.
3. Replace the `DLLFILE` line to point towards the CarSim solver which, in the default installation, will be `SOFILE /opt/carsim_2020.0/lib64/libcarsim.so.2020.0`. 

The resulting file should be similar to this:

```
SIMFILE

FILEBASE /path/to/LastRun
INPUT /path/to/Run_all.par
INPUTARCHIVE /path/to/LastRun_all.par
ECHO /path/to/LastRun_echo.par
FINAL /path/to/LastRun_end.par
LOGFILE /path/to/LastRun_log.txt
ERDFILE /path/to/LastRun.vs
PROGDIR /opt/carsim_2020.0/lib64/
DATADIR .
PRODUCT_ID CarSim
PRODUCT_VER 2020.0
VEHICLE_CODE i_i

SOFILE /opt/carsim_2020.0/lib64/libcarsim.so.2020.0
END
```
#### Vehicle sizes

Although CarSim lets you specify the dimensions of the vehicle to use in the simulation, there is currently no correlation between a CarSim vehicle and a CARLA 
vehicle. This means that the vehicles in both programmes will have different dimensions. The role of the CARLA vehicle is only to act as a placeholder during the simulation.

![carsim vehicle sizes](img/carsim_vehicle_sizes.jpg)

!!! Note
    There is no correlation between vehicle size in CARLA and CarSim. The CARLA vehicle is only a simulation placeholder.

## Run the simulation

All that is needed when running the simulation is to enable CarSim when you spawn a vehicle. This can be done by passing the path to the `.sim` file to the following [method](https://carla.readthedocs.io/en/latest/python_api/#carla.Vehicle.enable_carsim) of the Python API:

```sh
vehicle.enable_carsim(<path_to_ue4simfile.sim>)
```

All input controls sent to the vehicle will be forwarded to CarSim. CarSim will update the 
physics and send back the status of the vehicle (the transform) to the CARLA vehicle. 

Once the simulation has finished you can analyze all the data in CarSim as usual. 

![carsim analysis](img/carsim_analysis.jpg)

<|MERGE_RESOLUTION|>--- conflicted
+++ resolved
@@ -25,11 +25,7 @@
     __For Ubuntu__:
 
     1. Download the plugin [here](https://www.carsim.com/users/unreal_plugin/unreal_plugin_2020_0.php).
-<<<<<<< HEAD
-    2. Replace the file `CarSim.Build.cs` with the file found [here](https://carla-releases.s3.us-east-005.backblazeb2.com/Backup/CarSim.Build.cs) in order to use the correct solver for Ubuntu.
-=======
     2. Replace the file `CarSim.Build.cs` with the file found [here](https://carla-assets.s3.us-east-005.backblazeb2.com/Backup/CarSim.Build.cs) in order to use the correct solver for Ubuntu.
->>>>>>> fb5f6126
 
 3. This step can be skipped if you are using the packaged version of CARLA. The packaged version has already been compiled using this flag but if you are building CARLA from source then you will need to compile the server with the `--carsim` flag.  
 
