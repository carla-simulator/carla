# CARLA Documentation

Welcome to the CARLA documentation.

This home page contains an index with a brief description of the different sections in the documentation. Feel free to read in whatever order preferred. In any case, here are a few suggestions for newcomers.

* __Install CARLA.__ Either follow the [Quick start installation](start_quickstart.md) to get a CARLA release or [make the build](build_linux.md) for a desired platform.
* __Start using CARLA.__ The section titled [First steps](core_concepts.md) is an introduction to the most important concepts.
* __Check the API.__ there is a handy [Python API reference](python_api.md) to look up the classes and methods available.

The CARLA forum is available to post any doubts or suggestions that may arise during the reading.
<div class="build-buttons">
<a href="https://github.com/carla-simulator/carla/discussions/" target="_blank" class="btn btn-neutral" title="Go to the latest CARLA release">
CARLA forum</a>
</div>

<br>

!!! Warning
    __Change the docs version to fit the CARLA version you are using__. Use the panel in the bottom-right side of this window to change to previous versions. __The _Latest_ version points to documentation in the `dev` branch__ which may refer to features currently in development and __not available__ in any packaged version of CARLA, as well general documentation improvements. ![docs_version_panel](img/docs_version_panel.jpg)

---

## Getting started

[__Introduction__](start_introduction.md) — What to expect from CARLA.  
[__Quick start__](start_quickstart.md) — Get the CARLA releases.  


## Building CARLA

[__Linux build__](build_linux.md) — Make the build on Linux.  
[__Windows build__](build_windows.md) — Make the build on Windows.  
[__Update CARLA__](build_update.md) — Get up to date with the latest content.  
[__Build system__](build_system.md) — Learn about the build and how it is made.  
[__Running in a Docker__](build_docker.md) — Run CARLA using a container solution.  
[__F.A.Q.__](build_faq.md) — Some of the most frequent installation issues.  


## First steps
[__Core concepts__](core_concepts.md) — Overview of the basic concepts in CARLA.  
[__1st. World and client__](core_world.md) — Manage and access the simulation.  
[__2nd. Actors and blueprints__](core_actors.md) — Learn about actors and how to handle them.  
[__3rd. Maps and navigation__](core_map.md) — Discover the different maps and how do vehicles move around.  
[__4th. Sensors and data__](core_sensors.md) — Retrieve simulation data using sensors.  

## Advanced steps
[__OpenDRIVE standalone mode__](adv_opendrive.md) — Use any OpenDRIVE file as a CARLA map.  
[__PTV-Vissim co-simulation__](adv_ptv.md) — Run a synchronous simulation between CARLA and PTV-Vissim.  
[__Recorder__](adv_recorder.md) — Register the events in a simulation and play it again.  
[__Rendering options__](adv_rendering_options.md) — From quality settings to no-render or off-screen modes.  
[__RSS__](adv_rss.md) — An implementation of RSS in the CARLA client library.  
[__SUMO co-simulation__](adv_sumo.md) — Run a synchronous simulation between CARLA and SUMO.  
[__Synchrony and time-step__](adv_synchrony_timestep.md) — Client-server communication and simulation time.  
[__Traffic Manager__](adv_traffic_manager.md) — Simulate urban traffic by setting vehicles to autopilot mode.  

## References
[__Python API reference__](python_api.md) — Classes and methods in the Python API.  
[__Blueprint library__](bp_library.md) — Blueprints provided to spawn actors.  
[__C++ reference__](ref_cpp.md) — Classes and methods in CARLA C++.  
[__Recorder binary file format__](ref_recorder_binary_file_format.md) — Detailed explanation of the recorder file format.  
[__Sensors reference__](ref_sensors.md) — Everything about sensors and the data they retrieve.  

## Plugins
[__carlaviz — web visualizer__](plugins_carlaviz.md) — Plugin that listens the simulation and shows the scene and some simulation data in a web browser.  

## ROS bridge
[__ROS bridge documentation__](ros_documentation.md) — Brief overview of the ROS bridge and a link to the full documentation
## Tutorials — General
[__Add friction triggers__](tuto_G_add_friction_triggers.md) — Define dynamic box triggers for wheels.  
[__Control vehicle physics__](tuto_G_control_vehicle_physics.md) — Set runtime changes on a vehicle physics.  
[__Control walker skeletons__](tuto_G_control_walker_skeletons.md) — Animate walkers using skeletons.  
[__Generate maps with OpenStreetMap__](tuto_G_openstreetmap.md) — Use OpenStreetMap to generate maps for use in simulations.  
[__Retrieve simulation data__](tuto_G_retrieve_data.md) — A step by step guide to properly gather data using the recorder.  
[__CarSim Integration (Beta)__](tuto_G_carsim_integration.md) — Tutorial on how to run a simulation using the CarSim vehicle dynamics engine.  
[__RLlib Integration__](tuto_G_rllib_integration.md) — Find out how to run your own experiment using the RLlib library.  
[__Scenic__](tuto_G_scenic.md) — Follow an example of defining different scenarios using the Scenic library.  

## Tutorials — Maps
[__Overview of custom maps__](tuto_M_custom_map_overview.md)  
[__Create a map in RoadRunner__](tuto_M_generate_map.md)  
[__Import map in CARLA package__](tuto_M_add_map_package.md)  
[__Import map in CARLA source build__](tuto_M_add_map_source.md)  
[__Manually prepare map package__](tuto_M_manual_map_package.md)
[__Alternative map section__](tuto_M_add_map_alternative.md)  
[__Generate pedestrian navigation__](tuto_M_generate_pedestrian_navigation.md) — Obtain the information needed for walkers to move around.  

## Tutorials — Assets
[__Add a new vehicle__](tuto_A_add_vehicle.md) — Prepare a vehicle to be used in CARLA.  
[__Add new props__](tuto_A_add_props.md) — Import additional props into CARLA.  
[__Create standalone packages__](tuto_A_create_standalone.md) — Generate and handle standalone packages for assets.  
[__Map customization__](tuto_A_map_customization.md) — Edit an existing map.  
[__Material customization__](tuto_A_material_customization.md) — Edit vehicle and building materials.  

## Tutorials — Developers
[__Contribute with new assets__](tuto_D_contribute_assets.md) — Add new content to CARLA.  
[__Create a sensor__](tuto_D_create_sensor.md) — Develop a new sensor to be used in CARLA.  
[__Create semantic tags__](tuto_D_create_semantic_tags.md) — Define customized tags for semantic segmentation.  
[__Customize vehicle suspension__](tuto_D_customize_vehicle_suspension.md) — Modify the suspension system of a vehicle.  
[__Generate detailed colliders__](tuto_D_generate_colliders.md) — Create detailed colliders for vehicles.  
<<<<<<< HEAD
=======
[__Make a release__](tuto_D_make_release.md) — For developers who want to publish a release.  
[__Generate pedestrian navigation__](tuto_D_generate_pedestrian_navigation.md) — Obtain the information needed for walkers to move around.  
>>>>>>> ae0ba81b

## Contributing
[__Contribution guidelines__](cont_contribution_guidelines.md) — The different ways to contribute to CARLA.  
[__Code of conduct__](cont_code_of_conduct.md) — Standard rights and duties for contributors.  
[__Coding standard__](cont_coding_standard.md) — Guidelines to write proper code.  
[__Documentation standard__](cont_doc_standard.md) — Guidelines to write proper documentation.  <|MERGE_RESOLUTION|>--- conflicted
+++ resolved
@@ -98,11 +98,6 @@
 [__Create semantic tags__](tuto_D_create_semantic_tags.md) — Define customized tags for semantic segmentation.  
 [__Customize vehicle suspension__](tuto_D_customize_vehicle_suspension.md) — Modify the suspension system of a vehicle.  
 [__Generate detailed colliders__](tuto_D_generate_colliders.md) — Create detailed colliders for vehicles.  
-<<<<<<< HEAD
-=======
-[__Make a release__](tuto_D_make_release.md) — For developers who want to publish a release.  
-[__Generate pedestrian navigation__](tuto_D_generate_pedestrian_navigation.md) — Obtain the information needed for walkers to move around.  
->>>>>>> ae0ba81b
 
 ## Contributing
 [__Contribution guidelines__](cont_contribution_guidelines.md) — The different ways to contribute to CARLA.  
