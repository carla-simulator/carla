--- conflicted
+++ resolved
@@ -30,7 +30,6 @@
 
 To get started with the sample dataset from NVIDIA, use the installer script. If you'd rather customize your dataset, follow the instructions to get the assets from HuggingFace and set up your environment manually.
 
-<<<<<<< HEAD
 The installer script will attempt to install the following Ubuntu package dependencies.
 
 * docker-ce
@@ -73,14 +72,6 @@
 ```sh
 sudo apt install python3.10-venv
 python3 -m venv vecarla
-=======
-To avoid conflicts with Python versions, we recommend using a virtual environment to complete the installation. Run the following commands in the terminal to set up a virtual environment:
-
-```sh
-sudo apt install python3.10-venv
-python3     -m venv vecarla
->>>>>>> 2ef202ce
-source vecarla/bin/activate
 ```
 
 ### Use the Installer Script
@@ -88,10 +79,7 @@
 To get started quickly and easily with the curated sample set from the [NVIDIA PhysicalAI-Autonomous-Vehicles-NuRec dataset](https://huggingface.co/datasets/nvidia/PhysicalAI-Autonomous-Vehicles-NuRec), navigate to the CARLA root directory on your machine and run the following launch script:
 
 ```bash
-<<<<<<< HEAD
 cd <CARLA_ROOT>
-=======
->>>>>>> 2ef202ce
 ./PythonAPI/examples/nvidia/nurec/install_nurec.sh
 ```
 
@@ -106,10 +94,6 @@
 * carla
 * nvidia-nvimgcodec-cu12
 
-<<<<<<< HEAD
-=======
-
->>>>>>> 2ef202ce
 ### Use a Custom Dataset
 
 If you'd rather customize the datasets you use, follow the instructions below to get the assets, launch the NuRec container, and install the required Python packages. 
