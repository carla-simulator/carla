--- conflicted
+++ resolved
@@ -431,11 +431,7 @@
 {
   "maps": [
     {
-<<<<<<< HEAD
         "path": "/Game/Carla/Maps/",
-=======
-        "path": "/Game/Carla/Maps/MyMap",
->>>>>>> 1d1f7a4b
         "name": "MyMap",
         "use_carla_materials": true
       }
@@ -456,11 +452,7 @@
 +MapsToCook=(FilePath="/Game/Carla/Maps/MyMap")
 ```
 
-<<<<<<< HEAD
-In the `[/Script/UnrealEd.ProjectPackagingSettings]` section, preferably next to the other `MapsToCook(...)` entries. Then run `make package` command to build a package containing your map. The exported CARLA package with your map will be saved in the `Dist` folder on Linux and the `/Build/UE4Carla/` folder on Windows.
-=======
 This line should be added in the `[/Script/UnrealEd.ProjectPackagingSettings]` section, preferably next to the other `MapsToCook(...)` entries. Then run `make package` command to build a package containing your map. The exported CARLA package with your map will be saved in the `Dist` folder on Linux and the `/Build/UE4Carla/` folder on Windows.
->>>>>>> 1d1f7a4b
 
 ---
 
