# Content authoring - Maps

CARLA comes with a generous compliment of assets for creating driving simulations out of the box. However, the real power of CARLA comes in its comprehensive extensibility, allowing users to create entirely custom environments populated with bespoke assets like buildings, benches, trash cans, statues, street lights and bus stops. 

In this tutorial we will cover the process of creating a simple map for use with CARLA. We will use two software packages to create parts of the map. We will create the road network using [__RoadRunner__](https://es.mathworks.com/products/roadrunner.html) and then add assets to the map through the [__Unreal Editor__](https://www.unrealengine.com/en-US/features/the-unreal-editor).

* __[Prerequisites](#prerequisites)__  
* __[Large maps](#large-maps)__
* __[Digital Twin Tool](#digital-twin-tool)__
* __[RoadRunner](#create-a-road-network-using-roadrunner)__  
* __[Importing into CARLA](#importing-your-road-network-into-carla)__
* __[Importing assets](#importing-assets-and-adding-them-to-the-map)__
* __[Traffic lights](#traffic-lights)__
* __[Traffic signs](#traffic-signs)__ 
* __[Materials](#materials)__
* __[Road painter](#road-painter)__
    * [What is the road painter?](#what-is-the-road-painter)
    * [Road painter actor, master material and render target](#establish-the-road-painter-master-material-and-render-target)
    * [Prepare the master material](#prepare-the-master-material)
    * [Paint the road](#paint-the-road)
    * [Update the appearance of lane markings](#update-the-appearance-of-lane-markings)
    * [Next steps](#next-steps)
* __[Trees and vegetation](#trees-and-vegetation)__
    * [Foliage tool](#foliage-tool)
* __[Exporting a map](#exporting-a-map)__
<<<<<<< HEAD
    * [Exporting a map as a separate package](#exporting-a-map-as-a-single-map-package-for-import-into-a-standalone-packaged-carla-installation)
    * [Exporting a map as part of a complete CARLA package](#exporting-a-map-as-part-of-a-complete-carla-package)
=======
>>>>>>> 423d979b



## Prerequisites

To follow this guide, you will need to build CARLA from source, so that you may use the Unreal Editor. Follow the [__build instructions__](build_carla.md) for your relevant operating system. You will also need a licensed copy of RoadRunner. You may also need a 3D modelling application such as Maya, 3DS Max or Blender to create 3D assets for your custom maps. You should ensure you have completed all the steps to build CARLA and ensure that the Unreal Editor is working, this could take some time to build the application. If you want to create 3D assets for your map, you should use an appropriate 3D design application such as Blender, Maya, 3DsMax or Modo. 

## Large Maps

The following text details the procedures for creating and decorating a standard map. From version 0.9.12, CARLA has the Large Maps functionality. Large maps are bigger in scale than standard maps, and can be up to 100 km<sup>2</sup> in size. Large maps work in a slightly different way to standard maps, because of hardware limitations, even in high end graphics cards. Large maps are split up into tiles, and only the tiles needed immediately (i.e. those closest to the Ego vehicle) are loaded during the simulation. Other tiles sit dormant until the data is needed. This facilitates the highest performance for CARLA simulations. Most of the details that follow are similar when building a Large Map, but there are some additional steps. Please follow [this guide](content_authoring_large_maps.md) to build a Large Map for CARLA.

## Digital Twin Tool

CARLA offers a procedural map generation tool, which ingests road network data from OpenStreetMap and decorates the map procedurally with buildings and vegetation. Read about how to use the tool [here](adv_digital_twin.md).

## Create a road network using RoadRunner

Open RoadRunner and create a new scene. Choose the Road Plan Tool and right click in the workspace to drop the first control point for the road. Click and drag elsewhere in the workspace to extend the road. 

![roadrunner_draw](img/tuto_content_authoring_maps/drawing_roads.gif)

For the purpose of this tutorial we use a simple oval road with a junction in the middle. For building more advanced networks please refer to the [__roadrunner documentation__](https://es.mathworks.com/products/roadrunner.html).

![roadrunner_road](img/tuto_content_authoring_maps/simple_crossroads.png)

Once you have made your map in RoadRunner you will be able to export it. Be aware that __the road layout cannot be modified after it has been exported.__ Before exporting, ensure that:

- The map is centered at (0,0) to ensure the map can be visualized correctly in Unreal Engine.
- The map definition is correct.
- The map validation is correct, paying close attention to connections and geometries.


>>>>![CheckGeometry](../img/check_geometry.jpg)

Once the map is ready, click on the `OpenDRIVE Preview Tool` button to visualize the OpenDRIVE road network and give everything one last check.

>>>>![checkopen](../img/check_open.jpg)

!!! note
    _OpenDrive Preview Tool_ makes it easier to test the integrity of the map. If there are any errors with junctions, click on `Maneuver Tool`, and `Rebuild Maneuver Roads`.

Once you have created your desired road network, in the RoadRunner menu bar choose `File > Export > Carla (.fbx, .xodr, .rrdata, .xml)` and export to an appropriate location. 

![roadrunner_exports](img/tuto_content_authoring_maps/roadrunner_exports.png)

RoadRunner is the best application for creating custom maps. There are alternatives such as [__OpenStreetMap__](tuto_G_openstreetmap.md) that focus on generating maps from real road maps. 

## TrueVision designer

RoadRunner is a proprietary software that requires MATLAB. Some institutions like universities may have deals with MathWorks such that some users may be able to acquire a RoadRunner license. If you don't have budget for a license, a convenient open source alternative to RoadRunner is the [__TrueVision Designer__](https://www.truevision.ai/designer). This app has many of the same features as RoadRunner and is useful if you cannot acquire a license for RoadRunner. 

## Importing your road network into CARLA

The important export files needed for CARLA are the `.xodr` file and the `.fbx` file. Copy or move these files into the `Import` folder inside the root directory of the CARLA repository where you have built from source. 

![roadrunner_imports](img/tuto_content_authoring_maps/rr_import.png)

Now open a terminal at the root of the CARLA source directory and run `make import`. This will import the road network into CARLA.

You can now see your new map inside the Unreal Editor. Run `make launch` at the root of the CARLA source directory to launch the Unreal Editor. You will now see a new directory in the content browser named `map_package`. Within this directory in the location `Content > map_package > Maps > tutorial` you will now find your new map.

![new_loaded_map](img/tuto_content_authoring_maps/new_map.png)

You have now created the road network, the basis of your map.

## Importing assets and adding them to the map

Now we have the road network as the basis for our map, we now want to create some content for the map, such as buildings. These assets can be created using a 3D modelling application such as Autodesk Maya, 3DS Max, Blender or any other 3D application with the appropriate export options. It is important that, at a minimum, the application is capable of `.fbx` export. 

There are several elements needed to create an asset in CARLA:

- [__Mesh__](https://en.wikipedia.org/wiki/Polygon_mesh) - a set of 3D coordinate vertices and the associated joining edges
- [__UV map__](https://en.wikipedia.org/wiki/UV_mapping) - a mapping of 3D vertices and edges to a 2D texture space to match textures with 3D locations
- [__Texture__](https://en.wikipedia.org/wiki/Texture_mapping) - a 2D image defining the colors and patterns to appear on the surface of the 3D object
- [__Normal map__](https://en.wikipedia.org/wiki/Normal_mapping) - a 2D image defining the directions of the normals on the surface of the object, to add 3D variations to the object's surface
- ORM map - a map defining the regions of metallicity, roughness and ambient occlusion

The ORM map utilizes the channels of a standard RGBA encoded image to encode the map of metallic regions, roughness and ambient occlusion. As we define the map here, the red channel defines the metallic map, the green channel the roughness and the blue channel is the ambient occlusion. These maps (as well as the diffuse and normal maps) can be created using an application such as [__Adobe Substance 3D painter__](https://www.adobe.com/products/substance3d-painter.html).

Create a new folder in some appropriate location using the Unreal content browser. Within this folder you can either right click and select `Import to PATH/TO/FOLDER` near the top of the context menu, or drag and drop files directly into the content browser. 

We will import an FBX file containing the base mesh and the UV map, that we have exported from Blender.

![farmhouse_blender](img/tuto_content_authoring_maps/farmhouse_in_blender.png)

In the context menu, ensure that in the __Mesh__ section `Import Normals` is selected
 for `Normal Import Method` and that in the __Material__ section that `Do Not Create Material` is selected. Deselect `Import Textures` in the __Materials__ section since we will import them manually. These choices would differ if you wanted to use some textures already embedded in your FBX file. 

 Select `Import All`. Once the import has completed, double click on the imported asset that appears in the content browser to edit it. 

![farmhouse_edit](img/tuto_content_authoring_maps/farmhouse_ue_edit.png)

We should now import the textures, the diffuse texture for the diffuse colors, the normal map and the ORM map. 

Open the ORM map by double clicking and deselect the `sRGB` option, to ensure the texture is correctly applied. 

Right click in the content browser and select `Material` from the menu. A new material will be created in the content browser. Double click to edit it. Shift select the textures you imported and drag them into the material edit window, you will now get 3 new nodes in the material node editor. 

![material_init](img/tuto_content_authoring_maps/initialise_material.png)

Now connect the nodes according to the following rules:

- Diffuse RGB --> Base Color
- Normal RGB --> Normal
- ORM R --> Ambient occlusion
- ORM G --> Roughness
- ORM B --> Metallic

Your material node graph should now look similar to this: 

![material_final](img/tuto_content_authoring_maps/material_connected.png)

Save the material, then open the asset again and drag the material into the material slot. Your asset should now be fully textured.

![textured_asset](img/tuto_content_authoring_maps/textured_asset.png)

Now save the asset and it is ready for use in your map. You can now drag the asset from the content browser and place it into your map:

![asset_in_map](img/tuto_content_authoring_maps/asset_in_map.png)

Now you can save the map, using the "Save Current" option in the top left of the workspace and it is ready to use. Play the simulation.

This concludes the Map authorship guide. Now you know how to create a road network and import 3D assets for use in CARLA. You may now read how to [__package a map for use in CARLA standalone version__](tuto_M_manual_map_package.md)

## Traffic lights

To add traffic lights to your new map:

__1.__ From the _Content Browser_, navigate to `Content > Carla > Static > TrafficLight > StreetLights_01`. You will find several different traffic light blueprints to choose from.

__2.__ Drag the traffic lights into the scene and position them in the desired location. Press the space bar on your keyboard to toggle between positioning, rotation, and scaling tools.

__3.__ Adjust the [`trigger volume`][triggerlink] for each traffic light by selecting the _BoxTrigger_ component in the _Details_ panel and adjusting the values in the _Transform_ section. This will determine the traffic light's area of influence.

>>![ue_trafficlight](../img/ue_trafficlight.jpg)

__4.__ For junctions, drag the `BP_TrafficLightGroup` actor into the level. Assign all the traffic lights in the junction to the traffic light group by adding them to the _Traffic Lights_ array in the _Details_ panel.

>>![ue_tl_group](../img/ue_tl_group.jpg)

__5.__ Traffic light timing is only configurable through the Python API. See the documentation [here](core_actors.md#traffic-signs-and-traffic-lights) for more information.

>>![ue_tlsigns_example](../img/ue_tlsigns_example.jpg)

> _Example: Traffic Signs, Traffic lights and Turn based stop._

[triggerlink]: python_api.md#carla.TrafficSign.trigger_volume

## Traffic signs

To add traffic signs to your new map:

__1.__ From the _Content Browser_, navigate to `Content > Carla > Static > TrafficSign`. You will find several different traffic light blueprints to choose from.

__2.__ Drag the traffic lights into the scene and position them in the desired location. Press the space bar on your keyboard to toggle between positioning, rotation, and scaling tools.

__3.__ Adjust the [`trigger volume`][triggerlink] for each traffic sign by selecting the _BoxTrigger_ component in the _Details_ panel and adjusting the values in the _Transform_ section. This will determine the traffic light's area of influence. Not all traffic signs have a trigger volume. Those that do, include the yield, stop and speed limit signs.

## Materials

The CARLA content library has a multitude of useful materials ready to use to change the look of your maps. In your content browser, navigate to `Carla > Static > GenericMaterials`. In here you will find numerous materials you can use to alter the appearance of your map. 

You can test the materials rapidly by drag and drop onto map elements:

![map_materials](img/tuto_content_authoring_maps/map_materials.gif)


# Road Painter

The road painter is a tool that can be used to customize the appearance of the road, adding extra realism with additional textures, decals and meshes.

## What is the road painter?

The Road Painter tool is a blueprint that uses OpenDRIVE information to paint roads quickly. It takes a master material and applies it to a render target of the road to use as a canvas. The master material is made up of a collection of materials that can be blended using brushes and applied as masks. There is no need to apply photometry techniques nor consider the UVs of the geometry.

The road painter uses the OpenDRIVE information to paint the roads. Make sure that your `.xodr` file has the same name as your map for this to work correctly.

## Establish the road painter, master material and render target

__1. Create the `RoadPainter` actor.__

1. In the _Content Browser_, navigate to `Content > Carla > Blueprints > LevelDesign`.
2. Drag the `RoadPainter` into the scene.

__2. Create the Render Target.__

1. In the _Content Browser_, navigate to `Content > Carla > Blueprints > LevelDesign > RoadPainterAssets`.
2. Right-click on the `RenderTarget` file and select `Duplicate`.
3. Rename to `Tutorial_RenderTarget`.

__3. Create the master material instance.__

1. In the _Content Browser_, navigate to `Game > Carla > Static > GenericMaterials > RoadPainterMaterials`.
2. Right-click on `M_RoadMaster` and select _Create Material Instance_.
3. Rename to `Tutorial_RoadMaster`.

__4. Re-calibrate the _Map Size (Cm)_ so that it is equal to the actual size of the map.__

1. Select the `RoadPainter` actor in the scene.
2. Go to the _Details_ panel and press the _Z-Size_ button. You will see the value in _Map Size (Cm)_ change.

>>>>>![map size](../img/map_size.png)

__5. Synchronize the map size between the `RoadPainter` and `Tutorial_RoadMaster`.__

1. In the _Content Browser_, open `Tutorial_RoadMaster`.
2. Copy the value _Map Size (Cm)_ from the previous step and paste it to _Global Scalar Parameter Values -> Map units (CM)_ in the `Tutorial_RoadMaster` window.
3. Press save.

>>>>>>![img](../img/map_size_sync.png)

__6. Create the communication link between the road painter and the master material.__

The `Tutorial_RenderTarget` will be the communication link between the road painter and `Tutorial_RoadMaster`.

1. In the `Tutorial_RoadMaster` window, apply the `Tutorial_RenderTarget` to _Global Texture Parameter Values -> Texture Mask_.
2. Save and close.
3. In the main editor window, select the road painter actor, go to the _Details_ panel and apply the `Tutorial_RenderTarget` to _Paint -> Render Target_.

---

## Prepare the master material

The `Tutorial_RoadMaster` material you created holds the base material, extra material information, and parameters that will be applied via your `Tutorial_RenderTarget`. You can configure one base material and up to three additional materials.

>>![master materials](../img/master_material.png)

To configure the materials, double-click the `Tutorial_RoadMaster` file. In the window that appears, you can select and adjust the following values for each material according to your needs:

- Brightness
- Hue
- Saturation
- AO Intensity
- NormalMap Intensity
- Roughness Contrast
- Roughness Intensity

You can change the textures for each material by selecting the following values and searching for a texture in the search box:

- Diffuse
- Normal
- ORMH

Explore some of the CARLA textures available in `Game > Carla > Static > GenericMaterials > Asphalt > Textures`.

---

### Paint the road

__1. Create the link between the road painter and the roads.__

1. In the main editor window, search for `Road_Road` in the _World Outliner_ search box.
2. Press `Ctrl + A` to select all the roads.
3. In the _Details_ panel, go to the _Materials_ section and apply `Tutorial_RoadMaster` to _Element 0_, _Element 1_, _Element 2_, and _Element 3_.

__2. Choose the material to customize.__

Each of the materials we added to `Tutorial_RoadMaster` are applied to the roads separately and application is configured with the _Brush_ tool. To apply and customize a material:

1. Select the road painter actor
2. In the _Details_ panel, select the material to work with in the _Mask Color_ dropdown menu.

>>>>>>![choose material](../img/choose_material.png)

__3. Set the brush and stencil parameters.__

There are a variety of stencils to choose from in `GenericMaterials/RoadStencil/Alphas`. The stencil is used to paint the road according to your needs and can be adjusted using the following values:

- _Stencil size_ — Size of the brush.
- _Brush strength_ — Roughness of the outline.
- _Spacebeween Brushes_ — Distance between strokes.
- _Max Jitter_ — Size variation of the brush between strokes.
- _Stencil_ — The brush to use.
- _Rotation_ — Rotation applied to the stroke.

>>>>>>![materials_roadpaint_brushes](../img/material_customization/Materials_Brush.jpg)
<div style="text-align: right"><i>Brush panel.</i></div>
<br>
![materials_roadpaint_typesofbrushes](../img/material_customization/Materials_Road_Typesofbrushes.jpg)
<div style="text-align: right"><i>Different types of brushes.</i></div>
<br>
__4. Apply each material to the desired portions of the road.__

Choose where to apply the selected material via the buttons in the _Default_ section of the _Details_ panel:

* _Paint all roads_ — Paint all the roads.
* _Paint by actor_ — Paint a specific, selected actor.
* _Paint over circle_ — Paint using a circular pattern, useful to provide variation.
* _Paint over square_ — Paint using a square pattern, useful to provide variation.

This section also contains options to erase the applied changes.

* _Clear all_ — Erase all the painted material.
* _Clear materials_ — Remove the currently active materials.
* _Clear material by actor_ — Remove the material closest to the selected actor.

>>>>>>![materials_roadpaint_brushes](../img/material_customization/Materials_RoadPainter_Default.jpg)
<div style="text-align: right"><i>Different painting and erasing options.</i></div>
<br>
__5. Add decals and meshes.__

You can explore the available decals and meshes in `Content > Carla Static > Decals` and `Content > Carla > Static`. Add them to road painter by extending and adding to the _Decals Spawn_ and _Meshes Spawn_ arrays. For each one you can configure the following parameters:

- _Number of Decals/Meshes_ - The amount of each decal or mesh to paint.
- _Decal/Mesh Scale_ — Scale of the decal/mesh per axis.
- _Fixed Decal/Mesh Offset_ — Deviation from the center of the lane per axis.
- _Random Offset_ — Max deviation from the center of the lane per axis.
- _Decal/Mesh Random Yaw_ — Max random yaw rotation.
- _Decal/Mesh Min Scale_ — Minimum random scale applied to the decal/mesh.
- _Decal/Mesh Max Scale_ — Max random scale applied to the decal/mesh.

>>>>>>![materials_](../img/decals_meshes.png)
<div style="text-align: right"><i>Decals and Meshes panels.</i></div>
<br>

Once you have configured your meshes and decals, spawn them by pressing `Spawn decals` and `Spawn meshes`.

!!! Note
    Make sure that meshes and decals do not have collisions enabled that can interfere with cars on the road and lower any bounding boxes to the level of the road.

__7. Experiment to get your desired appearance.__ 

Experiment with different materials, textures, settings, decals, and meshes to get your desired look. Below are some example images of how the appearance of the road changes during the process of painting each material.

![materials_roadpaint_mat00](../img/material_customization/Materials_Road_MaterialBase.jpg)
<div style="text-align: right"><i>Example of base road material.</i></div>
<br>
![materials_roadpaint_mat01](../img/material_customization/Materials_Road_Material1.jpg)
<div style="text-align: right"><i>Example after material 1 is applied.</i></div>
<br>
![materials_roadpaint_mat02](../img/material_customization/Materials_Road_Material2.jpg)
<div style="text-align: right"><i>Example after material 2 is applied.</i></div>
<br>
![materials_roadpaint_mat03](../img/material_customization/Materials_Road_Material3.jpg)
<div style="text-align: right"><i>Example after material 3 is applied.</i></div>
<br>
![materials_roadpaint_mat03](../img/material_customization/Materials_Road_Decals.jpg)
<div style="text-align: right"><i>Example after decals are applied.</i></div>
<br>
![materials_roadpaint_mat03](../img/material_customization/Materials_Road_Meshes.jpg)
<div style="text-align: right"><i>Example after meshes are applied.</i></div>
<br>

---

## Update the appearance of lane markings

After you have painted the roads, you can update the appearance of the road markings by following these steps:

__1. Make a copy of the master material.__

1. In the _Content Browser_, navigate to `Game > Carla > Static > GenericMaterials > RoadPainterMaterials`.
2. Right-click on `Tutorial_RoadMaster` and select _Create Material Instance_.
3. Rename to `Tutorial_LaneMarkings`.

__2. Configure the lane marking material.__

1. In the _Content Browser_, double-click on `Tutorial_LaneMarkings`.
2. In the _Details_ panel, go to the _Global Static Switch Parameter Values_ section and check the boxes on the left and right of _LaneMark_.
3. Go to the _Texture_ section and check the boxes for _LaneColor_ and _Uv Size_.
4. Choose your preferred color for the lane markings in _LaneColor_.
5. _Save_ and close.

__3. Select the road marking meshes.__

Drag the material onto the lane markings you wish to color. Repeat the whole process for different colors of lane markings if required.

---

## Trees and Vegetation

The CARLA content library has a comprehensive set of vegetation blueprints for you to add further realism to the off-road areas of your maps like sidewalks, parks, hillsides, fields and forrest. 

Navigate to the vegetation folder in the CARLA content library: `Carla > Static > Visitation`. You will find blueprints for multiple types of trees, bushes, shrubs. You can drag these elements into your map from the content browser. 

![map_materials](img/tuto_content_authoring_maps/add_tree.png)

### Foliage tool

A useful tool for trees and vegetation is the [__Unreal Engine foliage tool__](https://docs.unrealengine.com/4.27/en-US/BuildingWorlds/Foliage/). Activate the tool by selecting the `mode` from the mode dropdown in the toolbar.

![foliage_tool](img/tuto_content_authoring_maps/select_foliage_tool.gif)

Drag your desired foliage item into the box labeled `+ Drop Foliage Here`. Set an appropriate density in the density field, then paint into the map with your foliage item. 

![foliage_paint](img/tuto_content_authoring_maps/foliage_paint.gif)


---

## Exporting a map

<<<<<<< HEAD
### Exporting a map as a separate package

=======
>>>>>>> 423d979b
To export a map as a map package that can be ingested into a standalone CARLA package installation, use the `make package` command as follows:

```sh
make package ARGS="--packages=<mapPackage>"
```

The `<mapPackage>` must point to a json file located in `CARLA_ROOT/Unreal/CarlaUE4/Content/Carla/Config` named *mapPackage.json* which has the following structure:

```json
{
  "maps": [
    {
        "path": "/Game/Carla/Maps/MyMap",
        "name": "MyMap",
        "use_carla_materials": true
      }
  ],
  "props": []
}
```

<<<<<<< HEAD
Your map should have been saved as `MyMap.umap` file in the `CARLA_ROOT/Unreal/CarlaUE4/Content/Carla/Maps` directory. 

The exported map archive will be saved in the `Dist` folder on Linux and the `/Build/UE4Carla/` folder on Windows.

### Exporting a map as part of a complete CARLA package

To export the map as part of a complete CARLA package, such that the map is available on launch of the package, include the following line in the `DefaultGame.ini` file in `CARLA_ROOT/Unreal/CarlaUE4/Config/`:

```
+MapsToCook=(FilePath="/Game/Carla/Maps/MyMap")
```

In the `[/Script/UnrealEd.ProjectPackagingSettings]` section, preferably next to the other `MapsToCook(...)` entries. Then run `make package` command to build a package containing your map. The exported CARLA package with your map will be saved in the `Dist` folder on Linux and the `/Build/UE4Carla/` folder on Windows.
=======
Your map should be saved as `MyMap.umap` file in the `CARLA_ROOT/Unreal/CarlaUE4/Content/Carla/Maps` directory. 
>>>>>>> 423d979b

---

## Next steps

Continue customizing your map using the tools and guides below:

- [Implement sub-levels in your map.](tuto_M_custom_layers.md)
- [Add buildings with the procedural building tool.](tuto_M_custom_buildings.md)
- [Customize the weather](tuto_M_custom_weather_landscape.md#weather-customization)
- [Customize the landscape with serial meshes.](tuto_M_custom_weather_landscape.md#add-serial-meshes)
Once you have finished with the customization, you can [generate the pedestrian navigation information](tuto_M_generate_pedestrian_navigation.md).

---

If you have any questions about the process, then you can ask in the [forum](https://github.com/carla-simulator/carla/discussions).

<div class="build-buttons">
<p>
<a href="https://github.com/carla-simulator/carla/discussions" target="_blank" class="btn btn-neutral" title="Go to the CARLA forum">
CARLA forum</a>
</p>
</div><|MERGE_RESOLUTION|>--- conflicted
+++ resolved
@@ -23,11 +23,8 @@
 * __[Trees and vegetation](#trees-and-vegetation)__
     * [Foliage tool](#foliage-tool)
 * __[Exporting a map](#exporting-a-map)__
-<<<<<<< HEAD
     * [Exporting a map as a separate package](#exporting-a-map-as-a-single-map-package-for-import-into-a-standalone-packaged-carla-installation)
     * [Exporting a map as part of a complete CARLA package](#exporting-a-map-as-part-of-a-complete-carla-package)
-=======
->>>>>>> 423d979b
 
 
 
@@ -420,11 +417,8 @@
 
 ## Exporting a map
 
-<<<<<<< HEAD
 ### Exporting a map as a separate package
 
-=======
->>>>>>> 423d979b
 To export a map as a map package that can be ingested into a standalone CARLA package installation, use the `make package` command as follows:
 
 ```sh
@@ -446,7 +440,6 @@
 }
 ```
 
-<<<<<<< HEAD
 Your map should have been saved as `MyMap.umap` file in the `CARLA_ROOT/Unreal/CarlaUE4/Content/Carla/Maps` directory. 
 
 The exported map archive will be saved in the `Dist` folder on Linux and the `/Build/UE4Carla/` folder on Windows.
@@ -459,10 +452,9 @@
 +MapsToCook=(FilePath="/Game/Carla/Maps/MyMap")
 ```
 
-In the `[/Script/UnrealEd.ProjectPackagingSettings]` section, preferably next to the other `MapsToCook(...)` entries. Then run `make package` command to build a package containing your map. The exported CARLA package with your map will be saved in the `Dist` folder on Linux and the `/Build/UE4Carla/` folder on Windows.
-=======
+This line should be added in the `[/Script/UnrealEd.ProjectPackagingSettings]` section, preferably next to the other `MapsToCook(...)` entries. Then run `make package` command to build a package containing your map. The exported CARLA package with your map will be saved in the `Dist` folder on Linux and the `/Build/UE4Carla/` folder on Windows.
+
 Your map should be saved as `MyMap.umap` file in the `CARLA_ROOT/Unreal/CarlaUE4/Content/Carla/Maps` directory. 
->>>>>>> 423d979b
 
 ---
 
