# Create distribution packages for assets 

It is a common practice in CARLA to manage assets with standalone packages. Keeping them aside allows to reduce the size of the build. These asset packages can be easily imported into a CARLA package anytime. They also become really useful to easily distribute assets in an organized way. 

- [__Export a package from the UE4 Editor__](#export-a-package-from-the-ue4-editor)  
- [__Export a package using Docker__](#export-a-package-using-docker)
- [__Import assets into a CARLA package__](#import-assets-into-a-carla-package)  

---
## Export a package in a CARLA build from source

Once assets are imported into Unreal, users can generate a __standalone package__ for them. This will be used to distribute the content to CARLA packages such as 0.9.8.

To export packages, simply run the command below.

```sh
make package ARGS="--packages=Package1,Package2"
```

This will create a standalone package compressed in a `.tar.gz` file for each of the packages listed. The files will be saved in `Dist` folder on Linux, and `/Build/UE4Carla/` on Windows. 

<<<<<<< HEAD
!!! Note
    As an alternative, the [Docker method](tuto_M_add_map_package.md) will create the standalone package without the need of having Unreal Engine in the system.  
=======
---

## Export a package using Docker

Unreal Engine and CARLA can be built in a Docker image which can then be used to create a package or export assets for use in a package.

To create the Docker image, follow the tutorial [here](build_docker_unreal.md).

When you have the image ready:

1. Navigate to `Util/Docker`.
2. Create a CARLA package or prepare assets for use in a package by running one of the following commands:

```sh
# To create a standalone package
./docker_tools.py --output /output/path

#To cook assets to be consumed in a CARLA package
./docker_tools.py --input /assets/to/import/path --output /output/path --packages PkgeName1,PkgeName2
```
>>>>>>> 1aa7eccb

---
## Import assets into a CARLA package

A standalone package is contained in a `.tar.gz` file. The way this is extracted depends on the platform.  

*   __On Windows__ extract the compressed file in the main root CARLA folder.  
*   __On Linux__ move the compressed file to the `Import` folder and run the following script.  

```sh
cd Import
./ImportAssets.sh
```

!!! Note
    Standalone packages cannot be directly imported into a CARLA build. Follow the tutorials to import [props](tuto_A_add_props.md), [maps](tuto_M_custom_map_overview.md) or [vehicles](tuto_A_add_vehicle.md).

---

That sumps up how to create and use standalone packages in CARLA. If there is any unexpected issue, feel free to post in the forum. 

<div class="build-buttons">
<p>
<a href="https://github.com/carla-simulator/carla/discussions/" target="_blank" class="btn btn-neutral" title="Go to the CARLA forum">
CARLA forum</a>
</p>
</div><|MERGE_RESOLUTION|>--- conflicted
+++ resolved
@@ -19,10 +19,6 @@
 
 This will create a standalone package compressed in a `.tar.gz` file for each of the packages listed. The files will be saved in `Dist` folder on Linux, and `/Build/UE4Carla/` on Windows. 
 
-<<<<<<< HEAD
-!!! Note
-    As an alternative, the [Docker method](tuto_M_add_map_package.md) will create the standalone package without the need of having Unreal Engine in the system.  
-=======
 ---
 
 ## Export a package using Docker
@@ -43,7 +39,6 @@
 #To cook assets to be consumed in a CARLA package
 ./docker_tools.py --input /assets/to/import/path --output /output/path --packages PkgeName1,PkgeName2
 ```
->>>>>>> 1aa7eccb
 
 ---
 ## Import assets into a CARLA package
