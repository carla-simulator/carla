project (
  carla-unreal
  VERSION
    ${CARLA_VERSION}
  LANGUAGES
    CXX
  DESCRIPTION
    "Open-source simulator for autonomous driving research."
)

set (
  CARLA_UE_PATH
  ${CARLA_WORKSPACE_PATH}/Unreal/CarlaUnreal
)

set (
  CARLA_UE_PLUGINS_PATH
  ${CARLA_UE_PATH}/Plugins
)

set (
  CARLA_UE_CARLA_PATH
  ${CARLA_UE_PLUGINS_PATH}/Carla
)

set (
  CARLA_UE_CARLA_TOOLS_PATH
  ${CARLA_UE_PLUGINS_PATH}/CarlaTools
)

set (
  CARLA_UE_PROJECT_PATH
  ${CARLA_UE_PATH}/CarlaUnreal.uproject
)

set (
  CARLA_UE_CONTENT_PATH
  ${CARLA_UE_PATH}/Content/Carla
)

if (NOT EXISTS ${CARLA_UE_CONTENT_PATH}/.git)
  carla_error ("Missing CARLA content.")
endif ()

if (ENABLE_ROS2)
  set (LAUNCH_ARGS ${LAUNCH_ARGS} --ros2)
endif()

if (WIN32)
  set (EXE_EXT .exe)
  set (UE_SYSTEM_NAME Win64)
elseif (LINUX)
  set (EXE_EXT)
  set (UE_SYSTEM_NAME Linux)
elseif (APPLE)
  set (EXE_EXT)
  set (UE_SYSTEM_NAME Mac)
else ()
  carla_error ("Unknown target system.")
endif ()

set (
  UNREAL_EDITOR_PATH
  ${CARLA_UNREAL_ENGINE_PATH}/Engine/Binaries/${UE_SYSTEM_NAME}/UnrealEditor${EXE_EXT}
)

set (CARLA_UE_CONTENT_CHECK_PATH ${CARLA_UE_PATH}/Content/Carla/Blueprints)
if (IS_DIRECTORY ${CARLA_UE_CONTENT_CHECK_PATH})
  carla_message ("CARLA Unreal Content - FOUND")
else ()
  carla_message ("CARLA Unreal Content - MISSING")
  carla_warning ("Could not find CARLA Content, download it or running the editor will result in a crash.")
endif ()



set (
  UE_DEPENDENCIES_ORDER_ONLY
  carla-server
  libsqlite3
  Boost::asio
  Boost::python
  Boost::geometry
  Boost::gil
  Eigen3::Eigen
  zlibstatic
  png_static
  rpc
)

set (UE_DEPENDENCIES ${UE_DEPENDENCIES_ORDER_ONLY})

if (BUILD_CARLA_CLIENT)
  list (
    APPEND
    UE_DEPENDENCIES_ORDER_ONLY
    carla-client
  )
endif ()



set (
  CARLA_UNREAL_INCLUDE_PATHS_FILE_PATH
  ${CMAKE_CURRENT_BINARY_DIR}/Includes.inc
)

set (
  CARLA_UNREAL_LIBRARIES_PATHS_FILE_PATH
  ${CMAKE_CURRENT_BINARY_DIR}/Libraries.inc
)

set (
  CARLA_UNREAL_OPTIONS_PATHS_FILE_PATH
  ${CMAKE_CURRENT_BINARY_DIR}/Options.inc
)

set (
  CARLA_UNREAL_INCLUDE_PATHS
  ${sqlite3_SOURCE_DIR}
)

foreach (UE_DEP ${UE_DEPENDENCIES})
  list (
    APPEND
    CARLA_UNREAL_INCLUDE_PATHS
    "$<TARGET_PROPERTY:${UE_DEP},INTERFACE_INCLUDE_DIRECTORIES>"
  )
endforeach ()

set (
  CARLA_UNREAL_LIBRARIES
  $<TARGET_FILE:libsqlite3>
)

foreach (UE_DEP ${UE_DEPENDENCIES})
  get_target_property (UE_DEP_TYPE ${UE_DEP} TYPE)
  if (NOT ("${UE_DEP_TYPE}" STREQUAL "INTERFACE_LIBRARY"))
    list (
      APPEND
      CARLA_UNREAL_LIBRARIES
      "$<TARGET_FILE:${UE_DEP}>"
    )
  endif ()
endforeach ()

set (UNREAL_PROJECT_OPTIONS)

if (ENABLE_ROS2)
  list (
    APPEND
    CARLA_UNREAL_OPTIONS
    "ROS2"
  )
endif()

if (ENABLE_OSM2ODR)
  list (
    APPEND
    CARLA_UNREAL_OPTIONS
    "OSM2ODR"
  )
endif()



if (WIN32)
  set (
    CARLA_UE_GENERATE_PROJECT_FILES_COMMAND
    ${CARLA_UNREAL_ENGINE_PATH}/GenerateProjectFiles.bat
      -project=${CARLA_UE_PROJECT_PATH}
      -CMakefile
      -game
      -engine
  )
  set (
    CARLA_UE_BUILD_COMMAND_PREFIX
      ${CARLA_UNREAL_ENGINE_PATH}/Engine/Build/BatchFiles/Build.bat
  )
  set (
    CARLA_UE_UAT_COMMAND_PREFIX
      ${CARLA_UNREAL_ENGINE_PATH}/Engine/Build/BatchFiles/RunUAT.bat
  )
else ()
  set (
    CARLA_UE_GENERATE_PROJECT_FILES_COMMAND
    ${CARLA_UNREAL_ENGINE_PATH}/GenerateProjectFiles.sh
    -project=${CARLA_UE_PROJECT_PATH}
    -CMakefile
    -game
    -engine
  )
  set (
    CARLA_UE_BUILD_COMMAND_PREFIX
      ${CARLA_UNREAL_ENGINE_PATH}/Engine/Build/BatchFiles/${UE_SYSTEM_NAME}/Build.sh
  )
  set (
    CARLA_UE_UAT_COMMAND_PREFIX
      ${CARLA_UNREAL_ENGINE_PATH}/Engine/Build/BatchFiles/RunUAT.sh
  )
endif ()



if (CMAKE_TOOLCHAIN_FILE)
  cmake_path (
    ABSOLUTE_PATH
      CMAKE_TOOLCHAIN_FILE
    BASE_DIRECTORY
      ${CARLA_WORKSPACE_PATH}
    NORMALIZE
    OUTPUT_VARIABLE
      TOOLCHAIN_FILE
  )
  set (
    TOOLCHAIN_FILE_OPTION
    --toolchain=${TOOLCHAIN_FILE}
  )
else ()
  set (TOOLCHAIN_FILE_OPTION)
endif ()



set (
  CARLA_UNREAL_CONFIGURE_OUTPUTS
    ${CARLA_UNREAL_INCLUDE_PATHS_FILE_PATH}
    ${CARLA_UE_CARLA_PATH}/Includes.def
    ${CARLA_UE_CARLA_TOOLS_PATH}/Includes.def
    ${CARLA_UNREAL_LIBRARIES_PATHS_FILE_PATH}
    ${CARLA_UE_CARLA_PATH}/Libraries.def
    ${CARLA_UE_CARLA_TOOLS_PATH}/Libraries.def
    ${CARLA_UNREAL_OPTIONS_PATHS_FILE_PATH}
    ${CARLA_UE_CARLA_PATH}/Options.def
    ${CARLA_UE_CARLA_TOOLS_PATH}/Options.def
)



file (
  GENERATE
  OUTPUT
    ${CARLA_UNREAL_INCLUDE_PATHS_FILE_PATH}
  CONTENT
    "${CARLA_UNREAL_INCLUDE_PATHS}"
)

file (
  GENERATE
  OUTPUT
    ${CARLA_UNREAL_LIBRARIES_PATHS_FILE_PATH}
  CONTENT
    "${CARLA_UNREAL_LIBRARIES}"
)

file (
  GENERATE
  OUTPUT
    ${CARLA_UNREAL_OPTIONS_PATHS_FILE_PATH}
  CONTENT
    "${CARLA_UNREAL_OPTIONS}"
)

add_custom_command (
  OUTPUT
    ${CARLA_UNREAL_CONFIGURE_OUTPUTS}
  COMMAND ${CMAKE_COMMAND} ARGS -E create_symlink ${CARLA_UNREAL_INCLUDE_PATHS_FILE_PATH} ${CARLA_UE_CARLA_PATH}/Includes.def
  COMMAND ${CMAKE_COMMAND} ARGS -E create_symlink ${CARLA_UNREAL_INCLUDE_PATHS_FILE_PATH} ${CARLA_UE_CARLA_TOOLS_PATH}/Includes.def
  COMMAND ${CMAKE_COMMAND} ARGS -E create_symlink ${CARLA_UNREAL_LIBRARIES_PATHS_FILE_PATH} ${CARLA_UE_CARLA_PATH}/Libraries.def
  COMMAND ${CMAKE_COMMAND} ARGS -E create_symlink ${CARLA_UNREAL_LIBRARIES_PATHS_FILE_PATH} ${CARLA_UE_CARLA_TOOLS_PATH}/Libraries.def
  COMMAND ${CMAKE_COMMAND} ARGS -E create_symlink ${CARLA_UNREAL_OPTIONS_PATHS_FILE_PATH} ${CARLA_UE_CARLA_PATH}/Options.def
  COMMAND ${CMAKE_COMMAND} ARGS -E create_symlink ${CARLA_UNREAL_OPTIONS_PATHS_FILE_PATH} ${CARLA_UE_CARLA_TOOLS_PATH}/Options.def
  VERBATIM
  USES_TERMINAL
)

add_custom_target (
  carla-unreal-configure
  DEPENDS
    ${CARLA_UNREAL_CONFIGURE_OUTPUTS}
)



file (
  MAKE_DIRECTORY
  ${CARLA_UE_PATH}/Content/Carla/ExportedMaps
)



add_custom_target (
  carla-unreal
  COMMAND
    ${CARLA_UE_BUILD_COMMAND_PREFIX} 
    CarlaUnreal
    ${UE_SYSTEM_NAME}
    ${CARLA_UNREAL_BUILD_TYPE}
    -project=${CARLA_UE_PROJECT_PATH}
    -game
    -buildscw
  DEPENDS
    ${CARLA_UNREAL_CONFIGURE_OUTPUTS}
  VERBATIM
  USES_TERMINAL
)

add_dependencies (
  carla-unreal
  ${UE_DEPENDENCIES_ORDER_ONLY}
)

add_custom_target (
  carla-unreal-editor
  COMMAND
    ${CARLA_UE_BUILD_COMMAND_PREFIX} 
    CarlaUnrealEditor
    ${UE_SYSTEM_NAME}
    ${CARLA_UNREAL_BUILD_TYPE}
    -project=${CARLA_UE_PROJECT_PATH}
    -game
    -buildscw
  DEPENDS
    ${CARLA_UNREAL_CONFIGURE_OUTPUTS}
  VERBATIM
  USES_TERMINAL
)

add_dependencies (
  carla-unreal-editor
  ${UE_DEPENDENCIES_ORDER_ONLY}
)

add_custom_target (
  carla-unreal-package
  COMMAND
    ${CARLA_UE_BUILD_COMMAND_PREFIX}
    CarlaUnreal
    ${UE_SYSTEM_NAME}
    Shipping
    -project=${CARLA_UE_PROJECT_PATH}
    -game
    -buildscw
  COMMAND
    ${CARLA_UE_UAT_COMMAND_PREFIX}
    BuildCookRun
    -project=${CARLA_UE_PROJECT_PATH}
    -nocompileeditor
    -nop4
    -cook
    -stage
    -archive
    -package
    -iterate
    -clientconfig=Shipping
    -TargetPlatform=${UE_SYSTEM_NAME}
    -Platform=${UE_SYSTEM_NAME}
    -prereqs
    -build
    -archivedirectory=${CARLA_PACKAGE_PATH}
  DEPENDS
    ${CARLA_UNREAL_CONFIGURE_OUTPUTS}
<<<<<<< HEAD
  VERBATIM
  USES_TERMINAL
=======
    USES_TERMINAL
    VERBATIM
  )

set(CARLA_TARGET_PACKAGE_PATH ${CARLA_PACKAGE_PATH}/${UE_SYSTEM_NAME})
add_custom_command(
  TARGET carla-unreal-package
  POST_BUILD
  COMMAND ${CMAKE_COMMAND} -E echo "********** PACKAGE COPYING CARLA ADDITIONAL FILES STARTED **********"
  COMMAND ${CMAKE_COMMAND} -E copy ${CMAKE_SOURCE_DIR}/LICENSE ${CARLA_TARGET_PACKAGE_PATH}/LICENSE
  COMMAND ${CMAKE_COMMAND} -E copy ${CMAKE_SOURCE_DIR}/CHANGELOG.md ${CARLA_TARGET_PACKAGE_PATH}/CHANGELOG
  COMMAND ${CMAKE_COMMAND} -E copy ${CMAKE_SOURCE_DIR}/Docs/release_readme.md ${CARLA_TARGET_PACKAGE_PATH}/README

  COMMAND ${CMAKE_COMMAND} -E copy ${CMAKE_SOURCE_DIR}/Docs/python_api.md ${CARLA_TARGET_PACKAGE_PATH}/PythonAPI/python_api.md
  COMMAND ${CMAKE_COMMAND} -E copy
    ${CMAKE_BINARY_DIR}/PythonAPI/carla-python-api.cpython*${CMAKE_SHARED_LIBRARY_SUFFIX}
    ${CARLA_TARGET_PACKAGE_PATH}/PythonAPI/examples/carla${CMAKE_SHARED_LIBRARY_SUFFIX}
  COMMAND ${CMAKE_COMMAND} -E copy_directory ${CMAKE_SOURCE_DIR}/PythonAPI/carla/agents/ ${CARLA_TARGET_PACKAGE_PATH}/PythonAPI/carla/agents/
  COMMAND ${CMAKE_COMMAND} -E copy ${CMAKE_SOURCE_DIR}/PythonAPI/carla/scene_layout.py ${CARLA_TARGET_PACKAGE_PATH}/PythonAPI/carla/
  COMMAND ${CMAKE_COMMAND} -E copy ${CMAKE_SOURCE_DIR}/PythonAPI/carla/requirements.txt ${CARLA_TARGET_PACKAGE_PATH}/PythonAPI/carla/

  COMMAND ${CMAKE_COMMAND} -E make_directory ${CARLA_TARGET_PACKAGE_PATH}/PythonAPI/examples/
  COMMAND ${CMAKE_COMMAND} -E copy ${CMAKE_SOURCE_DIR}/PythonAPI/examples/*.py ${CARLA_TARGET_PACKAGE_PATH}/PythonAPI/examples/
  COMMAND ${CMAKE_COMMAND} -E make_directory ${CARLA_TARGET_PACKAGE_PATH}/PythonAPI/examples/rss/
  COMMAND ${CMAKE_COMMAND} -E copy ${CMAKE_SOURCE_DIR}/PythonAPI/examples/rss/*.py ${CARLA_TARGET_PACKAGE_PATH}/PythonAPI/examples/rss/
  COMMAND ${CMAKE_COMMAND} -E copy ${CMAKE_SOURCE_DIR}/PythonAPI/examples/requirements.txt ${CARLA_TARGET_PACKAGE_PATH}/PythonAPI/examples/

  COMMAND ${CMAKE_COMMAND} -E make_directory ${CARLA_TARGET_PACKAGE_PATH}/PythonAPI/util/
  COMMAND ${CMAKE_COMMAND} -E copy ${CMAKE_SOURCE_DIR}/PythonAPI/util/*.py ${CARLA_TARGET_PACKAGE_PATH}/PythonAPI/util/
  COMMAND ${CMAKE_COMMAND} -E copy ${CMAKE_SOURCE_DIR}/PythonAPI/util/requirements.txt ${CARLA_TARGET_PACKAGE_PATH}/PythonAPI/util/
  COMMAND ${CMAKE_COMMAND} -E copy_directory ${CMAKE_SOURCE_DIR}/PythonAPI/util/opendrive/ ${CARLA_TARGET_PACKAGE_PATH}/PythonAPI/util/opendrive/

  COMMAND ${CMAKE_COMMAND} -E copy_directory ${CMAKE_SOURCE_DIR}/Co-Simulation/ ${CARLA_TARGET_PACKAGE_PATH}/Co-Simulation/

  COMMAND ${CMAKE_COMMAND} -E make_directory ${CARLA_TARGET_PACKAGE_PATH}/HDMaps/
  COMMAND ${CMAKE_COMMAND} -E copy ${CMAKE_SOURCE_DIR}/Unreal/CarlaUnreal/Content/Carla/HDMaps/*.pcd ${CARLA_TARGET_PACKAGE_PATH}/HDMaps/
  COMMAND ${CMAKE_COMMAND} -E copy ${CMAKE_SOURCE_DIR}/Unreal/CarlaUnreal/Content/Carla/HDMaps/Readme.md ${CARLA_TARGET_PACKAGE_PATH}/HDMaps/README
  
  COMMAND ${CMAKE_COMMAND} -E remove ${CARLA_TARGET_PACKAGE_PATH}/Manifest_NonUFSFiles_Linux.txt
  COMMAND ${CMAKE_COMMAND} -E remove ${CARLA_TARGET_PACKAGE_PATH}/Manifest_UFSFiles_Linux.txt
  COMMAND ${CMAKE_COMMAND} -E remove ${CARLA_TARGET_PACKAGE_PATH}/Manifest_DebugFiles_Linux.txt
  COMMAND ${CMAKE_COMMAND} -E echo "********** PACKAGE COPYING CARLA ADDITIONAL FILES COMPLETED **********"

  COMMAND ${CMAKE_COMMAND} -E echo "********** COMPRESSING PACKAGE STARTED **********"
  COMMAND ${CMAKE_COMMAND} -E chdir ${CARLA_TARGET_PACKAGE_PATH} cmake -E tar cfvz ${CARLA_PACKAGE_PATH}/CARLA.tar.gz ${CARLA_TARGET_PACKAGE_PATH}/*
  COMMAND ${CMAKE_COMMAND} -E echo "********** COMPRESSING PACKAGE COMPLETED **********"
>>>>>>> 02d7403a
)

add_dependencies (
  carla-unreal-package
  ${UE_DEPENDENCIES_ORDER_ONLY}
)



set (
  CARLA_LAUNCH_TARGET_OPTIONS
  COMMENT
    "Launching Carla Unreal...\n"
  COMMAND
    ${UNREAL_EDITOR_PATH}
      ${CARLA_UE_PROJECT_PATH}
      -${CARLA_UNREAL_RHI}
      ${LAUNCH_ARGS}
  VERBATIM
  USES_TERMINAL
)

add_custom_target (
  launch
  ${CARLA_LAUNCH_TARGET_OPTIONS}
)

if (WIN32)
  set (
    PRELAUNCH_CONTENT_CHECK_COMMAND
    if exist ${CARLA_UE_CONTENT_CHECK_PATH} (exit 0) else (exit 1)
  )
else ()
  set (
    PRELAUNCH_CONTENT_CHECK_COMMAND
    test -d ${CARLA_UE_CONTENT_CHECK_PATH}
  )
endif ()

add_custom_target (
  prelaunch-content-check
  COMMAND
    ${PRELAUNCH_CONTENT_CHECK_COMMAND}
  COMMENT
    "Performing prelaunch check for CARLA Content presence.\n"
  VERBATIM
  USES_TERMINAL
)

add_dependencies (
  launch
  carla-unreal-editor
  prelaunch-content-check
)

add_custom_target (
  launch-only
  ${CARLA_LAUNCH_TARGET_OPTIONS}
)

add_dependencies (
  launch-only
  prelaunch-content-check
)

add_custom_target (
  package
  ${CARLA_LAUNCH_TARGET_OPTIONS}
)

add_dependencies (
  package
  carla-unreal-package
)<|MERGE_RESOLUTION|>--- conflicted
+++ resolved
@@ -91,11 +91,10 @@
 set (UE_DEPENDENCIES ${UE_DEPENDENCIES_ORDER_ONLY})
 
 if (BUILD_CARLA_CLIENT)
-  list (
-    APPEND
-    UE_DEPENDENCIES_ORDER_ONLY
-    carla-client
-  )
+  list (APPEND UE_DEPENDENCIES_ORDER_ONLY carla-client)
+endif ()
+if (BUILD_PYTHON_API)
+  list (APPEND UE_DEPENDENCIES_ORDER_ONLY carla-python-api)
 endif ()
 
 
@@ -270,8 +269,8 @@
   COMMAND ${CMAKE_COMMAND} ARGS -E create_symlink ${CARLA_UNREAL_LIBRARIES_PATHS_FILE_PATH} ${CARLA_UE_CARLA_TOOLS_PATH}/Libraries.def
   COMMAND ${CMAKE_COMMAND} ARGS -E create_symlink ${CARLA_UNREAL_OPTIONS_PATHS_FILE_PATH} ${CARLA_UE_CARLA_PATH}/Options.def
   COMMAND ${CMAKE_COMMAND} ARGS -E create_symlink ${CARLA_UNREAL_OPTIONS_PATHS_FILE_PATH} ${CARLA_UE_CARLA_TOOLS_PATH}/Options.def
+  USES_TERMINAL
   VERBATIM
-  USES_TERMINAL
 )
 
 add_custom_target (
@@ -301,8 +300,8 @@
     -buildscw
   DEPENDS
     ${CARLA_UNREAL_CONFIGURE_OUTPUTS}
+  USES_TERMINAL
   VERBATIM
-  USES_TERMINAL
 )
 
 add_dependencies (
@@ -322,8 +321,8 @@
     -buildscw
   DEPENDS
     ${CARLA_UNREAL_CONFIGURE_OUTPUTS}
+  USES_TERMINAL
   VERBATIM
-  USES_TERMINAL
 )
 
 add_dependencies (
@@ -360,10 +359,6 @@
     -archivedirectory=${CARLA_PACKAGE_PATH}
   DEPENDS
     ${CARLA_UNREAL_CONFIGURE_OUTPUTS}
-<<<<<<< HEAD
-  VERBATIM
-  USES_TERMINAL
-=======
     USES_TERMINAL
     VERBATIM
   )
@@ -410,7 +405,6 @@
   COMMAND ${CMAKE_COMMAND} -E echo "********** COMPRESSING PACKAGE STARTED **********"
   COMMAND ${CMAKE_COMMAND} -E chdir ${CARLA_TARGET_PACKAGE_PATH} cmake -E tar cfvz ${CARLA_PACKAGE_PATH}/CARLA.tar.gz ${CARLA_TARGET_PACKAGE_PATH}/*
   COMMAND ${CMAKE_COMMAND} -E echo "********** COMPRESSING PACKAGE COMPLETED **********"
->>>>>>> 02d7403a
 )
 
 add_dependencies (
@@ -423,14 +417,14 @@
 set (
   CARLA_LAUNCH_TARGET_OPTIONS
   COMMENT
-    "Launching Carla Unreal...\n"
+    "Launching Carla Unreal..."
   COMMAND
     ${UNREAL_EDITOR_PATH}
       ${CARLA_UE_PROJECT_PATH}
       -${CARLA_UNREAL_RHI}
       ${LAUNCH_ARGS}
+  USES_TERMINAL
   VERBATIM
-  USES_TERMINAL
 )
 
 add_custom_target (
@@ -455,9 +449,9 @@
   COMMAND
     ${PRELAUNCH_CONTENT_CHECK_COMMAND}
   COMMENT
-    "Performing prelaunch check for CARLA Content presence.\n"
+    "Performing prelaunch check for CARLA Content presence."
+  USES_TERMINAL
   VERBATIM
-  USES_TERMINAL
 )
 
 add_dependencies (
