--- conflicted
+++ resolved
@@ -354,11 +354,7 @@
   BIND_SYNC(get_map_data) << [this]() -> R<std::string>
   {
     REQUIRE_CARLA_EPISODE();
-<<<<<<< HEAD
-    return cr::FromFString(UOpenDrive::GetXODR(Episode->GetWorld()));
-=======
     return cr::FromLongFString(UOpenDrive::GetXODR(Episode->GetWorld()));
->>>>>>> 9318f279
   };
 
   BIND_SYNC(get_navigation_mesh) << [this]() -> R<std::vector<uint8_t>>
