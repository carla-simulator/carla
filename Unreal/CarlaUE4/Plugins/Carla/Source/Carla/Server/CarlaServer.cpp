// Copyright (c) 2017 Computer Vision Center (CVC) at the Universitat Autonoma
// de Barcelona (UAB).
//
// This work is licensed under the terms of the MIT license.
// For a copy, see <https://opensource.org/licenses/MIT>.

#include "Carla.h"
#include "Carla/Server/CarlaServer.h"

#include "Carla/OpenDrive/OpenDrive.h"
#include "Carla/Util/DebugShapeDrawer.h"
#include "Carla/Util/NavigationMesh.h"
#include "Carla/Vehicle/CarlaWheeledVehicle.h"
#include "Carla/Walker/WalkerController.h"

#include <compiler/disable-ue4-macros.h>
#include <carla/Functional.h>
#include <carla/Version.h>
#include <carla/rpc/Actor.h>
#include <carla/rpc/ActorDefinition.h>
#include <carla/rpc/ActorDescription.h>
#include <carla/rpc/Command.h>
#include <carla/rpc/CommandResponse.h>
#include <carla/rpc/DebugShape.h>
#include <carla/rpc/EpisodeInfo.h>
#include <carla/rpc/EpisodeSettings.h>
#include <carla/rpc/LightState.h>
#include <carla/rpc/MapInfo.h>
#include <carla/rpc/Response.h>
#include <carla/rpc/Server.h>
#include <carla/rpc/String.h>
#include <carla/rpc/Transform.h>
#include <carla/rpc/Vector2D.h>
#include <carla/rpc/Vector3D.h>
#include <carla/rpc/VehicleControl.h>
#include <carla/rpc/VehiclePhysicsControl.h>
#include <carla/rpc/VehicleLightState.h>
#include <carla/rpc/VehicleLightStateList.h>
#include <carla/rpc/WalkerBoneControl.h>
#include <carla/rpc/WalkerControl.h>
#include <carla/rpc/WeatherParameters.h>
#include <carla/streaming/Server.h>
#include <compiler/enable-ue4-macros.h>

#include <vector>
#include <map>

template <typename T>
using R = carla::rpc::Response<T>;

// =============================================================================
// -- Static local functions ---------------------------------------------------
// =============================================================================

template <typename T, typename Other>
static std::vector<T> MakeVectorFromTArray(const TArray<Other> &Array)
{
  return {Array.GetData(), Array.GetData() + Array.Num()};
}

// =============================================================================
// -- FCarlaServer::FPimpl -----------------------------------------------
// =============================================================================

class FCarlaServer::FPimpl
{
public:

  FPimpl(uint16_t RPCPort, uint16_t StreamingPort)
    : Server(RPCPort),
      StreamingServer(StreamingPort),
      BroadcastStream(StreamingServer.MakeMultiStream())
  {
    BindActions();
  }

  /// Map of pairs < port , ip > with all the Traffic Managers active in the simulation
  std::map<uint16_t, std::string> TrafficManagerInfo;

  carla::rpc::Server Server;

  carla::streaming::Server StreamingServer;

  carla::streaming::MultiStream BroadcastStream;

  UCarlaEpisode *Episode = nullptr;

  size_t TickCuesReceived = 0u;

private:

  void BindActions();
};

// =============================================================================
// -- Define helper macros -----------------------------------------------------
// =============================================================================

#if WITH_EDITOR
#  define CARLA_ENSURE_GAME_THREAD() check(IsInGameThread());
#else
#  define CARLA_ENSURE_GAME_THREAD()
#endif // WITH_EDITOR

#define RESPOND_ERROR(str) {                                              \
    UE_LOG(LogCarlaServer, Log, TEXT("Responding error: %s"), TEXT(str)); \
    return carla::rpc::ResponseError(str); }

#define RESPOND_ERROR_FSTRING(fstr) {                                 \
    UE_LOG(LogCarlaServer, Log, TEXT("Responding error: %s"), *fstr); \
    return carla::rpc::ResponseError(carla::rpc::FromFString(fstr)); }

#define REQUIRE_CARLA_EPISODE() \
    CARLA_ENSURE_GAME_THREAD();   \
    if (Episode == nullptr) { RESPOND_ERROR("episode not ready"); }

class ServerBinder
{
public:

  constexpr ServerBinder(const char *name, carla::rpc::Server &srv, bool sync)
    : _name(name),
      _server(srv),
      _sync(sync) {}

  template <typename FuncT>
  auto operator<<(FuncT func)
  {
    if (_sync)
    {
      _server.BindSync(_name, func);
    }
    else
    {
      _server.BindAsync(_name, func);
    }
    return func;
  }

private:

  const char *_name;

  carla::rpc::Server &_server;

  bool _sync;
};

#define BIND_SYNC(name)   auto name = ServerBinder(# name, Server, true)
#define BIND_ASYNC(name)  auto name = ServerBinder(# name, Server, false)

// =============================================================================
// -- Bind Actions -------------------------------------------------------------
// =============================================================================

void FCarlaServer::FPimpl::BindActions()
{
  namespace cr = carla::rpc;
  namespace cg = carla::geom;

  /// Looks for a Traffic Manager running on port
  BIND_SYNC(is_traffic_manager_running) << [this] (uint16_t port) ->R<bool>
  {
    return (TrafficManagerInfo.find(port) != TrafficManagerInfo.end());
  };

  /// Gets a pair filled with the <IP, port> of the Trafic Manager running on port.
  /// If there is no Traffic Manager running the pair will be ("", 0)
  BIND_SYNC(get_traffic_manager_running) << [this] (uint16_t port) ->R<std::pair<std::string, uint16_t>>
  {
    auto it = TrafficManagerInfo.find(port);
    if(it != TrafficManagerInfo.end()) {
      return std::pair<std::string, uint16_t>(it->second, it->first);
    }
    return std::pair<std::string, uint16_t>("",0);
  };

  /// Add a new Traffic Manager running on <IP, port>
  BIND_SYNC(add_traffic_manager_running) << [this] (std::pair<std::string, uint16_t> trafficManagerInfo) ->R<bool>
  {
    uint16_t port = trafficManagerInfo.second;
    auto it = TrafficManagerInfo.find(port);
    if(it == TrafficManagerInfo.end()) {
      TrafficManagerInfo.insert(
        std::pair<uint16_t, std::string>(port, trafficManagerInfo.first));
      return true;
    }
    return false;

  };

  BIND_SYNC(destroy_traffic_manager) << [this] (uint16_t port) ->R<bool>
  {
    auto it = TrafficManagerInfo.find(port);
    if(it != TrafficManagerInfo.end()) {
      TrafficManagerInfo.erase(it);
      return true;
    }
    return false;
  };

  BIND_ASYNC(version) << [] () -> R<std::string>
  {
    return carla::version();
  };

  // ~~ Tick ~~~~~~~~~~~~~~~~~~~~~~~~~~~~~~~~~~~~~~~~~~~~~~~~~~~~~~~~~~~~~~~~~~~

  BIND_SYNC(tick_cue) << [this]() -> R<uint64_t>
  {
    ++TickCuesReceived;
    return GFrameCounter + 1u;
  };

  // ~~ Load new episode ~~~~~~~~~~~~~~~~~~~~~~~~~~~~~~~~~~~~~~~~~~~~~~~~~~~~~~~

  BIND_ASYNC(get_available_maps) << [this]() -> R<std::vector<std::string>>
  {
    const auto MapNames = UCarlaStatics::GetAllMapNames();
    std::vector<std::string> result;
    result.reserve(MapNames.Num());
    for (const auto &MapName : MapNames)
    {
      result.emplace_back(cr::FromFString(MapName));
    }
    return result;
  };

  BIND_SYNC(load_new_episode) << [this](const std::string &map_name) -> R<void>
  {
    REQUIRE_CARLA_EPISODE();
    FString MapName = cr::ToFString(map_name);
    MapName = MapName.IsEmpty() ? Episode->GetMapName() : MapName;
    auto Maps = UCarlaStatics::GetAllMapNames();
    Maps.Add("OpenDriveMap");
    bool bMissingMap = true;
    for (auto & Map : Maps)
    {
      if(Map.Contains(MapName))
      {
        bMissingMap = false;
        break;
      }
    }
    if(bMissingMap)
    {
      RESPOND_ERROR("map not found");
    }
    Episode->LoadNewEpisode(MapName);
    return R<void>::Success();
  };

<<<<<<< HEAD
  BIND_SYNC(copy_opendrive_to_file) << [this](const std::string &opendrive, carla::rpc::OpendriveGenerationParameters Params) -> R<void>
=======
  BIND_SYNC(check_intermediate_episode) << [this]() -> R<bool>
  {
    REQUIRE_CARLA_EPISODE();
    return UCarlaStatics::GetGameInstance(Episode->GetWorld())->IsLevelPendingLoad();
  };

  BIND_SYNC(copy_opendrive_to_file) << [this](const std::string &opendrive, cr::OpendriveGenerationParameters Params) -> R<void>
>>>>>>> 4cd688fd
  {
    REQUIRE_CARLA_EPISODE();
    if (!Episode->LoadNewOpendriveEpisode(cr::ToLongFString(opendrive), Params))
    {
      RESPOND_ERROR("opendrive could not be correctly parsed");
    }
    return R<void>::Success();
  };

  // ~~ Episode settings and info ~~~~~~~~~~~~~~~~~~~~~~~~~~~~~~~~~~~~~~~~~~~~~~

  BIND_SYNC(get_episode_info) << [this]() -> R<cr::EpisodeInfo>
  {
    REQUIRE_CARLA_EPISODE();
    return cr::EpisodeInfo{Episode->GetId(), BroadcastStream.token()};
  };

  BIND_SYNC(get_map_info) << [this]() -> R<cr::MapInfo>
  {
    REQUIRE_CARLA_EPISODE();
    auto FileContents = UOpenDrive::LoadXODR(Episode->GetMapName());
    const auto &SpawnPoints = Episode->GetRecommendedSpawnPoints();
    return cr::MapInfo{
      cr::FromFString(Episode->GetMapName()),
      cr::FromLongFString(FileContents),
      MakeVectorFromTArray<cg::Transform>(SpawnPoints)};
  };

  BIND_SYNC(get_navigation_mesh) << [this]() -> R<std::vector<uint8_t>>
  {
    REQUIRE_CARLA_EPISODE();
    auto FileContents = FNavigationMesh::Load(Episode->GetMapName());
    // make a mem copy (from TArray to std::vector)
    std::vector<uint8_t> Result(FileContents.Num());
    memcpy(&Result[0], FileContents.GetData(), FileContents.Num());
    return Result;
  };


  BIND_SYNC(get_episode_settings) << [this]() -> R<cr::EpisodeSettings>
  {
    REQUIRE_CARLA_EPISODE();
    return cr::EpisodeSettings{Episode->GetSettings()};
  };

  BIND_SYNC(set_episode_settings) << [this](
      const cr::EpisodeSettings &settings) -> R<uint64_t>
  {
    REQUIRE_CARLA_EPISODE();
    Episode->ApplySettings(settings);
    return GFrameCounter;
  };

  BIND_SYNC(get_actor_definitions) << [this]() -> R<std::vector<cr::ActorDefinition>>
  {
    REQUIRE_CARLA_EPISODE();
    return MakeVectorFromTArray<cr::ActorDefinition>(Episode->GetActorDefinitions());
  };

  BIND_SYNC(get_spectator) << [this]() -> R<cr::Actor>
  {
    REQUIRE_CARLA_EPISODE();
    auto ActorView = Episode->FindActor(Episode->GetSpectatorPawn());
    if (!ActorView.IsValid())
    {
      RESPOND_ERROR("internal error: unable to find spectator");
    }
    return Episode->SerializeActor(ActorView);
  };

  // ~~ Weather ~~~~~~~~~~~~~~~~~~~~~~~~~~~~~~~~~~~~~~~~~~~~~~~~~~~~~~~~~~~~~~~~

  BIND_SYNC(get_weather_parameters) << [this]() -> R<cr::WeatherParameters>
  {
    REQUIRE_CARLA_EPISODE();
    auto *Weather = Episode->GetWeather();
    if (Weather == nullptr)
    {
      RESPOND_ERROR("internal error: unable to find weather");
    }
    return Weather->GetCurrentWeather();
  };

  BIND_SYNC(set_weather_parameters) << [this](
      const cr::WeatherParameters &weather) -> R<void>
  {
    REQUIRE_CARLA_EPISODE();
    auto *Weather = Episode->GetWeather();
    if (Weather == nullptr)
    {
      RESPOND_ERROR("internal error: unable to find weather");
    }
    Weather->ApplyWeather(weather);
    return R<void>::Success();
  };

  // ~~ Actor operations ~~~~~~~~~~~~~~~~~~~~~~~~~~~~~~~~~~~~~~~~~~~~~~~~~~~~~~~

  BIND_SYNC(get_actors_by_id) << [this](
      const std::vector<FActorView::IdType> &ids) -> R<std::vector<cr::Actor>>
  {
    REQUIRE_CARLA_EPISODE();
    std::vector<cr::Actor> Result;
    Result.reserve(ids.size());
    for (auto &&Id : ids)
    {
      auto View = Episode->FindActor(Id);
      if (View.IsValid())
      {
        Result.emplace_back(Episode->SerializeActor(View));
      }
    }
    return Result;
  };

  BIND_SYNC(spawn_actor) << [this](
      cr::ActorDescription Description,
      const cr::Transform &Transform) -> R<cr::Actor>
  {
    REQUIRE_CARLA_EPISODE();
    auto Result = Episode->SpawnActorWithInfo(Transform, std::move(Description));
    if (Result.Key != EActorSpawnResultStatus::Success)
    {
      RESPOND_ERROR_FSTRING(FActorSpawnResult::StatusToString(Result.Key));
    }
    if (!Result.Value.IsValid())
    {
      RESPOND_ERROR("internal error: actor could not be spawned");
    }
    return Episode->SerializeActor(Result.Value);
  };

  BIND_SYNC(spawn_actor_with_parent) << [this](
      cr::ActorDescription Description,
      const cr::Transform &Transform,
      cr::ActorId ParentId,
      cr::AttachmentType InAttachmentType) -> R<cr::Actor>
  {
    REQUIRE_CARLA_EPISODE();
    auto Result = Episode->SpawnActorWithInfo(Transform, std::move(Description));
    if (Result.Key != EActorSpawnResultStatus::Success)
    {
      RESPOND_ERROR_FSTRING(FActorSpawnResult::StatusToString(Result.Key));
    }
    if (!Result.Value.IsValid())
    {
      RESPOND_ERROR("internal error: actor could not be spawned");
    }
    auto ParentActorView = Episode->FindActor(ParentId);
    if (!ParentActorView.IsValid())
    {
      RESPOND_ERROR("unable to attach actor: parent actor not found");
    }
    Episode->AttachActors(
        Result.Value.GetActor(),
        ParentActorView.GetActor(),
        static_cast<EAttachmentType>(InAttachmentType));
    return Episode->SerializeActor(Result.Value);
  };

  BIND_SYNC(destroy_actor) << [this](cr::ActorId ActorId) -> R<void>
  {
    REQUIRE_CARLA_EPISODE();
    auto ActorView = Episode->FindActor(ActorId);
    if (!ActorView.IsValid())
    {
      RESPOND_ERROR("unable to destroy actor: not found");
    }
    if (!Episode->DestroyActor(ActorView.GetActor()))
    {
      RESPOND_ERROR("internal error: unable to destroy actor");
    }
    return R<void>::Success();
  };

  // ~~ Actor physics ~~~~~~~~~~~~~~~~~~~~~~~~~~~~~~~~~~~~~~~~~~~~~~~~~~~~~~~~~~

  BIND_SYNC(set_actor_location) << [this](
      cr::ActorId ActorId,
      cr::Location Location) -> R<void>
  {
    REQUIRE_CARLA_EPISODE();
    auto ActorView = Episode->FindActor(ActorId);
    if (!ActorView.IsValid())
    {
      RESPOND_ERROR("unable to set actor location: actor not found");
    }
    ActorView.GetActor()->SetActorRelativeLocation(
        Location,
        false,
        nullptr,
        ETeleportType::TeleportPhysics);
    return R<void>::Success();
  };

  BIND_SYNC(set_actor_transform) << [this](
      cr::ActorId ActorId,
      cr::Transform Transform) -> R<void>
  {
    REQUIRE_CARLA_EPISODE();
    auto ActorView = Episode->FindActor(ActorId);
    if (!ActorView.IsValid())
    {
      RESPOND_ERROR("unable to set actor transform: actor not found");
    }
    ActorView.GetActor()->SetActorRelativeTransform(
        Transform,
        false,
        nullptr,
        ETeleportType::TeleportPhysics);
    return R<void>::Success();
  };

  BIND_SYNC(set_walker_state) << [this] (
      cr::ActorId ActorId,
      cr::Transform Transform,
      float Speed) -> R<void>
  {
    REQUIRE_CARLA_EPISODE();
    auto ActorView = Episode->FindActor(ActorId);
    if (!ActorView.IsValid())
    {
      RESPOND_ERROR("unable to set walker state: actor not found");
    }

    // apply walker transform
    FTransform NewTransform = Transform;
    FVector NewLocation = NewTransform.GetLocation();

    FTransform CurrentTransform = ActorView.GetActor()->GetTransform();
    FVector CurrentLocation = CurrentTransform.GetLocation();
    NewLocation.Z += 90.0f; // move point up because in Unreal walker is centered in the middle height

    // if difference between Z position is small, then we keep current, otherwise we set the new one
    // (to avoid Z fighting position and falling pedestrians)
    if (NewLocation.Z - CurrentLocation.Z < 100.0f)
      NewLocation.Z = CurrentLocation.Z;

    NewTransform.SetLocation(NewLocation);

    ActorView.GetActor()->SetActorRelativeTransform(
    NewTransform,
    false,
    nullptr,
    ETeleportType::TeleportPhysics);

    // apply walker speed
    auto Pawn = Cast<APawn>(ActorView.GetActor());
    if (Pawn == nullptr)
    {
      RESPOND_ERROR("unable to set walker state: actor is not a walker");
    }
    auto Controller = Cast<AWalkerController>(Pawn->GetController());
    if (Controller == nullptr)
    {
      RESPOND_ERROR("unable to set walker state: walker has an incompatible controller");
    }
    cr::WalkerControl Control(Transform.GetForwardVector(), Speed, false);
    Controller->ApplyWalkerControl(Control);

    return R<void>::Success();
  };

  BIND_SYNC(set_actor_velocity) << [this](
      cr::ActorId ActorId,
      cr::Vector3D vector) -> R<void>
  {
    REQUIRE_CARLA_EPISODE();
    auto ActorView = Episode->FindActor(ActorId);
    if (!ActorView.IsValid())
    {
      RESPOND_ERROR("unable to set actor velocity: actor not found");
    }
    auto RootComponent = Cast<UPrimitiveComponent>(ActorView.GetActor()->GetRootComponent());
    if (RootComponent == nullptr)
    {
      RESPOND_ERROR("unable to set actor velocity: not supported by actor");
    }
    RootComponent->SetPhysicsLinearVelocity(
        vector.ToCentimeters().ToFVector(),
        false,
        "None");
    return R<void>::Success();
  };

  BIND_SYNC(set_actor_angular_velocity) << [this](
      cr::ActorId ActorId,
      cr::Vector3D vector) -> R<void>
  {
    REQUIRE_CARLA_EPISODE();
    auto ActorView = Episode->FindActor(ActorId);
    if (!ActorView.IsValid())
    {
      RESPOND_ERROR("unable to set actor angular velocity: actor not found");
    }
    auto RootComponent = Cast<UPrimitiveComponent>(ActorView.GetActor()->GetRootComponent());
    if (RootComponent == nullptr)
    {
      RESPOND_ERROR("unable to set actor angular velocity: not supported by actor");
    }
    RootComponent->SetPhysicsAngularVelocityInDegrees(
        vector.ToFVector(),
        false,
        "None");
    return R<void>::Success();
  };

  BIND_SYNC(add_actor_impulse) << [this](
      cr::ActorId ActorId,
      cr::Vector3D vector) -> R<void>
  {
    REQUIRE_CARLA_EPISODE();
    auto ActorView = Episode->FindActor(ActorId);
    if (!ActorView.IsValid())
    {
      RESPOND_ERROR("unable to add actor impulse: actor not found");
    }
    auto RootComponent = Cast<UPrimitiveComponent>(ActorView.GetActor()->GetRootComponent());
    if (RootComponent == nullptr)
    {
      RESPOND_ERROR("unable to add actor impulse: not supported by actor");
    }
    RootComponent->AddImpulse(
        vector.ToCentimeters().ToFVector(),
        "None",
        false);
    return R<void>::Success();
  };

  BIND_SYNC(add_actor_angular_impulse) << [this](
      cr::ActorId ActorId,
      cr::Vector3D vector) -> R<void>
  {
    REQUIRE_CARLA_EPISODE();
    auto ActorView = Episode->FindActor(ActorId);
    if (!ActorView.IsValid())
    {
      RESPOND_ERROR("unable to add actor angular impulse: actor not found");
    }
    auto RootComponent = Cast<UPrimitiveComponent>(ActorView.GetActor()->GetRootComponent());
    if (RootComponent == nullptr)
    {
      RESPOND_ERROR("unable to add actor angular impulse: not supported by actor");
    }
    RootComponent->AddAngularImpulseInDegrees(
        vector.ToFVector(),
        "None",
        false);
    return R<void>::Success();
  };

  BIND_SYNC(get_physics_control) << [this](
      cr::ActorId ActorId) -> R<cr::VehiclePhysicsControl>
  {
    REQUIRE_CARLA_EPISODE();
    auto ActorView = Episode->FindActor(ActorId);
    if (!ActorView.IsValid())
    {
      RESPOND_ERROR("unable to get actor physics control: actor not found");
    }
    auto Vehicle = Cast<ACarlaWheeledVehicle>(ActorView.GetActor());
    if (Vehicle == nullptr)
    {
      RESPOND_ERROR("unable to get actor physics control: actor is not a vehicle");
    }

    return cr::VehiclePhysicsControl(Vehicle->GetVehiclePhysicsControl());
  };

  BIND_SYNC(get_vehicle_light_state) << [this](
      cr::ActorId ActorId) -> R<cr::VehicleLightState>
  {
    REQUIRE_CARLA_EPISODE();
    auto ActorView = Episode->FindActor(ActorId);
    if (!ActorView.IsValid())
    {
      RESPOND_ERROR("unable to get actor physics control: actor not found");
    }
    auto Vehicle = Cast<ACarlaWheeledVehicle>(ActorView.GetActor());
    if (Vehicle == nullptr)
    {
      RESPOND_ERROR("unable to get actor physics control: actor is not a vehicle");
    }

    return cr::VehicleLightState(Vehicle->GetVehicleLightState());
  };

  BIND_SYNC(apply_physics_control) << [this](
      cr::ActorId ActorId,
      cr::VehiclePhysicsControl PhysicsControl) -> R<void>
  {
    REQUIRE_CARLA_EPISODE();
    auto ActorView = Episode->FindActor(ActorId);
    if (!ActorView.IsValid())
    {
      RESPOND_ERROR("unable to apply actor physics control: actor not found");
    }
    auto Vehicle = Cast<ACarlaWheeledVehicle>(ActorView.GetActor());
    if (Vehicle == nullptr)
    {
      RESPOND_ERROR("unable to apply actor physics control: actor is not a vehicle");
    }

    Vehicle->ApplyVehiclePhysicsControl(FVehiclePhysicsControl(PhysicsControl));

    return R<void>::Success();
  };

  BIND_SYNC(set_vehicle_light_state) << [this](
      cr::ActorId ActorId,
      cr::VehicleLightState LightState) -> R<void>
  {
    REQUIRE_CARLA_EPISODE();
    auto ActorView = Episode->FindActor(ActorId);
    if (!ActorView.IsValid())
    {
      RESPOND_ERROR("unable to apply actor light state: actor not found");
    }
    auto Vehicle = Cast<ACarlaWheeledVehicle>(ActorView.GetActor());
    if (Vehicle == nullptr)
    {
      RESPOND_ERROR("unable to apply actor light state: actor is not a vehicle");
    }

    Vehicle->SetVehicleLightState(FVehicleLightState(LightState));

    return R<void>::Success();
  };

  BIND_SYNC(set_actor_simulate_physics) << [this](
      cr::ActorId ActorId,
      bool bEnabled) -> R<void>
  {
    REQUIRE_CARLA_EPISODE();
    auto ActorView = Episode->FindActor(ActorId);
    if (!ActorView.IsValid())
    {
      RESPOND_ERROR("unable to set actor simulate physics: actor not found");
    }
    auto RootComponent = Cast<UPrimitiveComponent>(ActorView.GetActor()->GetRootComponent());
    if (RootComponent == nullptr)
    {
      RESPOND_ERROR("unable to set actor simulate physics: not supported by actor");
    }
    RootComponent->SetSimulatePhysics(bEnabled);
    return R<void>::Success();
  };

  // ~~ Apply control ~~~~~~~~~~~~~~~~~~~~~~~~~~~~~~~~~~~~~~~~~~~~~~~~~~~~~~~~~~

  BIND_SYNC(apply_control_to_vehicle) << [this](
      cr::ActorId ActorId,
      cr::VehicleControl Control) -> R<void>
  {
    REQUIRE_CARLA_EPISODE();
    auto ActorView = Episode->FindActor(ActorId);
    if (!ActorView.IsValid())
    {
      RESPOND_ERROR("unable to apply control: actor not found");
    }
    auto Vehicle = Cast<ACarlaWheeledVehicle>(ActorView.GetActor());
    if (Vehicle == nullptr)
    {
      RESPOND_ERROR("unable to apply control: actor is not a vehicle");
    }
    Vehicle->ApplyVehicleControl(Control, EVehicleInputPriority::Client);
    return R<void>::Success();
  };

  BIND_SYNC(apply_control_to_walker) << [this](
      cr::ActorId ActorId,
      cr::WalkerControl Control) -> R<void>
  {
    REQUIRE_CARLA_EPISODE();
    auto ActorView = Episode->FindActor(ActorId);
    if (!ActorView.IsValid())
    {
      RESPOND_ERROR("unable to apply control: actor not found");
    }
    auto Pawn = Cast<APawn>(ActorView.GetActor());
    if (Pawn == nullptr)
    {
      RESPOND_ERROR("unable to apply control: actor is not a walker");
    }
    auto Controller = Cast<AWalkerController>(Pawn->GetController());
    if (Controller == nullptr)
    {
      RESPOND_ERROR("unable to apply control: walker has an incompatible controller");
    }
    Controller->ApplyWalkerControl(Control);
    return R<void>::Success();
  };

  BIND_SYNC(apply_bone_control_to_walker) << [this](
      cr::ActorId ActorId,
      cr::WalkerBoneControl Control) -> R<void>
  {
    REQUIRE_CARLA_EPISODE();
    auto ActorView = Episode->FindActor(ActorId);
    if (!ActorView.IsValid())
    {
      RESPOND_ERROR("unable to apply control: actor not found");
    }
    auto Pawn = Cast<APawn>(ActorView.GetActor());
    if (Pawn == nullptr)
    {
      RESPOND_ERROR("unable to apply control: actor is not a walker");
    }
    auto Controller = Cast<AWalkerController>(Pawn->GetController());
    if (Controller == nullptr)
    {
      RESPOND_ERROR("unable to apply control: walker has an incompatible controller");
    }
    Controller->ApplyWalkerControl(Control);
    return R<void>::Success();
  };

  BIND_SYNC(set_actor_autopilot) << [this](
      cr::ActorId ActorId,
      bool bEnabled) -> R<void>
  {
    REQUIRE_CARLA_EPISODE();
    auto ActorView = Episode->FindActor(ActorId);
    if (!ActorView.IsValid())
    {
      RESPOND_ERROR("unable to set autopilot: actor not found");
    }
    auto Vehicle = Cast<ACarlaWheeledVehicle>(ActorView.GetActor());
    if (Vehicle == nullptr)
    {
      RESPOND_ERROR("unable to set autopilot: actor does not support autopilot");
    }
    auto Controller = Cast<AWheeledVehicleAIController>(Vehicle->GetController());
    if (Controller == nullptr)
    {
      RESPOND_ERROR("unable to set autopilot: vehicle controller does not support autopilot");
    }
    Controller->SetAutopilot(bEnabled);
    return R<void>::Success();
  };

  // ~~ Traffic lights ~~~~~~~~~~~~~~~~~~~~~~~~~~~~~~~~~~~~~~~~~~~~~~~~~~~~~~~~~

  BIND_SYNC(set_traffic_light_state) << [this](
      cr::ActorId ActorId,
      cr::TrafficLightState trafficLightState) -> R<void>
  {
    REQUIRE_CARLA_EPISODE();
    auto ActorView = Episode->GetActorRegistry().Find(ActorId);
    if (!ActorView.IsValid() || ActorView.GetActor()->IsPendingKill())
    {
      RESPOND_ERROR("unable to set state: actor not found");
    }
    auto TrafficLight = Cast<ATrafficLightBase>(ActorView.GetActor());
    if (TrafficLight == nullptr)
    {
      RESPOND_ERROR("unable to set state: actor is not a traffic light");
    }
    TrafficLight->SetTrafficLightState(static_cast<ETrafficLightState>(trafficLightState));
    return R<void>::Success();
  };

  BIND_SYNC(set_traffic_light_green_time) << [this](
      cr::ActorId ActorId,
      float GreenTime) -> R<void>
  {
    REQUIRE_CARLA_EPISODE();
    auto ActorView = Episode->GetActorRegistry().Find(ActorId);
    if (!ActorView.IsValid() || ActorView.GetActor()->IsPendingKill())
    {
      RESPOND_ERROR("unable to set green time: actor not found");
    }
    auto TrafficLight = Cast<ATrafficLightBase>(ActorView.GetActor());
    if (TrafficLight == nullptr)
    {
      RESPOND_ERROR("unable to set green time: actor is not a traffic light");
    }
    TrafficLight->SetGreenTime(GreenTime);
    return R<void>::Success();
  };

  BIND_SYNC(set_traffic_light_yellow_time) << [this](
      cr::ActorId ActorId,
      float YellowTime) -> R<void>
  {
    REQUIRE_CARLA_EPISODE();
    auto ActorView = Episode->GetActorRegistry().Find(ActorId);
    if (!ActorView.IsValid() || ActorView.GetActor()->IsPendingKill())
    {
      RESPOND_ERROR("unable to set yellow time: actor not found");
    }
    auto TrafficLight = Cast<ATrafficLightBase>(ActorView.GetActor());
    if (TrafficLight == nullptr)
    {
      RESPOND_ERROR("unable to set yellow time: actor is not a traffic light");
    }
    TrafficLight->SetYellowTime(YellowTime);
    return R<void>::Success();
  };

  BIND_SYNC(set_traffic_light_red_time) << [this](
      cr::ActorId ActorId,
      float RedTime) -> R<void>
  {
    REQUIRE_CARLA_EPISODE();
    auto ActorView = Episode->GetActorRegistry().Find(ActorId);
    if (!ActorView.IsValid() || ActorView.GetActor()->IsPendingKill())
    {
      RESPOND_ERROR("unable to set red time: actor not found");
    }
    auto TrafficLight = Cast<ATrafficLightBase>(ActorView.GetActor());
    if (TrafficLight == nullptr)
    {
      RESPOND_ERROR("unable to set red time: actor is not a traffic light");
    }
    TrafficLight->SetRedTime(RedTime);
    return R<void>::Success();
  };

  BIND_SYNC(freeze_traffic_light) << [this](
      cr::ActorId ActorId,
      bool Freeze) -> R<void>
  {
    REQUIRE_CARLA_EPISODE();
    auto ActorView = Episode->GetActorRegistry().Find(ActorId);
    if (!ActorView.IsValid() || ActorView.GetActor()->IsPendingKill())
    {
      RESPOND_ERROR("unable to alter frozen state: actor not found");
    }
    auto TrafficLight = Cast<ATrafficLightBase>(ActorView.GetActor());
    if (TrafficLight == nullptr)
    {
      RESPOND_ERROR("unable to alter frozen state: actor is not a traffic light");
    }
    TrafficLight->SetTimeIsFrozen(Freeze);
    return R<void>::Success();
  };

  BIND_SYNC(get_vehicle_light_states) << [this]() -> R<cr::VehicleLightStateList>
  {
    REQUIRE_CARLA_EPISODE();
    cr::VehicleLightStateList List;

    auto It = Episode->GetActorRegistry().begin();
    for (; It != Episode->GetActorRegistry().end(); ++It)
    {
      auto Actor = It->GetActor();
      if (!Actor->IsPendingKill() && It->GetActorType() == FActorView::ActorType::Vehicle)
      {
        const ACarlaWheeledVehicle *Vehicle = Cast<ACarlaWheeledVehicle>(Actor);
        List.emplace_back(
            It->GetActorId(),
            cr::VehicleLightState(Vehicle->GetVehicleLightState()).GetLightStateAsValue());
      }
    }

    return List;
  };

  BIND_SYNC(get_group_traffic_lights) << [this](
      const cr::ActorId ActorId) -> R<std::vector<cr::ActorId>>
  {
    REQUIRE_CARLA_EPISODE();
    auto ActorView = Episode->GetActorRegistry().Find(ActorId);
    if (!ActorView.IsValid() || ActorView.GetActor()->IsPendingKill())
    {
      RESPOND_ERROR("unable to get group traffic lights: actor not found");
    }
    auto TrafficLight = Cast<ATrafficLightBase>(ActorView.GetActor());
    if (TrafficLight == nullptr)
    {
      RESPOND_ERROR("unable to get group traffic lights: actor is not a traffic light");
    }
    std::vector<cr::ActorId> Result;
    for (auto TLight : TrafficLight->GetGroupTrafficLights())
    {
      auto View = Episode->FindActor(TLight);
      if (View.IsValid())
      {
        Result.push_back(View.GetActorId());
      }
    }
    return Result;
  };

  // ~~ Logging and playback ~~~~~~~~~~~~~~~~~~~~~~~~~~~~~~~~~~~~~~~~~~~~~~~~~~~

  BIND_SYNC(start_recorder) << [this](std::string name) -> R<std::string>
  {
    REQUIRE_CARLA_EPISODE();
    return R<std::string>(Episode->StartRecorder(name));
  };

  BIND_SYNC(stop_recorder) << [this]() -> R<void>
  {
    REQUIRE_CARLA_EPISODE();
    Episode->GetRecorder()->Stop();
    return R<void>::Success();
  };

  BIND_SYNC(show_recorder_file_info) << [this](
      std::string name,
      bool show_all) -> R<std::string>
  {
    REQUIRE_CARLA_EPISODE();
    return R<std::string>(Episode->GetRecorder()->ShowFileInfo(
        name,
        show_all));
  };

  BIND_SYNC(show_recorder_collisions) << [this](
      std::string name,
      char type1,
      char type2) -> R<std::string>
  {
    REQUIRE_CARLA_EPISODE();
    return R<std::string>(Episode->GetRecorder()->ShowFileCollisions(
        name,
        type1,
        type2));
  };

  BIND_SYNC(show_recorder_actors_blocked) << [this](
      std::string name,
      double min_time,
      double min_distance) -> R<std::string>
  {
    REQUIRE_CARLA_EPISODE();
    return R<std::string>(Episode->GetRecorder()->ShowFileActorsBlocked(
        name,
        min_time,
        min_distance));
  };

  BIND_SYNC(replay_file) << [this](
      std::string name,
      double start,
      double duration,
      uint32_t follow_id) -> R<std::string>
  {
    REQUIRE_CARLA_EPISODE();
    return R<std::string>(Episode->GetRecorder()->ReplayFile(
        name,
        start,
        duration,
        follow_id));
  };

  BIND_SYNC(set_replayer_time_factor) << [this](double time_factor) -> R<void>
  {
    REQUIRE_CARLA_EPISODE();
    Episode->GetRecorder()->SetReplayerTimeFactor(time_factor);
    return R<void>::Success();
  };

  BIND_SYNC(set_replayer_ignore_hero) << [this](bool ignore_hero) -> R<void>
  {
    REQUIRE_CARLA_EPISODE();
    Episode->GetRecorder()->SetReplayerIgnoreHero(ignore_hero);
    return R<void>::Success();
  };

  // ~~ Draw debug shapes ~~~~~~~~~~~~~~~~~~~~~~~~~~~~~~~~~~~~~~~~~~~~~~~~~~~~~~

  BIND_SYNC(draw_debug_shape) << [this](const cr::DebugShape &shape) -> R<void>
  {
    REQUIRE_CARLA_EPISODE();
    auto *World = Episode->GetWorld();
    check(World != nullptr);
    FDebugShapeDrawer Drawer(*World);
    Drawer.Draw(shape);
    return R<void>::Success();
  };

  // ~~ Apply commands in batch ~~~~~~~~~~~~~~~~~~~~~~~~~~~~~~~~~~~~~~~~~~~~~~~~

  using C = cr::Command;
  using CR = cr::CommandResponse;
  using ActorId = carla::ActorId;

  auto parse_result = [](ActorId id, const auto &response) {
    return response.HasError() ? CR{response.GetError()} : CR{id};
  };

#define MAKE_RESULT(operation) return parse_result(c.actor, operation);

  auto command_visitor = carla::Functional::MakeRecursiveOverload(
      [=](auto self, const C::SpawnActor &c) -> CR {
        auto result = c.parent.has_value() ?
        spawn_actor_with_parent(
            c.description,
            c.transform,
            *c.parent,
            cr::AttachmentType::Rigid) :
        spawn_actor(c.description, c.transform);
        if (!result.HasError())
        {
          ActorId id = result.Get().id;
          auto set_id = carla::Functional::MakeOverload(
              [](C::SpawnActor &) {},
              [id](auto &s) { s.actor = id; });
          for (auto command : c.do_after)
          {
            boost::apply_visitor(set_id, command.command);
            boost::apply_visitor(self, command.command);
          }
          return id;
        }
        return result.GetError();
      },
      [=](auto, const C::DestroyActor &c) {         MAKE_RESULT(destroy_actor(c.actor)); },
      [=](auto, const C::ApplyVehicleControl &c) {  MAKE_RESULT(apply_control_to_vehicle(c.actor, c.control)); },
      [=](auto, const C::ApplyWalkerControl &c) {   MAKE_RESULT(apply_control_to_walker(c.actor, c.control)); },
      [=](auto, const C::ApplyTransform &c) {       MAKE_RESULT(set_actor_transform(c.actor, c.transform)); },
      [=](auto, const C::ApplyVelocity &c) {        MAKE_RESULT(set_actor_velocity(c.actor, c.velocity)); },
      [=](auto, const C::ApplyAngularVelocity &c) { MAKE_RESULT(set_actor_angular_velocity(c.actor, c.angular_velocity)); },
      [=](auto, const C::ApplyImpulse &c) {         MAKE_RESULT(add_actor_impulse(c.actor, c.impulse)); },
      [=](auto, const C::ApplyAngularImpulse &c) {  MAKE_RESULT(add_actor_angular_impulse(c.actor, c.impulse)); },
      [=](auto, const C::SetSimulatePhysics &c) {   MAKE_RESULT(set_actor_simulate_physics(c.actor, c.enabled)); },
      // TODO: SetAutopilot should be removed. This is the old way to control the vehicles
      [=](auto, const C::SetAutopilot &c) {         MAKE_RESULT(set_actor_autopilot(c.actor, c.enabled)); },
      [=](auto, const C::SetVehicleLightState &c) { MAKE_RESULT(set_vehicle_light_state(c.actor, c.light_state)); },
      [=](auto, const C::ApplyWalkerState &c) {     MAKE_RESULT(set_walker_state(c.actor, c.transform, c.speed)); });

#undef MAKE_RESULT

  BIND_SYNC(apply_batch) << [=](
      const std::vector<cr::Command> &commands,
      bool do_tick_cue)
  {
    std::vector<CR> result;
    result.reserve(commands.size());
    for (const auto &command : commands)
    {
      result.emplace_back(boost::apply_visitor(command_visitor, command.command));
    }
    if (do_tick_cue)
    {
      tick_cue();
    }
    return result;
  };

  // ~~ Light Subsystem ~~~~~~~~~~~~~~~~~~~~~~~~~~~~~~~~~~~~~~~~~~~~~~~~~~~~~~~~

  BIND_SYNC(query_lights_state) << [this](std::string client) -> R<std::vector<cr::LightState>>
  {
    REQUIRE_CARLA_EPISODE();
    std::vector<cr::LightState> result;
    auto *World = Episode->GetWorld();
    if(World) {
      UCarlaLightSubsystem* CarlaLightSubsystem = World->GetSubsystem<UCarlaLightSubsystem>();
      result = CarlaLightSubsystem->GetLights(FString(client.c_str()));
    }
    return result;
  };

  BIND_SYNC(update_lights_state) << [this]
    (std::string client, const std::vector<cr::LightState>& lights, bool discard_client) -> R<void>
  {
    REQUIRE_CARLA_EPISODE();
    auto *World = Episode->GetWorld();
    if(World) {
      UCarlaLightSubsystem* CarlaLightSubsystem = World->GetSubsystem<UCarlaLightSubsystem>();
      CarlaLightSubsystem->SetLights(FString(client.c_str()), lights, discard_client);
    }
    return R<void>::Success();
  };


}

// =============================================================================
// -- Undef helper macros ------------------------------------------------------
// =============================================================================

#undef BIND_ASYNC
#undef BIND_SYNC
#undef REQUIRE_CARLA_EPISODE
#undef RESPOND_ERROR_FSTRING
#undef RESPOND_ERROR
#undef CARLA_ENSURE_GAME_THREAD

// =============================================================================
// -- FCarlaServer -------------------------------------------------------
// =============================================================================

FCarlaServer::FCarlaServer() : Pimpl(nullptr) {}

FCarlaServer::~FCarlaServer() {}

FDataMultiStream FCarlaServer::Start(uint16_t RPCPort, uint16_t StreamingPort)
{
  Pimpl = MakeUnique<FPimpl>(RPCPort, StreamingPort);
  StreamingPort = Pimpl->StreamingServer.GetLocalEndpoint().port();
  UE_LOG(
      LogCarlaServer,
      Log,
      TEXT("Initialized CarlaServer: Ports(rpc=%d, streaming=%d)"),
      RPCPort,
      StreamingPort);
  return Pimpl->BroadcastStream;
}

void FCarlaServer::NotifyBeginEpisode(UCarlaEpisode &Episode)
{
  check(Pimpl != nullptr);
  UE_LOG(LogCarlaServer, Log, TEXT("New episode '%s' started"), *Episode.GetMapName());
  Pimpl->Episode = &Episode;
}

void FCarlaServer::NotifyEndEpisode()
{
  check(Pimpl != nullptr);
  Pimpl->Episode = nullptr;
}

void FCarlaServer::AsyncRun(uint32 NumberOfWorkerThreads)
{
  check(Pimpl != nullptr);
  /// @todo Define better the number of threads each server gets.
  auto RPCThreads = NumberOfWorkerThreads / 2u;
  auto StreamingThreads = NumberOfWorkerThreads - RPCThreads;
  Pimpl->Server.AsyncRun(std::max(2u, RPCThreads));
  Pimpl->StreamingServer.AsyncRun(std::max(2u, StreamingThreads));
}

void FCarlaServer::RunSome(uint32 Milliseconds)
{
  Pimpl->Server.SyncRunFor(carla::time_duration::milliseconds(Milliseconds));
}

bool FCarlaServer::TickCueReceived()
{
  if (Pimpl->TickCuesReceived > 0u)
  {
    --(Pimpl->TickCuesReceived);
    return true;
  }
  return false;
}

void FCarlaServer::Stop()
{
  check(Pimpl != nullptr);
  Pimpl->Server.Stop();
}

FDataStream FCarlaServer::OpenStream() const
{
  check(Pimpl != nullptr);
  return Pimpl->StreamingServer.MakeStream();
}<|MERGE_RESOLUTION|>--- conflicted
+++ resolved
@@ -250,17 +250,7 @@
     return R<void>::Success();
   };
 
-<<<<<<< HEAD
   BIND_SYNC(copy_opendrive_to_file) << [this](const std::string &opendrive, carla::rpc::OpendriveGenerationParameters Params) -> R<void>
-=======
-  BIND_SYNC(check_intermediate_episode) << [this]() -> R<bool>
-  {
-    REQUIRE_CARLA_EPISODE();
-    return UCarlaStatics::GetGameInstance(Episode->GetWorld())->IsLevelPendingLoad();
-  };
-
-  BIND_SYNC(copy_opendrive_to_file) << [this](const std::string &opendrive, cr::OpendriveGenerationParameters Params) -> R<void>
->>>>>>> 4cd688fd
   {
     REQUIRE_CARLA_EPISODE();
     if (!Episode->LoadNewOpendriveEpisode(cr::ToLongFString(opendrive), Params))
