// Copyright (c) 2022 Computer Vision Center (CVC) at the Universitat Autonoma
// de Barcelona (UAB).
//
// This work is licensed under the terms of the MIT license.
// For a copy, see <https://opensource.org/licenses/MIT>.

#undef CreateDirectory

#include "CustomTerrainPhysicsComponent.h"
#include "Runtime/Core/Public/Async/ParallelFor.h"
#include "Engine/CollisionProfile.h"
#include "CollisionQueryParams.h"
#include "Carla/MapGen/LargeMapManager.h"
#include "Carla/Game/CarlaStatics.h"
#include "carla/rpc/String.h"
#include "HAL/PlatformFilemanager.h"
#include "HAL/RunnableThread.h"
#include "Misc/Paths.h"
#include "Engine/World.h"
#include "Math/UnrealMathUtility.h"

#include "RHICommandList.h"
#include "TextureResource.h"
#include "Rendering/Texture2DResource.h"
#include "GenericPlatform/GenericPlatformProcess.h"
#include "Materials/MaterialParameterCollection.h"
#include "Materials/MaterialParameterCollectionInstance.h"
// #include <carla/pytorch/pytorch.h>

#include "GenericPlatform/GenericPlatformFile.h"
#include "Async/Async.h"
#include "Async/Future.h"
#include "LandscapeProxy.h"


#include "Carla/Game/CarlaStatics.h"
#include "carla/rpc/String.h"
#include "HAL/PlatformFilemanager.h"
#include "HAL/RunnableThread.h"
#include "Misc/Paths.h"
#include "Engine/World.h"
#include "Math/UnrealMathUtility.h"
#include "GenericPlatform/GenericPlatformFile.h"
#include "Engine/Texture2D.h"
#include "Engine/Texture.h"
#include "Rendering/Texture2DResource.h"
#include "Engine/TextureRenderTarget2D.h"
#include "Components/PrimitiveComponent.h"
#include "DrawDebugHelpers.h"
#include "Kismet/KismetSystemLibrary.h"
#include "CommandLine.h"
#include "Components/LineBatchComponent.h"
#include "Math/OrientedBox.h"
#include "Misc/DateTime.h"
#include "EngineUtils.h"
#include <algorithm>
#include <fstream>

#include <thread>
#include <chrono>

constexpr float MToCM = 100.f;
constexpr float CMToM = 0.01f;
 
const int CacheExtraRadius = 10;

#ifdef _WIN32
      std::string _filesBaseFolder = std::string(getenv("USERPROFILE")) + "/carlaCache/";
#else
      std::string _filesBaseFolder = std::string(getenv("HOME")) + "/carlaCache/";
#endif

FVector SIToUEFrame(const FVector& In)
{
  return MToCM * FVector(In.X, -In.Y, In.Z);
}
float SIToUEFrame(const float& In) { return MToCM * In; }
FVector SIToUEFrameDirection(const FVector& In)
{
  return FVector(In.X, -In.Y, In.Z);
}

FVector UEFrameToSI(const FVector& In)
{
  return CMToM*FVector(In.X, -In.Y, In.Z);
}
float UEFrameToSI(const float& In) { return CMToM * In; }
FVector UEFrameToSIDirection(const FVector& In)
{
  return FVector(In.X, -In.Y, In.Z);
}

void FHeightMapData::InitializeHeightmap(
    UHeightMapDataAsset* DataAsset, FDVector Size, FDVector Origin,
    FDVector Tile0, float ScaleZ)
{
  Tile0Position = Tile0;
  WorldSize = Size;
  Offset = Origin;
  Size_X = DataAsset->SizeX;
  Size_Y = DataAsset->SizeY;
  // Pixels = DataAsset->HeightValues;
  Pixels.clear();
  Pixels.reserve(DataAsset->HeightValues.Num());
  for (float Height : DataAsset->HeightValues)
  {
    Pixels.emplace_back(UEFrameToSI(Height));
  }
}

float FHeightMapData::GetHeight(FDVector Position) const
{
  Position = Position - Tile0Position;
  uint32_t Coord_X = (Position.X / WorldSize.X) * Size_X;
  uint32_t Coord_Y = (1.f - Position.Y / WorldSize.Y) * Size_Y;
  Coord_X = std::min(Coord_X, Size_X-1);
  Coord_Y = std::min(Coord_Y, Size_Y-1);
  return Pixels[Coord_X*Size_Y + Coord_Y];
}

void FHeightMapData::Clear()
{
  Pixels.clear();
}

FDenseTile::FDenseTile(){
  Particles.clear();
  ParticlesHeightMap.clear();
  TilePosition = FDVector(0.0,0.0,0.0);
  SavePath = FString("NotValidPath");
  bHeightmapNeedToUpdate = true;
}

FDenseTile::~FDenseTile(){
  Particles.clear();
  ParticlesHeightMap.clear();
  ParticlesZOrdered.clear();
  TilePosition = FDVector(0.0,0.0,0.0);
  SavePath = FString("NotValidPath");
  bHeightmapNeedToUpdate = true;
}

FDenseTile::FDenseTile(const FDenseTile& Origin){
  TilePosition = Origin.TilePosition;
  SavePath = Origin.SavePath;
  bHeightmapNeedToUpdate = true;
  Particles = Origin.Particles;
  ParticlesHeightMap = Origin.ParticlesHeightMap;
  ParticlesZOrdered = Origin.ParticlesZOrdered;
}

FDenseTile::FDenseTile(FDenseTile&& Origin){
  TilePosition = Origin.TilePosition;
  SavePath = Origin.SavePath;
  bHeightmapNeedToUpdate = true;
  Particles = std::move(Origin.Particles);
  ParticlesHeightMap = std::move(Origin.ParticlesHeightMap);
  ParticlesZOrdered = std::move(Origin.ParticlesZOrdered);
}

FDenseTile& FDenseTile::operator=(FDenseTile&& Origin)
{
  TilePosition = Origin.TilePosition;
  SavePath = Origin.SavePath;
  bHeightmapNeedToUpdate = true;
  Particles = std::move(Origin.Particles);
  ParticlesHeightMap = std::move(Origin.ParticlesHeightMap);
  ParticlesZOrdered = std::move(Origin.ParticlesZOrdered);
  return *this;
 }
  
void FDenseTile::InitializeTile(uint32_t TextureSize, float AffectedRadius, float ParticleSize, float Depth, 
    FDVector TileOrigin, FDVector TileEnd, 
    const FString& SavePath, const FHeightMapData &HeightMap)
{

  uint32_t TileSize = (TileEnd.X - TileOrigin.X );
  uint32_t PartialHeightMapSize = TileSize * TextureSize / (2*AffectedRadius);
  std::string FileName = std::string(TCHAR_TO_UTF8(*( SavePath + TileOrigin.ToString() + ".tile" ) ) );
  
  if( FPaths::FileExists(FString(FileName.c_str())) )
  {
    
    TRACE_CPUPROFILER_EVENT_SCOPE(DenseTile::InitializeTile::Read);
    std::ifstream ReadStream(FileName);
    FVector VectorToRead;
    ReadFVector(ReadStream, VectorToRead );
    TilePosition = FDVector(VectorToRead);
    ReadStdVector<FParticle> (ReadStream, Particles);
    //UE_LOG(LogCarla, Log, TEXT("Reading data, got %d particles"), Particles.size());
  }
  else
  {
    TRACE_CPUPROFILER_EVENT_SCOPE(DenseTile::InitializeTile::Create);

    TilePosition = TileOrigin;
    uint32_t NumParticles_X = (TileEnd.X - TileOrigin.X) / ParticleSize;
    uint32_t NumParticles_Y = FMath::Abs(TileEnd.Y - TileOrigin.Y) / ParticleSize;
    uint32_t NumParticles_Z = (Depth) / ParticleSize;
    ParticlesHeightMap.resize( PartialHeightMapSize*PartialHeightMapSize );
    Particles = std::vector<FParticle>(NumParticles_X*NumParticles_Y*NumParticles_Z);

    //UE_LOG(LogCarla, Log, TEXT("Initializing Tile with (%d,%d,%d) particles at location %s, size %f, depth %f, HeightMap at tile origin %f"), 
    //   NumParticles_X,NumParticles_Y,NumParticles_Z, *TileOrigin.ToString(), ParticleSize, Depth,  HeightMap.GetHeight(TileOrigin)  );

    for(uint32_t i = 0; i < NumParticles_X; i++)
    {
      for(uint32_t j = 0; j < NumParticles_Y; j++)
      {
        FDVector ParticleLocalPosition = FDVector(i*ParticleSize, j*ParticleSize, 0.0f);
        FDVector ParticlePosition = TileOrigin + ParticleLocalPosition;
        // UE_LOG(LogCarla, Log, TEXT("  Particle position %s"), *ParticlePosition.ToString());
        float Height = HeightMap.GetHeight(ParticlePosition);
        for(uint32_t k = 0; k < NumParticles_Z; k++)
        {
          ParticlePosition.Z = TileOrigin.Z + Height - k*ParticleSize;
          Particles[k*NumParticles_X*NumParticles_Y + j*NumParticles_X + i] = 
            {ParticlePosition, FVector(0), ParticleSize/2.f};
        }
      }
    }

    //UE_LOG(LogCarla, Log, TEXT("Building local heightMap of %d pixels"), PartialHeightMapSize);

  }
  ParticlesHeightMap.resize( PartialHeightMapSize*PartialHeightMapSize );
  for(float& Height : ParticlesHeightMap)
  {
    Height = 0;
  }

  {
    TRACE_CPUPROFILER_EVENT_SCOPE(DenseTile::InitializeTile::ParticlesZOrdered);
    ParticlesZOrdered.resize( PartialHeightMapSize*PartialHeightMapSize );
    float InverseTileSize = 1.f/TileSize;
    float Transformation = InverseTileSize * PartialHeightMapSize;
    for (size_t i = 0; i < Particles.size(); i++)
    {
      const FParticle& P = Particles[i];
      FDVector ParticleLocalPosition = P.Position - TilePosition;
      // Recalculate position to get it into heightmap coords
      FIntVector HeightMapCoords = FIntVector(
          ParticleLocalPosition.X * Transformation,
          ParticleLocalPosition.Y * Transformation, 0);

      uint32_t Index = HeightMapCoords.Y * PartialHeightMapSize + HeightMapCoords.X;
      // Compare to the current value, if higher replace 
      if(Index < ParticlesZOrdered.size() ){
        ParticlesZOrdered[Index].insert(P.Position.Z);
      }
    }
  }

  bHeightmapNeedToUpdate = true;
}


// revise coordinates
void FDenseTile::GetParticlesInRadius(FDVector Position, float Radius, std::vector<FParticle*> &ParticlesInRadius)
{
  TRACE_CPUPROFILER_EVENT_SCOPE(FDenseTile::GetParticlesInRadius);
  for (FParticle& particle : Particles)
  {
    if((particle.Position - Position).SizeSquared() < Radius*Radius)
    {
      ParticlesInRadius.emplace_back(&particle);
    }
  }
}
// revise coordinates
std::vector<FParticle*> FDenseTile::GetParticlesInRadius(FDVector Position, float Radius)
{
  TRACE_CPUPROFILER_EVENT_SCOPE(FDenseTile::GetParticlesInRadius);
  std::vector<FParticle*> ParticlesInRadius;
  for (FParticle& particle : Particles)
  {
    if((particle.Position - Position).SizeSquared() < Radius*Radius)
    {
      ParticlesInRadius.emplace_back(&particle);
    }
  }
  return ParticlesInRadius;
}

void FDenseTile::GetParticlesInBox(
    const FOrientedBox& OBox, std::vector<FParticle*> &ParticlesInRadius)
{
  TRACE_CPUPROFILER_EVENT_SCOPE(FDenseTile::GetParticlesInBox);
  for (FParticle& Particle : Particles)
  {
    FVector PToCenter = SIToUEFrame(Particle.Position.ToFVector()) - OBox.Center;
    if((FMath::Abs(FVector::DotProduct(PToCenter, OBox.AxisX)) < OBox.ExtentX) &&
       (FMath::Abs(FVector::DotProduct(PToCenter, OBox.AxisY)) < OBox.ExtentY) &&
       (FMath::Abs(FVector::DotProduct(PToCenter, OBox.AxisZ)) < OBox.ExtentZ))
    {
      ParticlesInRadius.emplace_back(&Particle);
    }
  }
}

void FDenseTile::GetAllParticles(std::vector<FParticle*> &ParticlesInRadius)
{
  for (FParticle& Particle : Particles)
  {
    ParticlesInRadius.emplace_back(&Particle);
  }
}

void FDenseTile::UpdateLocalHeightmap()
{
  TRACE_CPUPROFILER_EVENT_SCOPE(FDenseTile::UpdateLocalHeightmap);
  if( bHeightmapNeedToUpdate ){
    for( uint32_t i = 0; i < ParticlesHeightMap.size() ; ++i ){
      if( ParticlesZOrdered.size() == ParticlesHeightMap.size() ){
        auto it = ParticlesZOrdered[i].begin();
        ParticlesHeightMap[i] = *it;
      }else{
        UE_LOG(LogCarla, Log, TEXT("ParticlesZOrdered is not correct sized %d Heightmap size %d"), ParticlesZOrdered.size(), ParticlesHeightMap.size() );
      }
    }
  }else{
        UE_LOG(LogCarla, Log, TEXT("Not updated") );

  }
}

// revise coordinates
std::vector<FParticle*> FSparseHighDetailMap::
    GetParticlesInRadius(FDVector Position, float Radius)
{
  TRACE_CPUPROFILER_EVENT_SCOPE(FSparseHighDetailMap::GetParticlesInRadius);
 
  uint64_t TileId = GetTileId(Position);
  uint32_t Tile_X = (uint32_t)(TileId >> 32);
  uint32_t Tile_Y = (uint32_t)(TileId & (uint32_t)(~0));

  // FDenseTile& Tile = GetTile(TileId);
  // return Tile.GetParticlesInRadius(Position, Radius);
  std::vector<FParticle*> ParticlesInRadius;

  GetTile(Tile_X-1, Tile_Y-1).GetParticlesInRadius(Position, Radius, ParticlesInRadius);
  GetTile(Tile_X, Tile_Y-1).GetParticlesInRadius(Position, Radius, ParticlesInRadius);
  GetTile(Tile_X+1, Tile_Y-1).GetParticlesInRadius(Position, Radius, ParticlesInRadius);
  GetTile(Tile_X-1, Tile_Y).GetParticlesInRadius(Position, Radius, ParticlesInRadius);
  GetTile(Tile_X, Tile_Y).GetParticlesInRadius(Position, Radius, ParticlesInRadius);
  GetTile(Tile_X+1, Tile_Y).GetParticlesInRadius(Position, Radius, ParticlesInRadius);
  GetTile(Tile_X-1, Tile_Y+1).GetParticlesInRadius(Position, Radius, ParticlesInRadius);
  GetTile(Tile_X, Tile_Y+1).GetParticlesInRadius(Position, Radius, ParticlesInRadius);
  GetTile(Tile_X+1, Tile_Y+1).GetParticlesInRadius(Position, Radius, ParticlesInRadius);

  return ParticlesInRadius;
}

std::vector<FParticle*> FSparseHighDetailMap::
    GetParticlesInTileRadius(FDVector Position, float Radius)
{
  TRACE_CPUPROFILER_EVENT_SCOPE(FSparseHighDetailMap::GetParticlesInRadius);
 
  uint64_t TileId = GetTileId(Position);
  uint32_t Tile_X = (uint32_t)(TileId >> 32);
  uint32_t Tile_Y = (uint32_t)(TileId & (uint32_t)(~0));

  uint32_t RadiusInTiles = (Radius/TileSize);
  uint32_t MinX,MinY,MaxX,MaxY = 0; 
  
  if( Tile_X < RadiusInTiles){
    MinX = 0;
  }else{
    MinX = Tile_X - RadiusInTiles;
  }
  
  if( Tile_Y < RadiusInTiles){
    MinY = 0;
  }else{
    MinY = Tile_Y - RadiusInTiles;
  }

  if( ((Extension.X) / TileSize - RadiusInTiles) < Tile_X ){
    MaxX = (Extension.X) / TileSize;
  }else{
    MaxX = Tile_X + RadiusInTiles;
  }

  if( ((-Extension.Y) / TileSize)  - RadiusInTiles < Tile_Y  ){
    MaxY = (-Extension.Y) / TileSize;
  }else{
    MaxY = Tile_Y + RadiusInTiles;
  }
  /*
  UE_LOG(LogCarla, Log, TEXT("FSparseHighDetailMap::GetParticlesInTileRadius MinX %zu MaxX: %zu, MinY %zu MaxY %zu"),
      MinX, MaxX, MinY, MaxY);
  UE_LOG(LogCarla, Log, TEXT("FSparseHighDetailMap::GetParticlesInTileRadius Extension X: %f, Y %f"), Extension.X, Extension.Y);
  UE_LOG(LogCarla, Log, TEXT("FSparseHighDetailMap::GetParticlesInTileRadius Position X: %f, Y %f"), Position.X, Position.Y);
  UE_LOG(LogCarla, Log, TEXT("FSparseHighDetailMap::GetParticlesInTileRadius RadiusInTiles %d"), RadiusInTiles);
  UE_LOG(LogCarla, Log, TEXT("FSparseHighDetailMap::GetParticlesInTileRadius TileId %lld TileX: %d, TileY %d"),
      TileId, Tile_X, Tile_Y);


  */
  // FDenseTile& Tile = GetTile(TileId);
  // return Tile.GetParticlesInRadius(Position, Radius);
  std::vector<FParticle*> ParticlesInRadius;
  for( uint32_t X = MinX; X <= MaxX; ++X )
  {
    for( uint32_t Y = MinY; Y <= MaxY; ++Y )
    {
      uint64_t CurrentTileId = GetTileId(X,Y);
      if( Map.count(CurrentTileId) )
      {
        GetTile(X, Y).GetParticlesInRadius(Position, Radius, ParticlesInRadius);
      }
    }
  }
  return ParticlesInRadius;
}

std::vector<FParticle*> FSparseHighDetailMap::
    GetParticlesInBox(const FOrientedBox& OBox)
{
  TRACE_CPUPROFILER_EVENT_SCOPE(FSparseHighDetailMap::GetParticlesInBox);
  std::vector<uint64_t> TilesToCheck = GetIntersectingTiles(OBox);

  std::vector<FParticle*> ParticlesInRadius;
  for(uint64_t TileId : TilesToCheck)
  {
    GetTile(TileId).GetParticlesInBox(OBox, ParticlesInRadius);
  }
  return ParticlesInRadius;
}

std::vector<uint64_t> FSparseHighDetailMap::GetIntersectingTiles(
    const FOrientedBox& OBox)
{
  TRACE_CPUPROFILER_EVENT_SCOPE(FSparseHighDetailMap::GetIntersectingTiles);
  std::vector<uint64_t> IntersectingTiles;

  FVector BoxCenter = UEFrameToSI(OBox.Center);
  float ExtentX = UEFrameToSI(OBox.ExtentX);
  float ExtentXSqr = ExtentX*ExtentX;
  FVector AxisX = UEFrameToSIDirection(OBox.AxisX);
  float ExtentY = UEFrameToSI(OBox.ExtentY);
  float ExtentYSqr = ExtentY*ExtentY;
  FVector AxisY = UEFrameToSIDirection(OBox.AxisY);

  uint64_t CenterTileId = GetTileId(BoxCenter);
  uint32_t CenterTile_X = (uint32_t)(CenterTileId >> 32);
  uint32_t CenterTile_Y = (uint32_t)(CenterTileId & (uint32_t)(~0));
  uint32_t TileRange = 1;
  IntersectingTiles.emplace_back(CenterTileId);
  FVector2D BoxVert0 = FVector2D(BoxCenter - AxisX*ExtentX - AxisY*ExtentY);
  FVector2D BoxVert1 = FVector2D(BoxCenter + AxisX*ExtentX - AxisY*ExtentY);
  FVector2D BoxVert2 = FVector2D(BoxCenter + AxisX*ExtentX + AxisY*ExtentY);
  FVector2D BoxVert3 = FVector2D(BoxCenter - AxisX*ExtentX + AxisY*ExtentY);

  // Use separate axis theorem to detect intersecting tiles with OBox
  struct F2DRectangle
  {
    FVector2D V1, V2, V3, V4;
    std::vector<FVector2D> ComputeNormals() const
    {
      FVector2D V12 = (V2 - V1).GetSafeNormal();
      FVector2D V23 = (V3 - V2).GetSafeNormal();
      return {FVector2D(-V12.Y, V12.X), FVector2D(-V23.Y, V23.X)};
    }
  };
  auto SATtest = [&](const FVector2D& Axis, const F2DRectangle &Shape,
      float &MinAlong, float &MaxAlong)
  {
    for (const FVector2D& Vert : {Shape.V1, Shape.V2, Shape.V3, Shape.V4})
    {
      float DotVal = FVector2D::DotProduct(Vert, Axis);
      if( DotVal < MinAlong ) 
        MinAlong = DotVal;
      if( DotVal > MaxAlong ) 
        MaxAlong = DotVal;
    }
  };
  auto IsBetweenOrdered = [&]( float Val, float LowerBound, float UpperBound ) -> bool
  {
    return LowerBound <= Val && Val <= UpperBound ;
  };
  auto Overlaps = [&]( float Min1, float Max1, float Min2, float Max2 ) -> bool
  {
    return IsBetweenOrdered( Min2, Min1, Max1 ) || IsBetweenOrdered( Min1, Min2, Max2 ) ;
  };
  auto RectangleIntersect = [&](
    const F2DRectangle& Rectangle1, 
    const F2DRectangle& Rectangle2) -> bool
  {
    for (const FVector2D& Normal : Rectangle1.ComputeNormals())
    {
      constexpr float LargeNumber = 10000000;
      float Shape1Min = LargeNumber, Shape1Max = -LargeNumber;
      float Shape2Min = LargeNumber, Shape2Max = -LargeNumber;
      SATtest(Normal, Rectangle1, Shape1Min, Shape1Max);
      SATtest(Normal, Rectangle2, Shape2Min, Shape2Max);
      if (!Overlaps(Shape1Min, Shape1Max, Shape2Min, Shape2Max))
      {
        return false;
      }
    }
    for (const FVector2D& Normal : Rectangle2.ComputeNormals())
    {
      constexpr float LargeNumber = 10000000;
      float Shape1Min = LargeNumber, Shape1Max = -LargeNumber;
      float Shape2Min = LargeNumber, Shape2Max = -LargeNumber;
      SATtest(Normal, Rectangle1, Shape1Min, Shape1Max);
      SATtest(Normal, Rectangle2, Shape2Min, Shape2Max);
      if (!Overlaps(Shape1Min, Shape1Max, Shape2Min, Shape2Max))
      {
        return false;
      }
    }
    return true;
  };
  // check surrounding tiles except CenterTile (as it is always included)
  std::vector<std::pair<uint32_t, uint32_t>> TilesToCheck = {
      {CenterTile_X-1, CenterTile_Y-1}, {CenterTile_X, CenterTile_Y-1},
      {CenterTile_X+1, CenterTile_Y-1}, {CenterTile_X-1, CenterTile_Y},
      {CenterTile_X+1, CenterTile_Y}, {CenterTile_X-1, CenterTile_Y+1},
      {CenterTile_X, CenterTile_Y+1}, {CenterTile_X+1, CenterTile_Y+1}};
  for (auto& TileIdPair : TilesToCheck)
  {
    uint32_t &Tile_X = TileIdPair.first;
    uint32_t &Tile_Y = TileIdPair.second;
    FVector2D V1 = FVector2D(GetTilePosition(Tile_X, Tile_Y).ToFVector());
    FVector2D V2 = FVector2D(GetTilePosition(Tile_X+1, Tile_Y).ToFVector());
    FVector2D V3 = FVector2D(GetTilePosition(Tile_X+1, Tile_Y+1).ToFVector());
    FVector2D V4 = FVector2D(GetTilePosition(Tile_X, Tile_Y+1).ToFVector());
    if (RectangleIntersect(
        F2DRectangle{BoxVert0,BoxVert1,BoxVert2,BoxVert3},
        F2DRectangle{V1,V2,V3,V4}))
    {
      IntersectingTiles.emplace_back(GetTileId(Tile_X, Tile_Y));
    }
  }

  return IntersectingTiles;
}

std::vector<uint64_t> FSparseHighDetailMap::GetLoadedTilesInRange(FDVector Position, float Radius)
{
  TRACE_CPUPROFILER_EVENT_SCOPE(FSparseHighDetailMap::GetLoadedTilesInRange);
 
  uint64_t TileId = GetTileId(Position);
  uint32_t Tile_X = (uint32_t)(TileId >> 32);
  uint32_t Tile_Y = (uint32_t)(TileId & (uint32_t)(~0));

  uint32_t RadiusInTiles = (Radius/TileSize);
  uint32_t MinX = 0,MinY = 0,MaxX = 0,MaxY = 0; 
  {
    TRACE_CPUPROFILER_EVENT_SCOPE(Comparisons);
    if( Tile_X < RadiusInTiles){
      MinX = 0;
    }else{
      MinX = Tile_X - RadiusInTiles;
    }
    
    if( Tile_Y < RadiusInTiles){
      MinY = 0;
    }else{
      MinY = Tile_Y - RadiusInTiles;
    }

    MaxX = Tile_X + RadiusInTiles;
    MaxY = Tile_Y + RadiusInTiles;
  }

  //UE_LOG(LogCarla, Error, TEXT("FSparseHighDetailMap::GetLoadedTilesInRange Position X: %f, Y %f"), Position.X, Position.Y);
  //UE_LOG(LogCarla, Error, TEXT("FSparseHighDetailMap::GetLoadedTilesInRange Loading Tiles Between X: %d %d Y: %d %d "), MinX, MaxX, MinY, MaxY );

  std::vector<uint64_t> LoadedTiles;
  {
    TRACE_CPUPROFILER_EVENT_SCOPE(Looping);
    for( uint32_t X = MinX; X < MaxX; ++X )
    {
      for( uint32_t Y = MinY; Y < MaxY; ++Y )
      {
        uint64_t CurrentTileId = GetTileId(X,Y);
        if( Map.find(CurrentTileId) != Map.end() )
        {
          LoadedTiles.emplace_back(CurrentTileId);
        }
      }
    }
  }
  return LoadedTiles;
}

std::vector<float> FSparseHighDetailMap::
    GetParticlesHeightMapInTileRadius(FDVector Position, float Radius)
{
  TRACE_CPUPROFILER_EVENT_SCOPE(FSparseHighDetailMap::GetParticlesHeightMapInTileRadius);
 
  uint64_t TileId = GetTileId(Position);
  uint32_t Tile_X = (uint32_t)(TileId >> 32);
  uint32_t Tile_Y = (uint32_t)(TileId & (uint32_t)(~0));

  uint32_t RadiusInTiles = (Radius/TileSize);
  uint32_t MinX = 0,MinY = 0,MaxX = 0,MaxY = 0; 
  {
    TRACE_CPUPROFILER_EVENT_SCOPE(Comparisons);
    if( Tile_X < RadiusInTiles){
      MinX = 0;
    }else{
      MinX = Tile_X - RadiusInTiles;
    }
    
    if( Tile_Y < RadiusInTiles){
      MinY = 0;
    }else{
      MinY = Tile_Y - RadiusInTiles;
    }

    MaxX = Tile_X + RadiusInTiles;
    MaxY = Tile_Y + RadiusInTiles;
  }
  
  // UE_LOG(LogCarla, Log, TEXT("FSparseHighDetailMap::GetParticlesHeightMapInTileRadius MinX %zu MaxX: %zu, MinY %zu MaxY %zu"),
  //     MinX, MaxX, MinY, MaxY);
  // UE_LOG(LogCarla, Log, TEXT("FSparseHighDetailMap::GetParticlesHeightMapInTileRadius TileId %lld TileX: %d, TileY %d"),
  //     TileId, Tile_X, Tile_Y);
  // UE_LOG(LogCarla, Log, TEXT("FSparseHighDetailMap::GetParticlesHeightMapInTileRadius RadiusInTiles %d"), RadiusInTiles);
  // UE_LOG(LogCarla, Log, TEXT("FSparseHighDetailMap::GetParticlesHeightMapInTileRadius Extension X: %f, Y %f"), Extension.X, Extension.Y);
  // UE_LOG(LogCarla, Log, TEXT("FSparseHighDetailMap::GetParticlesHeightMapInTileRadius Position X: %f, Y %f"), Position.X, Position.Y);
  
  std::vector<float> ParticlesHeightMap;
  {
    TRACE_CPUPROFILER_EVENT_SCOPE(Looping);
    for( uint32_t X = MinX; X < MaxX; ++X )
    {
      for( uint32_t Y = MinY; Y < MaxY; ++Y )
      {
        TRACE_CPUPROFILER_EVENT_SCOPE(InnerBody);
        uint64_t CurrentTileId = GetTileId(X,Y);
        if( Map.find(CurrentTileId) != Map.end() )
        {
          TRACE_CPUPROFILER_EVENT_SCOPE(GetTile);
          std::vector<float>& CurrentHeightMap = GetTile(X,Y).ParticlesHeightMap;
          // UE_LOG(LogCarla, Log, TEXT("Pre ParticlesHeightMap %d particlesheightmap"), ParticlesHeightMap.size());
          {
            TRACE_CPUPROFILER_EVENT_SCOPE(Inserting);
            ParticlesHeightMap.insert(ParticlesHeightMap.end(), 
                                      CurrentHeightMap.begin() ,
                                      CurrentHeightMap.end() ); 
          }
          // UE_LOG(LogCarla, Log, TEXT("New %d particlesheightmap"), CurrentHeightMap.size());
        }else{
          //UE_LOG(LogCarla, Log, TEXT("Requested Tile not found TileId %lld TileX: %d, TileY %d"), CurrentTileId, X, Y);
        }
      }
    }
  }
  return ParticlesHeightMap;
}


uint64_t FSparseHighDetailMap::GetTileId(uint32_t Tile_X, uint32_t Tile_Y)
{
  return (uint64_t) Tile_X << 32 | Tile_Y;
}

uint64_t FSparseHighDetailMap::GetTileId(FDVector Position)
{
  uint32_t Tile_X = static_cast<uint32_t>((Position.X - Tile0Position.X) / TileSize);
  uint32_t Tile_Y = static_cast<uint32_t>((Position.Y - Tile0Position.Y) / TileSize);
  // UE_LOG(LogCarla, Log, TEXT("Getting tile at location %s, (%d, %d)"), *Position.ToString(), Tile_X, Tile_Y);
  return GetTileId(Tile_X, Tile_Y);
}

FDVector FSparseHighDetailMap::GetTilePosition(uint64_t TileId)
{
  uint32_t Tile_X = (uint32_t)(TileId >> 32);
  uint32_t Tile_Y = (uint32_t)(TileId & (uint32_t)(~0));
  return GetTilePosition(Tile_X, Tile_Y);
}

FDVector FSparseHighDetailMap::GetTilePosition(uint32_t Tile_X, uint32_t Tile_Y)
{

  FDVector Position = FDVector(Tile_X*TileSize, Tile_Y*TileSize, 0);
  Position = Position + Tile0Position;
  //UE_LOG(LogCarla, Log, TEXT("Getting location from id (%lu, %lu) %s"),
  //      (unsigned long)Tile_X, (unsigned long)Tile_Y, *(Position).ToString());
  return Position;
}

FDenseTile& FSparseHighDetailMap::GetTile(FDVector Position)
{
  uint64_t TileId = GetTileId(Position);
  return GetTile(TileId);
}

FDenseTile& FSparseHighDetailMap::GetTile(uint32_t Tile_X, uint32_t Tile_Y)
{
  uint64_t TileId = GetTileId(Tile_X, Tile_Y);
  return GetTile(TileId);
}
FDenseTile& FSparseHighDetailMap::GetTile(uint64_t TileId)
{
  auto Iterator = Map.find(TileId);
  if (Iterator == Map.end())
  {
    // FScopeLock Lock(&Lock_CacheMap);
    FScopeLock TileLock(&Lock_GetTile);
    bool bGotCacheLock = Lock_CacheMap.TryLock();
    if(bGotCacheLock)
    {
      auto CacheIterator = CacheMap.find(TileId);
      if (CacheIterator != CacheMap.end())
      {
        Map.emplace(TileId, std::move(CacheIterator->second));
        CacheMap.erase(CacheIterator);
        Lock_CacheMap.Unlock();
        return Map[TileId];
      }
      Lock_CacheMap.Unlock();
    }
    return InitializeRegion(TileId);
  }
  return Iterator->second;
}

FIntVector FSparseHighDetailMap::GetVectorTileId(FDVector Position)
{
  uint32_t Tile_X = static_cast<uint32_t>((Position.X - Tile0Position.X) / TileSize);
  uint32_t Tile_Y = static_cast<uint32_t>((Position.Y - Tile0Position.Y) / TileSize);
  return FIntVector(Tile_X, Tile_Y, 0);
}
FIntVector FSparseHighDetailMap::GetVectorTileId(uint64_t TileId)
{
  uint32_t Tile_X = (uint32_t)(TileId >> 32);
  uint32_t Tile_Y = (uint32_t)(TileId & (uint32_t)(~0));
  return FIntVector(Tile_X, Tile_Y, 0);
}

FDenseTile& FSparseHighDetailMap::InitializeRegion(uint32_t Tile_X, uint32_t Tile_Y)
{
  uint64_t TileId = GetTileId(Tile_X, Tile_Y);
  return InitializeRegion(TileId);
}

FDenseTile& FSparseHighDetailMap::InitializeRegion(uint64_t TileId)
{
  FDVector TileCenter = GetTilePosition(TileId);
  FDenseTile& Tile = Map[TileId]; 
  //UE_LOG(LogCarla, Log, TEXT("InitializeRegion Tile with (%f,%f,%f)"), 
  //  TileCenter.X,TileCenter.Y,TileCenter.Z);
  Tile.InitializeTile(
      TextureSize, AffectedRadius,
      ParticleSize, TerrainDepth,
      TileCenter, TileCenter + FDVector(TileSize, TileSize, 0.f),
      SavePath, Heightmap);
  return Tile;
}

FDenseTile& FSparseHighDetailMap::InitializeRegionInCache(uint64_t TileId)
{
  FDVector TileCenter = GetTilePosition(TileId);
  FDenseTile& Tile = CacheMap[TileId]; 
  //UE_LOG(LogCarla, Log, TEXT("InitializeRegionInCache Tile with (%f,%f,%f)"), 
  //  TileCenter.X,TileCenter.Y,TileCenter.Z);
  
  Tile.InitializeTile(
      TextureSize, AffectedRadius,
      ParticleSize, TerrainDepth,
      TileCenter, TileCenter + FDVector(TileSize, TileSize, 0.f),
      SavePath, Heightmap);
  Lock_CacheMap.Unlock();
  return Tile;
}

void FSparseHighDetailMap::InitializeMap(UHeightMapDataAsset* DataAsset,
      FDVector Origin, FDVector MapSize, float Size, float ScaleZ)
{
  Tile0Position = Origin;
  TileSize = Size;
  Extension = MapSize;
  Heightmap.InitializeHeightmap(
      DataAsset, Extension, Tile0Position, 
      Tile0Position, ScaleZ);
  UE_LOG(LogCarla, Log, 
      TEXT("Sparse Map initialized"));


  UE_LOG(LogCarla, Error, 
      TEXT("Map Extension %f %f %f"), MapSize.X, MapSize.Y, MapSize.Z );
}

void FSparseHighDetailMap::UpdateHeightMap(UHeightMapDataAsset* DataAsset,
      FDVector Origin, FDVector MapSize, float Size,
      float ScaleZ)
{
  Heightmap.Clear();
  Heightmap.InitializeHeightmap(
      DataAsset, Extension, Origin, 
      Origin, ScaleZ);
  UE_LOG(LogCarla, Log, 
      TEXT("Height map updated"));
}
void FSparseHighDetailMap::Clear()
{
  Heightmap.Clear();
  Map.clear();
}

void FSparseHighDetailMap::UpdateMaps(
    FDVector Position, float RadiusX, float RadiusY, float CacheRadiusX, float CacheRadiusY)
{
  TRACE_CPUPROFILER_EVENT_SCOPE(FSparseHighDetailMap::UpdateMaps);
  double MinX = Position.X - RadiusX;
  double MinY = Position.Y - RadiusY;
  double MaxX = Position.X + RadiusX;
  double MaxY = Position.Y + RadiusY;

  FIntVector MinVector = GetVectorTileId(FDVector(MinX, MinY, 0));
  FIntVector MaxVector = GetVectorTileId(FDVector(MaxX, MaxY, 0));

  FIntVector CacheMinVector = GetVectorTileId(
      FDVector(Position.X - CacheRadiusX, Position.Y - CacheRadiusY, 0));
  FIntVector CacheMaxVector = GetVectorTileId(
      FDVector(Position.X + CacheRadiusX, Position.Y + CacheRadiusY, 0));

  auto IsInCacheRange = [&](int32_t Tile_X, int32_t Tile_Y) -> bool
  {
    return Tile_X >= CacheMinVector.X && Tile_X <= CacheMaxVector.X &&
           Tile_Y >= CacheMinVector.Y && Tile_Y <= CacheMaxVector.Y;
  };
  auto IsInMapRange = [&](int32_t Tile_X, int32_t Tile_Y) -> bool
  {
    return Tile_X >= MinVector.X && Tile_X <= MaxVector.X &&
           Tile_Y >= MinVector.Y && Tile_Y <= MaxVector.Y;
  };
  {
    FScopeLock ScopeLock(&Lock_Map);
    FScopeLock ScopeCacheLock(&Lock_CacheMap);
    TRACE_CPUPROFILER_EVENT_SCOPE(UpdateMap);
    // load tiles to map
    std::vector<uint64_t> TilesToInitialize;
    for(int32_t Tile_X = MinVector.X; Tile_X < MaxVector.X; ++Tile_X )
    {
      for(int32_t Tile_Y = MinVector.Y; Tile_Y < MaxVector.Y; ++Tile_Y )
      {
        uint64_t CurrentTileID = GetTileId(Tile_X, Tile_Y);
        if (Map.find(CurrentTileID) == Map.end())
        {
          if (CacheMap.find(CurrentTileID) == CacheMap.end())
          {
            // InitializeRegion(CurrentTileID);
            Map.emplace(CurrentTileID, FDenseTile());
            TilesToInitialize.emplace_back(CurrentTileID);
          }
          else
          {
            Map.emplace(CurrentTileID, std::move( CacheMap[CurrentTileID] ) );
            CacheMap.erase(CurrentTileID);
          }
        }
      }
    }
    ParallelFor(TilesToInitialize.size(), [&](int32 Idx)
    {
      uint64_t TileId = TilesToInitialize[Idx];
      InitializeRegion(TileId);
    });
    // unload extra tiles
    std::vector<uint64_t> TilesToErase;
    for (auto &Element : Map)
    {
      uint64_t TileId = Element.first;
      FIntVector VectorTileId = GetVectorTileId(TileId);
      if (!IsInMapRange(VectorTileId.X, VectorTileId.Y))
      {
        CacheMap.emplace(TileId, std::move(Element.second));
        TilesToErase.emplace_back(TileId);
      }
    }
    for (uint64_t TileId : TilesToErase)
    {
      Map.erase(TileId);
    }
  }
  {
    FScopeLock ScopeCacheLock(&Lock_CacheMap);
    TRACE_CPUPROFILER_EVENT_SCOPE(UpdateCache);
    for(int32_t Tile_X = CacheMinVector.X; Tile_X < CacheMaxVector.X; ++Tile_X )
    {
      for(int32_t Tile_Y = CacheMinVector.Y; Tile_Y < CacheMaxVector.Y; ++Tile_Y )
      {
        if (IsInMapRange(Tile_X, Tile_Y))
        {
          continue;
        }
        uint64_t CurrentTileID = GetTileId(Tile_X, Tile_Y);
        if (CacheMap.find(CurrentTileID) == CacheMap.end())
        {
          InitializeRegionInCache(CurrentTileID);
        }
      }
    }
    // unload extra tiles
    std::vector<uint64_t> TilesToErase;
    {
      TRACE_CPUPROFILER_EVENT_SCOPE(GetTilesToErase);
      for (auto &Element : CacheMap)
      {
        uint64_t TileId = Element.first;
        FIntVector VectorTileId = GetVectorTileId(TileId);
        if (!IsInCacheRange(VectorTileId.X, VectorTileId.Y))
        {
          // CacheMap.emplace(TileId, std::move(Element.second));
          TilesToErase.emplace_back(TileId);
        }
      }
    }
    {
      TRACE_CPUPROFILER_EVENT_SCOPE(EraseTiles);
      ParallelFor(TilesToErase.size(), [&](int32 Idx)
      {
        TRACE_CPUPROFILER_EVENT_SCOPE(SaveData);
        uint64_t TileId = TilesToErase[Idx];
        auto& Tile = CacheMap[TileId];
        std::string FileToSavePath = std::string(
              TCHAR_TO_UTF8(*( SavePath + Tile.TilePosition.ToString() + ".tile")));
        std::ofstream OutputStream(FileToSavePath.c_str());
        WriteFVector(OutputStream, Tile.TilePosition.ToFVector());
        WriteStdVector<FParticle> (OutputStream, Tile.Particles);
        WriteStdVector<float> (OutputStream, Tile.ParticlesHeightMap);
        OutputStream.close();
      });
      {
        TRACE_CPUPROFILER_EVENT_SCOPE(CacheMap.erase);
        for (uint64_t TileId : TilesToErase)
        {
          CacheMap.erase(TileId); 
        }
      }
    }
  }

}

void FSparseHighDetailMap::Update(FVector Position, float RadiusX, float RadiusY)
{
  FVector PositionTranslated;
  PositionTranslated.X = ( Position.X * 0.01 ) + (Extension.X * 0.5f);
  PositionTranslated.Y = (-Position.Y * 0.01 ) + ( (-Extension.Y) * 0.5f);
  PositionTranslated.Z = ( Position.Z * 0.01 ) + (Extension.Z * 0.5f);
  PositionToUpdate = PositionTranslated;

  double MinX = std::min( std::max( PositionTranslated.X - RadiusX, 0.0f) , static_cast<float>(Extension.X - 1.0f) );
  double MinY = std::min( std::max( PositionTranslated.Y - RadiusY, 0.0f) , static_cast<float>(-Extension.Y + 1.0f) );
  double MaxX = std::min( std::max( PositionTranslated.X + RadiusX, 0.0f) , static_cast<float>(Extension.X - 1.0f) );
  double MaxY = std::min( std::max( PositionTranslated.Y + RadiusY, 0.0f) , static_cast<float>(-Extension.Y + 1.0f) );

  FIntVector MinVector = GetVectorTileId(FDVector(std::floor(MinX), std::floor(MinY), 0));
  FIntVector MaxVector = GetVectorTileId(FDVector(std::floor(MaxX), std::floor(MaxY), 0));
  
  {
    TRACE_CPUPROFILER_EVENT_SCOPE(TEXT("FSparseHighDetailMap::WaitUntilProperTilesAreLoaded"));
    for(int32_t X = MinVector.X; X < MaxVector.X; X++ )
    {
      for(int32_t Y = MinVector.Y; Y < MaxVector.Y; Y++ )
      {
        bool ConditionToStopWaiting = true;
        // Check if tiles are already loaded
        // If they are send position
        // If not wait until loaded
        while(ConditionToStopWaiting) 
        {
          uint64_t CurrentTileID = GetTileId(X,Y);
          {
            TRACE_CPUPROFILER_EVENT_SCOPE(TEXT("FSparseHighDetailMap::WaitUntilProperTilesAreLoaded::TimeLocked"));
            ConditionToStopWaiting = Map.find(CurrentTileID) == Map.end();
          }
          
        }
      }
    }
  }

}

void FSparseHighDetailMap::SaveMap()
{
  UE_LOG(LogCarla, Warning, TEXT("Save directory %s"), *SavePath );
  TRACE_CPUPROFILER_EVENT_SCOPE(FSparseHighDetailMap::SaveMap);
  ParallelFor(Map.size(), [this](int32 Idx)
  {
    std::pair<uint64_t, FDenseTile> it = *(std::next(this->Map.begin(), Idx) );
    std::string FileToSavePath = std::string(TCHAR_TO_UTF8(*( this->SavePath + it.second.TilePosition.ToString() + ".tile")));
    std::ofstream OutputStream(FileToSavePath.c_str());
    WriteFVector(OutputStream, it.second.TilePosition.ToFVector());
    WriteStdVector<FParticle> (OutputStream, it.second.Particles);
    WriteStdVector<float> (OutputStream, it.second.ParticlesHeightMap);
    OutputStream.close();
  });
  
  ParallelFor(CacheMap.size(), [this](int32 Idx)
  {
    std::pair<uint64_t, FDenseTile> it = *(std::next(this->CacheMap.begin(), Idx) );
    std::string FileToSavePath = std::string(TCHAR_TO_UTF8(*( this->SavePath + it.second.TilePosition.ToString() + ".tile")));
    std::ofstream OutputStream(FileToSavePath.c_str());
    WriteFVector(OutputStream, it.second.TilePosition.ToFVector());
    WriteStdVector<FParticle> (OutputStream, it.second.Particles);
    WriteStdVector<float> (OutputStream, it.second.ParticlesHeightMap);
    OutputStream.close();
  });

}

void UCustomTerrainPhysicsComponent::UpdateTexture()
{  
  UpdateLoadedTextureDataRegions();

  ENQUEUE_RENDER_COMMAND(UpdateDynamicTextureCode)
  (
    [NewData=Data, Texture=TextureToUpdate](auto &InRHICmdList) mutable
  {
    TRACE_CPUPROFILER_EVENT_SCOPE(TEXT("UCustomTerrainPhysicsComponent::TickComponent Renderthread"));
    FUpdateTextureRegion2D region;
    region.SrcX = 0;
    region.SrcY = 0;
    region.DestX = 0;
    region.DestY = 0;
    region.Width = Texture->GetSizeX();
    region.Height = Texture->GetSizeY();

    FTexture2DResource* resource = (FTexture2DResource*)Texture->Resource;
    RHIUpdateTexture2D(
        resource->GetTexture2DRHI(), 0, region, region.Width * sizeof(uint8_t), &NewData[0]); 
  });
}

void UCustomTerrainPhysicsComponent::InitTexture(){
  if( Data.Num() == 0 && TextureToUpdate ){
    float LimitX = TextureToUpdate->GetSizeX(); 
    float LimitY = TextureToUpdate->GetSizeY();
    Data.Init(128, LimitX * LimitY);
  }

  if( LargeData.Num() == 0 && LargeTextureToUpdate ){
    float LimitX = LargeTextureToUpdate->GetSizeX(); 
    float LimitY = LargeTextureToUpdate->GetSizeY();
    LargeData.Init(128, LimitX * LimitY);
  }
}

void UCustomTerrainPhysicsComponent::UpdateLoadedTextureDataRegions()
{
  TRACE_CPUPROFILER_EVENT_SCOPE("UCustomTerrainPhysicsComponent::UpdateLoadedTextureDataRegions");
  if (TextureToUpdate->GetSizeX() == 0) return;
  
  
  FDVector TextureCenterPosition = UEFrameToSI(GetTileCenter(LastUpdatedPosition));
  
  std::vector<uint64_t> LoadedTiles = 
      SparseMap.GetLoadedTilesInRange(TextureCenterPosition, UEFrameToSI(TileRadius.X) );
  FDVector TextureOrigin = TextureCenterPosition - FDVector(TextureRadius, TextureRadius, 0);
  float GlobalTexelSize = (2.0f * TextureRadius) / TextureToUpdate->GetSizeX();
  int32_t PartialHeightMapSize = std::floor( SparseMap.GetTileSize() * TextureToUpdate->GetSizeX() / (2*TextureRadius) );
  
  float LocalTexelSize = SparseMap.GetTileSize() / PartialHeightMapSize;
  LocalTexelSize = std::floor( LocalTexelSize * 1000.0f ) / 1000.0f;
  
  for(uint8_t &Value : Data)
  {
    Value = 128;
  }

  for (uint64_t TileId : LoadedTiles)
  {
    FDenseTile& CurrentTile = SparseMap.GetTile(TileId);
    FDVector& TilePosition = CurrentTile.TilePosition;
    for (int32_t Local_Y = 0; Local_Y < PartialHeightMapSize; ++Local_Y)
    {
      for (int32_t Local_X = 0; Local_X < PartialHeightMapSize; ++Local_X)
      {
        int32_t LocalIndex = Local_Y * PartialHeightMapSize + Local_X;
        float Height = *(CurrentTile.ParticlesZOrdered[LocalIndex].begin());
        FDVector LocalTexelPosition = 
            TilePosition + FDVector(Local_X*LocalTexelSize, Local_Y*LocalTexelSize, 0);
        int32_t Coord_X = std::floor( (LocalTexelPosition.X - TextureOrigin.X ) / GlobalTexelSize );
        int32_t Coord_Y = std::floor( (LocalTexelPosition.Y - TextureOrigin.Y ) / GlobalTexelSize );
        
        if ( Coord_X >= 0 && Coord_X < TextureToUpdate->GetSizeX() &&
            Coord_Y >= 0 && Coord_Y < TextureToUpdate->GetSizeY() )
        {
          float OriginalHeight = SparseMap.GetHeight(LocalTexelPosition);
          float Displacement = Height - OriginalHeight;
          float DisplacementRange = MaxDisplacement - MinDisplacement;
          float Fraction = (Displacement - MinDisplacement) / DisplacementRange; 
          Fraction = FMath::Clamp(Fraction, 0.f, 1.f);
          Fraction = std::floor(Fraction * 255.0f);
          Data[Coord_X * TextureToUpdate->GetSizeY() + Coord_Y] = static_cast<uint8_t>(Fraction );
        }
      }
    }
  }
}

void UCustomTerrainPhysicsComponent::UpdateLargeTexture()
{  
  UpdateLargeTextureData();

  ENQUEUE_RENDER_COMMAND(UpdateDynamicTextureCode)
  (
    [NewData=LargeData, Texture=LargeTextureToUpdate](auto &InRHICmdList) mutable
  {
    TRACE_CPUPROFILER_EVENT_SCOPE(TEXT("UCustomTerrainPhysicsComponent::TickComponent Renderthread"));
    FUpdateTextureRegion2D region;
    region.SrcX = 0;
    region.SrcY = 0;
    region.DestX = 0;
    region.DestY = 0;
    region.Width = Texture->GetSizeX();
    region.Height = Texture->GetSizeY();

    FTexture2DResource* resource = (FTexture2DResource*)Texture->Resource;
    RHIUpdateTexture2D(
        resource->GetTexture2DRHI(), 0, region, region.Width * sizeof(uint8_t), &NewData[0]); 
  });
}

void UCustomTerrainPhysicsComponent::UpdateLargeTextureData()
{
  uint32_t NumberOfParticlesIn1AxisInLocalHeightmap = TextureToUpdate->GetSizeX() / (TextureRadius * 2) / TileSize;
  uint32_t NumberOfParticlesIn1AxisInLargeHeightmap = LargeTextureToUpdate->GetSizeX() / (CacheRadius.X * 2) / TileSize;

  std::vector<float> ParticlesPositions;
  {
    TRACE_CPUPROFILER_EVENT_SCOPE(TEXT("UCustomTerrainPhysicsComponent::UpdateLargeTextureData::GettingHeightMaps"));
    FVector OriginPosition;     
    OriginPosition.X =  CachePosition.X + (WorldSize.X * 0.5f);
    OriginPosition.Y =  -CachePosition.Y - (WorldSize.Y * 0.5f);
    SparseMap.LockMutex();
    ParticlesPositions = SparseMap.GetParticlesHeightMapInTileRadius(UEFrameToSI(OriginPosition), CacheRadius.X );
    SparseMap.UnLockMutex();
    //UE_LOG(LogCarla, Log, TEXT("FSparseHighDetailMap::UpdateTextureData OriginPosition X: %f, Y %f"), OriginPosition.X, OriginPosition.Y);
  }

  int32_t OffsetX = 0;
  int32_t OffsetY = 0;
  float* Ptr = &ParticlesPositions[0];
  while( OffsetY < LargeTextureToUpdate->GetSizeY() )
  {
    for(uint32_t y = 0; y < NumberOfParticlesIn1AxisInLocalHeightmap; y++)
    {
      float LocalYTransformed = std::floor(y / NumberOfParticlesIn1AxisInLocalHeightmap * NumberOfParticlesIn1AxisInLargeHeightmap);
      for(uint32_t x = 0; x < NumberOfParticlesIn1AxisInLocalHeightmap; x++)
      {
        uint32_t LocalIndex = x + y * NumberOfParticlesIn1AxisInLocalHeightmap;
        float LocalXTransformed = std::floor(x / NumberOfParticlesIn1AxisInLocalHeightmap * NumberOfParticlesIn1AxisInLargeHeightmap);
        //uint32_t AbsolutIndex = (LocalXTransformed + OffsetX) + (LocalYTransformed + OffsetY) * 

      }
    }

    Ptr += (NumberOfParticlesIn1AxisInLocalHeightmap* NumberOfParticlesIn1AxisInLocalHeightmap);
    
    OffsetX += NumberOfParticlesIn1AxisInLargeHeightmap;
    if( OffsetX >= LargeTextureToUpdate->GetSizeX() )
    {
      OffsetX = 0;
      OffsetY += NumberOfParticlesIn1AxisInLargeHeightmap;
    }
  }
}


UCustomTerrainPhysicsComponent::UCustomTerrainPhysicsComponent()
  : Super()
{
  PrimaryComponentTick.bCanEverTick = true;
}
 
void UCustomTerrainPhysicsComponent::BeginPlay()
{
  TRACE_CPUPROFILER_EVENT_SCOPE(UCustomTerrainPhysicsComponent::BeginPlay);
  Super::BeginPlay();
  //GEngine->Exec( GetWorld(), TEXT( "Trace.Start default,gpu" ) );

  SparseMap.Clear();
  RootComponent = Cast<UPrimitiveComponent>(GetOwner()->GetRootComponent());
  if (!RootComponent)
  {
    UE_LOG(LogCarla, Error, 
        TEXT("UCustomTerrainPhysicsComponent: Root component is not a UPrimitiveComponent"));
  }
#ifndef WITH_EDITOR
  bUpdateParticles = false;
  DrawDebugInfo = false;
  bUseDynamicModel = false;
  bDisableVehicleGravity = false;
  NNVerbose = true;
  bUseImpulse = false;
  bUseMeanAcceleration = false;
  bShowForces = true;
  bBenchMark = false;
  bDrawHeightMap = false;
  ForceMulFactor = 1.f;
  ParticleForceMulFactor = 1.f;
  FloorHeight = 0.0;
  bDrawLoadedTiles = false;
<<<<<<< HEAD
  bUseSoilType = false;
=======
>>>>>>> 4ee6883f
#endif

  int IntValue;
  if (FParse::Value(FCommandLine::Get(), TEXT("-cuda-device="), IntValue))
  {
    CUDADevice = IntValue;
  }
  if (FParse::Value(FCommandLine::Get(), TEXT("-max-particles-per-wheel="), IntValue))
  {
    MaxParticlesPerWheel = IntValue;
  }
  float Value;
  if (FParse::Value(FCommandLine::Get(), TEXT("-particle-size="), Value))
  {
    ParticleDiameter = MToCM*Value;
  }
  if (FParse::Value(FCommandLine::Get(), TEXT("-terrain-depth="), Value))
  {
    TerrainDepth = MToCM*Value;
  }
  if (FParse::Value(FCommandLine::Get(), TEXT("-search-radius="), Value))
  {
    SearchRadius = MToCM*Value;
  }
  if (FParse::Value(FCommandLine::Get(), TEXT("-box-search-forward="), Value))
  {
    BoxSearchForwardDistance = MToCM*Value;
  }
  if (FParse::Value(FCommandLine::Get(), TEXT("-box-search-lateral="), Value))
  {
    BoxSearchLateralDistance = MToCM*Value;
  }
  if (FParse::Value(FCommandLine::Get(), TEXT("-box-search-depth="), Value))
  {
    BoxSearchDepthDistance = MToCM*Value;
  }
  if (FParse::Value(FCommandLine::Get(), TEXT("-force-mul-factor="), Value))
  {
    ForceMulFactor = Value;
  }
  if (FParse::Value(FCommandLine::Get(), TEXT("-particle-force-mul-factor="), Value))
  {
    ParticleForceMulFactor = Value;
  }
  if (FParse::Value(FCommandLine::Get(), TEXT("-max-force="), Value))
  {
    MaxForceMagnitude = MToCM*Value;
  }
  if (FParse::Value(FCommandLine::Get(), TEXT("-floor-height="), Value))
  {
    FloorHeight = MToCM*Value;
  }
  if (FParse::Value(FCommandLine::Get(), TEXT("-tile-size="), Value))
  {
    TileSize = Value;
  }
  if (FParse::Value(FCommandLine::Get(), TEXT("-tile-radius="), Value))
  {
    TileRadius = MToCM*FVector(Value, Value, 0.f);
  }
  if (FParse::Value(FCommandLine::Get(), TEXT("-cache-radius="), Value))
  {
    CacheRadius = MToCM*FVector(Value, Value, 0.f);
  }
  if (FParse::Param(FCommandLine::Get(), TEXT("-update-particles")))
  {
    bUpdateParticles = true;
  }
  if (FParse::Param(FCommandLine::Get(), TEXT("-draw-debug-info")))
  {
    DrawDebugInfo = true;
  }
  FString Path;
  if (FParse::Value(FCommandLine::Get(), TEXT("-network-path="), Path))
  {
    NeuralModelFile = Path;
  }
#ifndef WITH_EDITOR
  // if (Path == "")
  // {
  //   NeuralModelFile = FPaths::ProjectContentDir() + NeuralModelFile;
  // }
#endif
  if (FParse::Param(FCommandLine::Get(), TEXT("-dynamic-model")))
  {
    bUseDynamicModel = true;
  }
  if (FParse::Param(FCommandLine::Get(), TEXT("-disable-gravity")))
  {
    bDisableVehicleGravity = true;
  }
  if (FParse::Param(FCommandLine::Get(), TEXT("-disable-nn-verbose")))
  {
    NNVerbose = false;
  }
  if (FParse::Param(FCommandLine::Get(), TEXT("-use-terrain-type")))
  {
    bUseSoilType = true;
  }
  if (FParse::Param(FCommandLine::Get(), TEXT("-use-impulse")))
  { 
    bUseImpulse = true;
  }
  if (FParse::Param(FCommandLine::Get(), TEXT("-use-mean-acceleration")))
  {
    bUseMeanAcceleration = true;
  }
  if (FParse::Param(FCommandLine::Get(), TEXT("-hide-debug-forces")))
  {
    bShowForces = false;
  }
  if (FParse::Param(FCommandLine::Get(), TEXT("-benchmark")))
  {
    bBenchMark = true;
  }
  if (FParse::Param(FCommandLine::Get(), TEXT("-draw-loaded-tiles")))
  {
    bDrawLoadedTiles = true;
  }
  if (FParse::Param(FCommandLine::Get(), TEXT("-disable-terramechanics")))
  {
    SetComponentTickEnabled(false);
    return;
  }
  LargeMapManager = UCarlaStatics::GetLargeMapManager(GetWorld());
  {
    TRACE_CPUPROFILER_EVENT_SCOPE(InitializeDenseMap);
    SparseMap.Clear();
    UE_LOG(LogCarla, Warning, 
        TEXT("ParticleDiameter %f"), ParticleDiameter);

    SparseMap.Init(TextureToUpdate->GetSizeX(), TextureRadius, ParticleDiameter * CMToM, TerrainDepth * CMToM);
    RootComponent = Cast<UPrimitiveComponent>(GetOwner()->GetRootComponent());
    if(LargeMapManager)
    {
      FIntVector NumTiles = LargeMapManager->GetNumTilesInXY();
      // WorldSize = FVector(NumTiles) * LargeMap->GetTileSize();
      // UE_LOG(LogCarla, Log, 
      //     TEXT("World Size %s"), *(WorldSize.ToString()));
    }
    Tile0Origin.Z += FloorHeight;
    // SparseMap.InitializeMap(HeightMap, UEFrameToSI(Tile0Origin), UEFrameToSI(WorldSize),
    //     1.f, MinHeight, MaxHeight, HeightMapScaleFactor.Z);
    if (DataAsset)
    {
      SparseMap.InitializeMap(DataAsset, UEFrameToSI(Tile0Origin), UEFrameToSI(WorldSize),
        TileSize, HeightMapScaleFactor.Z);
    }
  }
#ifdef WITH_PYTORCH
  {
    TRACE_CPUPROFILER_EVENT_SCOPE(LoadNNModel);
    carla::learning::test_learning();
    TerramechanicsModel.LoadModel(TCHAR_TO_ANSI(*NeuralModelFile), CUDADevice);
  }
#endif

  FString LevelName = GetWorld()->GetMapName();
  LevelName.RemoveFromStart(GetWorld()->StreamingLevelsPrefix);
  
  SavePath = FString(_filesBaseFolder.c_str()) + LevelName + "_Terrain/";
  SparseMap.SavePath = SavePath;
  // Creating the FileManager
  IPlatformFile& FileManager = FPlatformFileManager::Get().GetPlatformFile();
  if( FileManager.CreateDirectory(*SavePath)){
    UE_LOG(LogCarla, Warning, 
        TEXT("Folder was created at %s"), *SavePath);
  }else{
    UE_LOG(LogCarla, Error, 
        TEXT("Folder was not created at %s"), *SavePath);  
  }

  if(bUseDeformationPlane){
    DeformationPlaneActor = GetWorld()->SpawnActor<AStaticMeshActor>();
    
    if( DeformationPlaneActor )
    {
      DeformationPlaneActor->GetStaticMeshComponent()->SetStaticMesh( DeformationPlaneMesh );
      DeformationPlaneActor->GetStaticMeshComponent()->SetMaterial( 0, DeformationPlaneMaterial );
      DeformationPlaneActor->GetRootComponent()->SetMobility(EComponentMobility::Movable);
    }
  }
  
  InitTexture();
  
  UE_LOG(LogCarla, Log, TEXT("MainThread Data ArraySize %d "), Data.Num());
  UE_LOG(LogCarla, Log, TEXT("Map Size %d "), SparseMap.Map.size() );

  if (TilesWorker == nullptr)
  {
    TilesWorker = new FTilesWorker(this, GetOwner()->GetActorLocation(), TileRadius.X, TileRadius.Y);
    Thread = FRunnableThread::Create(TilesWorker, TEXT("TilesWorker"));
  }

}

void UCustomTerrainPhysicsComponent::BuildLandscapeHeightMapDataAasset(ALandscapeProxy* Landscape, 
    int Resolution, FVector MapSize, FString AssetPath, FString AssetName)
{
  TRACE_CPUPROFILER_EVENT_SCOPE(UCustomTerrainPhysicsComponent::BuildLandscapeHeightMapTexture);
  TArray<float> HeightMap;
  HeightMap.Reserve(Resolution*Resolution);
  FVector Origin = Landscape->GetActorLocation();
  float DeltaX = MapSize.X / Resolution;
  float DeltaY = MapSize.Y / Resolution;
  for (size_t i = 0; i < Resolution; ++i)
  {
    float PosX = Origin.X + i*DeltaX;
    for (size_t j = 0; j < Resolution; ++j)
    {
      float PosY = Origin.Y + j*DeltaY;
      FVector Location = FVector(PosX, PosY, 0);
      float Height = Landscape->GetHeightAtLocation(Location).Get(-1);
      HeightMap.Emplace(Height);
    }
  }
  int TextureWidth = Resolution;
  int TextureHeight = Resolution;
  FString PackageName = AssetPath;
  PackageName += AssetName;
  UPackage* Package = CreatePackage(NULL, *PackageName);
  Package->FullyLoad();

  UHeightMapDataAsset* HeightMapAsset = NewObject<UHeightMapDataAsset>(Package, *AssetName, RF_Public | RF_Standalone | RF_MarkAsRootSet);
  HeightMapAsset->AddToRoot();
  HeightMapAsset->SizeX = TextureWidth;
  HeightMapAsset->SizeY = TextureHeight;
  HeightMapAsset->HeightValues = HeightMap;

  Package->MarkPackageDirty();
  // FAssetRegistryModule::AssetCreated(NewTexture);

  FString PackageFileName = FPackageName::LongPackageNameToFilename(PackageName, FPackageName::GetAssetPackageExtension());
  bool bSaved = UPackage::SavePackage(Package, HeightMapAsset, EObjectFlags::RF_Public | EObjectFlags::RF_Standalone, *PackageFileName, GError, nullptr, true, true, SAVE_NoError);
}


float UCustomTerrainPhysicsComponent::GetHeightAtLocation(ALandscapeProxy * Landscape, FVector Location)
{
  TOptional<float> OptionalHeight =  Landscape->GetHeightAtLocation(Location);
  if(OptionalHeight.IsSet())
    return OptionalHeight.GetValue();
  return -1;
}

void UCustomTerrainPhysicsComponent::EndPlay(const EEndPlayReason::Type EndPlayReason){
  Super::EndPlay(EndPlayReason);
  if( Thread && TilesWorker){
    TilesWorker->bShouldContinue = false;
    Thread->WaitForCompletion();
    Thread->Kill(false);
    delete TilesWorker;
    TilesWorker = nullptr;
  }

  TRACE_CPUPROFILER_EVENT_SCOPE(FSparseHighDetailMap::SaveMap);
  SparseMap.SaveMap();
}

void UCustomTerrainPhysicsComponent::TickComponent(float DeltaTime, 
    ELevelTick TickType, FActorComponentTickFunction* ThisTickFunction)
{
  TRACE_CPUPROFILER_EVENT_SCOPE(UCustomTerrainPhysicsComponent::TickComponent);
  Super::TickComponent(DeltaTime,TickType,ThisTickFunction);

  TArray<AActor*> VehiclesActors;
  UGameplayStatics::GetAllActorsOfClass(GetWorld(), ACarlaWheeledVehicle::StaticClass(), VehiclesActors);

  for (AActor* VehicleActor : VehiclesActors)
  {

    ACarlaWheeledVehicle* Vehicle = Cast<ACarlaWheeledVehicle> (VehicleActor);
    FVector GlobalLocation = Vehicle->GetActorLocation();
    if(LargeMapManager)
    {
      GlobalLocation = LargeMapManager->LocalToGlobalLocation(Vehicle->GetActorLocation());

      uint64_t TileId = LargeMapManager->GetTileID(GlobalLocation);
      FIntVector CurrentTileId = 
          LargeMapManager->GetTileVectorID(GlobalLocation);
      if(CurrentLargeMapTileId != CurrentTileId)
      {
        //load new height map
        FCarlaMapTile* LargeMapTile = LargeMapManager->GetCarlaMapTile(TileId);
        if(LargeMapTile)
        {
          CurrentLargeMapTileId = CurrentTileId;
          FString FullTileNamePath = LargeMapTile->Name;
          FString TileDirectory;
          FString TileName;
          FString Extension;
          FPaths::Split(FullTileNamePath, TileDirectory, TileName, Extension);
          FString AssetPath = TileDirectory + "/HeightMaps/" + TileName + "." + TileName;
          UE_LOG(LogCarla, Log, TEXT("Enter tile %s, %s \n %s \n %s \n %s"), *CurrentTileId.ToString(), 
              *FullTileNamePath, *TileDirectory, *TileName, *Extension);

          UObject* DataAssetObject = StaticLoadObject(UHeightMapDataAsset::StaticClass(), nullptr, *(AssetPath));
          if(DataAssetObject)
          {
            UHeightMapDataAsset* HeightMapDataAsset = Cast<UHeightMapDataAsset>(DataAssetObject);
            if (HeightMapDataAsset != nullptr)
            {
              FVector TilePosition = HeightMapOffset + LargeMapManager->GetTileLocation(CurrentLargeMapTileId) - 0.5f*FVector(LargeMapManager->GetTileSize(), -LargeMapManager->GetTileSize(), 0);
              UE_LOG(LogCarla, Log, TEXT("Updating height map to location %s in tile location %s"), 
                  *TilePosition.ToString(), *LargeMapManager->GetTileLocation(CurrentLargeMapTileId).ToString());
              TilePosition.Z += FloorHeight;
              SparseMap.UpdateHeightMap(
                  HeightMapDataAsset, UEFrameToSI(TilePosition), UEFrameToSI(FVector(
                    LargeMapManager->GetTileSize(),-LargeMapManager->GetTileSize(), 0)), 
                  1.f, HeightMapScaleFactor.Z);
            }
          }
        }
        else
        {/*
          UE_LOG(LogCarla, Log, TEXT("Tile not found %s %s"), 
              *GlobalLocation.ToString(), *CurrentTileId.ToString());
          */
        }
      }
    }

    SparseMap.LockMutex();
    RunNNPhysicsSimulation(Vehicle, DeltaTime);

    LastUpdatedPosition = GlobalLocation;

    UpdateTexture();

    if (bDrawLoadedTiles)
    {
      DrawTiles(GetWorld(), SparseMap.GetTileIdInMap(), GlobalLocation.Z + 300, FLinearColor(0.0,0.0,1.0,0.0));
      DrawTiles(GetWorld(), SparseMap.GetTileIdInCache(), GlobalLocation.Z + 300, FLinearColor(1.0,0.0,0.0,0.0));
    }
    SparseMap.UnLockMutex();

    if( MPCInstance == nullptr )
    {
      if(MPC){
        MPCInstance = GetWorld()->GetParameterCollectionInstance( MPC );
      }
    }

    if( MPCInstance ){
      MPCInstance->SetVectorParameterValue("PositionToUpdate", GetTileCenter(LastUpdatedPosition));
      // We set texture radius in cm as is UE4 default measure unit
      MPCInstance->SetScalarParameterValue("TextureRadius", TextureRadius * 100);
      MPCInstance->SetScalarParameterValue("LargeTextureRadius", TextureRadius * 100);
      MPCInstance->SetScalarParameterValue("EffectMultiplayer", EffectMultiplayer);
      MPCInstance->SetScalarParameterValue("MinDisplacement",  MinDisplacement);
      MPCInstance->SetScalarParameterValue("MaxDisplacement",  MinDisplacement);
      if(TextureToUpdate){
        MPCInstance->SetScalarParameterValue("TexSizeX", TextureToUpdate->GetSizeX()); 
      } 
    }
    if(bUseDeformationPlane){
      if( DeformationPlaneActor ){
        DeformationPlaneActor->SetActorLocation(LastUpdatedPosition, false, nullptr);
      }else{
        DeformationPlaneActor = GetWorld()->SpawnActor<AStaticMeshActor>();
    
        if( DeformationPlaneActor )
        {
        DeformationPlaneActor->GetStaticMeshComponent()->SetStaticMesh( DeformationPlaneMesh );
        DeformationPlaneActor->GetStaticMeshComponent()->SetMaterial( 0, DeformationPlaneMaterial );
        DeformationPlaneActor->GetRootComponent()->SetMobility(EComponentMobility::Movable);
        }
      }
    }
  }

  if (bDrawHeightMap)
  {
    TRACE_CPUPROFILER_EVENT_SCOPE(DrawHeightMap);
    float LifeTime = 0.3f;
    bool bPersistentLines = false;
    bool bDepthIsForeground = (0 == SDPG_Foreground);
    UWorld* World = GetWorld();
    ULineBatchComponent* LineBatcher = 
        (World ? (bDepthIsForeground ? World->ForegroundLineBatcher : 
        (( bPersistentLines || (LifeTime > 0.f) ) ? World->PersistentLineBatcher : World->LineBatcher)) : nullptr);
    if (!LineBatcher)
    {
      UE_LOG(LogCarla, Error, TEXT("Missing linebatcher"));
    }

    float DrawPos_X = DrawStart.X;
    float DrawPos_Y = DrawStart.Y;
    for (DrawPos_X = DrawStart.X; DrawPos_X < DrawEnd.X; DrawPos_X += DrawInterval.X)
    {
      for (DrawPos_Y = DrawStart.Y; DrawPos_Y < DrawEnd.Y; DrawPos_Y += DrawInterval.Y)
      {
        float Height = SparseMap.GetHeight(UEFrameToSI(FVector(DrawPos_X, DrawPos_Y, 0)));
        FVector Point = FVector(DrawPos_X, DrawPos_Y, SIToUEFrame(Height));
        if(LargeMapManager)
        {
          Point = LargeMapManager->GlobalToLocalLocation(Point);
        }
        LineBatcher->DrawPoint(Point, 
            FLinearColor(1.f, 0.f, 0.f), 10.0, 0, LifeTime);

      }
    }    
  }
}

void UCustomTerrainPhysicsComponent::DrawParticles(UWorld* World, std::vector<FParticle*>& Particles, 
    FLinearColor Color)
{
  float LifeTime = 0.3f;
  bool bPersistentLines = false;
  bool bDepthIsForeground = (0 == SDPG_Foreground);
  ULineBatchComponent* LineBatcher = 
      (World ? (bDepthIsForeground ? World->ForegroundLineBatcher : 
      (( bPersistentLines || (LifeTime > 0.f) ) ? World->PersistentLineBatcher : World->LineBatcher)) : nullptr);
  if (!LineBatcher)
  {
    UE_LOG(LogCarla, Error, TEXT("Missing linebatcher"));
  }
  for(FParticle* Particle : Particles)
  {
    // DrawDebugPoint(World, MToCM*Particle->Position.ToFVector(),
    //     1.0, FColor(255,0,0), false, 0.3, 0);
    FVector Point = SIToUEFrame(Particle->Position.ToFVector());
    if(LargeMapManager)
    {
      Point = LargeMapManager->GlobalToLocalLocation(Point);
    }
    LineBatcher->DrawPoint(Point, 
          Color, 1.0, 0, LifeTime);
  }
}

void UCustomTerrainPhysicsComponent::DrawOrientedBox(UWorld* World, const TArray<FOrientedBox>& Boxes)
{
  float LifeTime = 0.3f;
  bool bPersistentLines = false;
  bool bDepthIsForeground = (0 == SDPG_Foreground);
  float Thickness = 2.0f;
  ULineBatchComponent* LineBatcher = 
      (World ? (bDepthIsForeground ? World->ForegroundLineBatcher : 
      (( bPersistentLines || (LifeTime > 0.f) ) ? World->PersistentLineBatcher : World->LineBatcher)) : nullptr);
  if (!LineBatcher)
  {
    UE_LOG(LogCarla, Error, TEXT("Missing linebatcher"));
  }
  for (const FOrientedBox& OBox : Boxes)
  {
    TArray<FVector> Vertices;
    Vertices.SetNum(8);
    OBox.CalcVertices(&Vertices[0]);
    if(LargeMapManager)
    {
      for(FVector& Point : Vertices)
      {
        Point = LargeMapManager->GlobalToLocalLocation(Point);
      }
    }
    LineBatcher->DrawLines({
        FBatchedLine(Vertices[0], Vertices[1], 
            FLinearColor(0.0,0.0,1.0), LifeTime, Thickness, 0),
        FBatchedLine(Vertices[0], Vertices[2], 
            FLinearColor(0.0,0.0,1.0), LifeTime, Thickness, 0),
        FBatchedLine(Vertices[2], Vertices[3], 
            FLinearColor(0.0,0.0,1.0), LifeTime, Thickness, 0),
        FBatchedLine(Vertices[3], Vertices[1], 
            FLinearColor(0.0,0.0,1.0), LifeTime, Thickness, 0),

        FBatchedLine(Vertices[4], Vertices[5], 
            FLinearColor(0.0,0.0,1.0), LifeTime, Thickness, 0),
        FBatchedLine(Vertices[4], Vertices[6], 
            FLinearColor(0.0,0.0,1.0), LifeTime, Thickness, 0),
        FBatchedLine(Vertices[6], Vertices[7], 
            FLinearColor(0.0,0.0,1.0), LifeTime, Thickness, 0),
        FBatchedLine(Vertices[7], Vertices[5], 
            FLinearColor(0.0,0.0,1.0), LifeTime, Thickness, 0),

        FBatchedLine(Vertices[0], Vertices[4], 
            FLinearColor(0.0,0.0,1.0), LifeTime, Thickness, 0),
        FBatchedLine(Vertices[1], Vertices[5], 
            FLinearColor(0.0,0.0,1.0), LifeTime, Thickness, 0),
        FBatchedLine(Vertices[2], Vertices[6], 
            FLinearColor(0.0,0.0,1.0), LifeTime, Thickness, 0),
        FBatchedLine(Vertices[3], Vertices[7], 
            FLinearColor(0.0,0.0,1.0), LifeTime, Thickness, 0)});
  }
}

void UCustomTerrainPhysicsComponent::DrawTiles(UWorld* World, const std::vector<uint64_t>& TilesIds,float Height,
    FLinearColor Color)
{
  float LifeTime = 0.3f;
  bool bPersistentLines = false;
  bool bDepthIsForeground = (0 == SDPG_Foreground);
  float Thickness = 2.0f;
  ULineBatchComponent* LineBatcher = 
      (World ? (bDepthIsForeground ? World->ForegroundLineBatcher : 
      (( bPersistentLines || (LifeTime > 0.f) ) ? World->PersistentLineBatcher : World->LineBatcher)) : nullptr);
  if (!LineBatcher)
  {
    UE_LOG(LogCarla, Error, TEXT("Missing linebatcher"));
  }
  // UE_LOG(LogCarla, Log, TEXT("Drawing %d Tiles"), TilesIds.size());
  for (const uint64_t& TileId : TilesIds)
  {
    FVector TileCenter = SparseMap.GetTilePosition(TileId).ToFVector();
    FVector V1 = SIToUEFrame(TileCenter);
    FVector V2 = SIToUEFrame(TileCenter + FVector(SparseMap.GetTileSize(),0,0));
    FVector V3 = SIToUEFrame(TileCenter + FVector(0,SparseMap.GetTileSize(),0));
    FVector V4 = SIToUEFrame(TileCenter + FVector(SparseMap.GetTileSize(),SparseMap.GetTileSize(),0));
    if(LargeMapManager)
    {
      V1 = LargeMapManager->GlobalToLocalLocation(V1);
      V2 = LargeMapManager->GlobalToLocalLocation(V2);
      V3 = LargeMapManager->GlobalToLocalLocation(V3);
      V4 = LargeMapManager->GlobalToLocalLocation(V4);
    }
    V1.Z = Height;
    V2.Z = Height;
    V3.Z = Height;
    V4.Z = Height;
    LineBatcher->DrawLines({
        FBatchedLine(V1, V2, 
            Color, LifeTime, Thickness, 0),
        FBatchedLine(V2, V4, 
            Color, LifeTime, Thickness, 0),
        FBatchedLine(V1, V3, 
            Color, LifeTime, Thickness, 0),
        FBatchedLine(V3, V4, 
            Color, LifeTime, Thickness, 0)});
    // UE_LOG(LogCarla, Log, TEXT("Drawing Tile %ld with verts %s, %s, %s, %s"),
    //     TileId, *V1.ToString(), *V2.ToString(), *V3.ToString(), *V4.ToString());
  }
}

void UCustomTerrainPhysicsComponent::LimitParticlesPerWheel(std::vector<FParticle*> &Particles)
{
  TRACE_CPUPROFILER_EVENT_SCOPE(LimitParticlesPerWheel);
  if (Particles.size() < MaxParticlesPerWheel)
  {
    return;
  }
  std::sort(Particles.begin(), Particles.end(), [&](FParticle* P1, FParticle* P2) -> bool
  {
    return P1->Position.Z > P2->Position.Z;
  });
  Particles.resize(MaxParticlesPerWheel);
}

void UCustomTerrainPhysicsComponent::GenerateBenchmarkParticles(std::vector<FParticle>& BenchParticles, 
    std::vector<FParticle*> &ParticlesWheel0, std::vector<FParticle*> &ParticlesWheel1,
    std::vector<FParticle*> &ParticlesWheel2, std::vector<FParticle*> &ParticlesWheel3,
    FOrientedBox &BboxWheel0, FOrientedBox &BboxWheel1, 
    FOrientedBox &BboxWheel2, FOrientedBox &BboxWheel3)
{
  TRACE_CPUPROFILER_EVENT_SCOPE(GenerateBenchmarkParticles);
  BenchParticles.reserve(100000);
  auto GenerateBoxParticles = [&](FOrientedBox &BboxWheel, std::vector<FParticle*> &ParticlesWheel)
  {
    ParticlesWheel.clear();
    FVector TileOrigin = FVector(0,0,0);
    FVector BoxSize = FVector(2*BboxWheel.ExtentX, 2*BboxWheel.ExtentY, BboxWheel.ExtentZ);
    uint32_t NumParticles_X = BoxSize.X / ParticleDiameter;
    uint32_t NumParticles_Y = BoxSize.Y / ParticleDiameter;
    uint32_t NumParticles_Z = BoxSize.Z / ParticleDiameter;
    UE_LOG(LogCarla, Log, TEXT("Generating (%d,%d,%d) particles"), 
        NumParticles_X,NumParticles_Y,NumParticles_Z);
    for(uint32_t i = 0; i < NumParticles_X; i++)
    {
      float XPos = i*ParticleDiameter;
      for(uint32_t j = 0; j < NumParticles_Y; j++)
      {
        float YPos = j*ParticleDiameter;
        for(uint32_t k = 0; k < NumParticles_Z; k++)
        {
          float ZPos = k*ParticleDiameter;
          FVector ParticlePosition = TileOrigin + FVector(XPos, YPos, ZPos);
          ParticlePosition = (ParticlePosition.X - BboxWheel.ExtentX) * BboxWheel0.AxisX +
                             (ParticlePosition.Y - BboxWheel.ExtentY) * BboxWheel0.AxisY +
                             (ParticlePosition.Z - BboxWheel.ExtentZ) * BboxWheel0.AxisZ + BboxWheel.Center;
          ParticlePosition = UEFrameToSI(ParticlePosition);
          BenchParticles.emplace_back(FParticle{ParticlePosition, FVector(0), ParticleDiameter/2.f});
          ParticlesWheel.emplace_back(&BenchParticles.back());
        }
      }
    }
  };
  GenerateBoxParticles(BboxWheel0, ParticlesWheel0);
  GenerateBoxParticles(BboxWheel1, ParticlesWheel1);
  GenerateBoxParticles(BboxWheel2, ParticlesWheel2);
  GenerateBoxParticles(BboxWheel3, ParticlesWheel3);

  UE_LOG(LogCarla, Log, TEXT("Generated %d particles"), BenchParticles.size());
}

void UCustomTerrainPhysicsComponent::RunNNPhysicsSimulation(
    ACarlaWheeledVehicle *Vehicle, float DeltaTime)
{
  TRACE_CPUPROFILER_EVENT_SCOPE(RunNNPhysicsSimulation);
  #ifdef WITH_PYTORCH
  FTransform VehicleTransform = Vehicle->GetTransform();
  FVector WheelPosition0 = VehicleTransform.TransformPosition(FVector(140, -70, 40));
  FVector WheelPosition1 = VehicleTransform.TransformPosition(FVector(140, 70, 40));
  FVector WheelPosition2 = VehicleTransform.TransformPosition(FVector(-140, -70, 40));
  FVector WheelPosition3 = VehicleTransform.TransformPosition(FVector(-140, 70, 40));
  if(LargeMapManager)
  {
    WheelPosition0 = LargeMapManager->LocalToGlobalLocation(WheelPosition0);
    WheelPosition1 = LargeMapManager->LocalToGlobalLocation(WheelPosition1);
    WheelPosition2 = LargeMapManager->LocalToGlobalLocation(WheelPosition2);
    WheelPosition3 = LargeMapManager->LocalToGlobalLocation(WheelPosition3);
  }
  FOrientedBox BboxWheel0;
  BboxWheel0.AxisX = VehicleTransform.GetUnitAxis(EAxis::X);
  BboxWheel0.AxisY = VehicleTransform.GetUnitAxis(EAxis::Y);
  BboxWheel0.AxisZ = VehicleTransform.GetUnitAxis(EAxis::Z);
  BboxWheel0.Center = WheelPosition0 + FVector(0,0,-TireRadius);
  BboxWheel0.ExtentX = BoxSearchForwardDistance;
  BboxWheel0.ExtentY = BoxSearchLateralDistance;
  BboxWheel0.ExtentZ = BoxSearchDepthDistance;
  FOrientedBox BboxWheel1 = BboxWheel0;
  BboxWheel1.Center = WheelPosition1 + FVector(0,0,-TireRadius);
  FOrientedBox BboxWheel2 = BboxWheel0;
  BboxWheel2.Center = WheelPosition2 + FVector(0,0,-TireRadius);
  FOrientedBox BboxWheel3 = BboxWheel0;
  BboxWheel3.Center = WheelPosition3 + FVector(0,0,-TireRadius);
  if (DrawDebugInfo)
  {
    DrawOrientedBox(GetWorld(), {BboxWheel0, BboxWheel1, BboxWheel2, BboxWheel3});
  }

  std::vector<FParticle*> ParticlesWheel0, ParticlesWheel1, ParticlesWheel2, ParticlesWheel3;
  {
    TRACE_CPUPROFILER_EVENT_SCOPE(ParticleSearch);
    auto GetAndFilterParticlesInBox = 
        [&] (FOrientedBox& OBox) -> std::vector<FParticle*>
    {
      std::vector<FParticle*> Particles;
      Particles = SparseMap.GetParticlesInBox(OBox);
      LimitParticlesPerWheel(Particles);
      return Particles;
    };
    auto FutureParticles0 = Async(EAsyncExecution::ThreadPool, 
        [&]() {return GetAndFilterParticlesInBox(BboxWheel0);});
    auto FutureParticles2 = Async(EAsyncExecution::ThreadPool, 
        [&]() {return GetAndFilterParticlesInBox(BboxWheel2);});
    auto FutureParticles1 = Async(EAsyncExecution::ThreadPool, 
        [&]() {return GetAndFilterParticlesInBox(BboxWheel1);});
    auto FutureParticles3 = Async(EAsyncExecution::ThreadPool, 
        [&]() {return GetAndFilterParticlesInBox(BboxWheel3);});
    ParticlesWheel0 = FutureParticles0.Get();
    ParticlesWheel2 = FutureParticles2.Get();
    ParticlesWheel1 = FutureParticles1.Get();
    ParticlesWheel3 = FutureParticles3.Get();
  }

  std::vector<FParticle> BenchParticles;
  if(bBenchMark)
  {
    GenerateBenchmarkParticles(BenchParticles, 
        ParticlesWheel0, ParticlesWheel1, ParticlesWheel2, ParticlesWheel3,
        BboxWheel0, BboxWheel1, BboxWheel2, BboxWheel3);
    UE_LOG(LogCarla, Log, TEXT("Generated %d particles"), BenchParticles.size());
  }

  if(DrawDebugInfo)
  {
    DrawParticles(GetWorld(), ParticlesWheel0);
    DrawParticles(GetWorld(), ParticlesWheel1);
    DrawParticles(GetWorld(), ParticlesWheel2);
    DrawParticles(GetWorld(), ParticlesWheel3);
    DrawTiles(GetWorld(), SparseMap.GetIntersectingTiles(BboxWheel0), BboxWheel0.Center.Z);
    DrawTiles(GetWorld(), SparseMap.GetIntersectingTiles(BboxWheel1), BboxWheel1.Center.Z);
    DrawTiles(GetWorld(), SparseMap.GetIntersectingTiles(BboxWheel2), BboxWheel2.Center.Z);
    DrawTiles(GetWorld(), SparseMap.GetIntersectingTiles(BboxWheel3), BboxWheel3.Center.Z);
  }
  //UE_LOG(LogCarla, Log, TEXT("Found %d particles in wheel 0 %s"), ParticlesWheel0.size(), *WheelPosition0.ToString());
  //UE_LOG(LogCarla, Log, TEXT("Found %d particles in wheel 1 %s"), ParticlesWheel1.size(), *WheelPosition1.ToString());
  //UE_LOG(LogCarla, Log, TEXT("Found %d particles in wheel 2 %s"), ParticlesWheel2.size(), *WheelPosition2.ToString());
  //UE_LOG(LogCarla, Log, TEXT("Found %d particles in wheel 3 %s"), ParticlesWheel3.size(), *WheelPosition3.ToString());
  if(ParticlesWheel0.size())
    UE_LOG(LogCarla, Log, 
        TEXT("Wheel0 pos %s particle pos %s"), *(UEFrameToSI(WheelPosition0)).ToString(), *(ParticlesWheel0[0]->Position.ToString()));
  
  TArray<float> ParticlePos0, ParticleVel0, ParticlePos1, ParticleVel1,
                ParticlePos2, ParticleVel2, ParticlePos3, ParticleVel3;
  TArray<float> WheelPos0, WheelOrient0, WheelLinVel0, WheelAngVel0;
  TArray<float> WheelPos1, WheelOrient1, WheelLinVel1, WheelAngVel1;
  TArray<float> WheelPos2, WheelOrient2, WheelLinVel2, WheelAngVel2;
  TArray<float> WheelPos3, WheelOrient3, WheelLinVel3, WheelAngVel3;
  {
    TRACE_CPUPROFILER_EVENT_SCOPE(SetUpArrays);
    SetUpParticleArrays(ParticlesWheel0, ParticlePos0, ParticleVel0);
    SetUpParticleArrays(ParticlesWheel1, ParticlePos1, ParticleVel1);
    SetUpParticleArrays(ParticlesWheel2, ParticlePos2, ParticleVel2);
    SetUpParticleArrays(ParticlesWheel3, ParticlePos3, ParticleVel3);

    SetUpWheelArrays(Vehicle, 0, WheelPos0, WheelOrient0, WheelLinVel0, WheelAngVel0);
    SetUpWheelArrays(Vehicle, 1, WheelPos1, WheelOrient1, WheelLinVel1, WheelAngVel1);
    SetUpWheelArrays(Vehicle, 2, WheelPos2, WheelOrient2, WheelLinVel2, WheelAngVel2);
    SetUpWheelArrays(Vehicle, 3, WheelPos3, WheelOrient3, WheelLinVel3, WheelAngVel3);
  }

  carla::learning::WheelInput Wheel0 {
      static_cast<int>(ParticlesWheel0.size()), 
      ParticlePos0.GetData(), ParticleVel0.GetData(),
      WheelPos0.GetData(), WheelOrient0.GetData(),
      WheelLinVel0.GetData(), WheelAngVel0.GetData()};
  carla::learning::WheelInput Wheel1 {
      static_cast<int>(ParticlesWheel1.size()), 
      ParticlePos1.GetData(), ParticleVel1.GetData(),
      WheelPos1.GetData(), WheelOrient1.GetData(),
      WheelLinVel1.GetData(), WheelAngVel1.GetData()};
  carla::learning::WheelInput Wheel2 {
      static_cast<int>(ParticlesWheel2.size()), 
      ParticlePos2.GetData(), ParticleVel2.GetData(),
      WheelPos2.GetData(), WheelOrient2.GetData(),
      WheelLinVel2.GetData(), WheelAngVel2.GetData()};
  carla::learning::WheelInput Wheel3 {
      static_cast<int>(ParticlesWheel3.size()), 
      ParticlePos3.GetData(), ParticleVel3.GetData(),
      WheelPos3.GetData(), WheelOrient3.GetData(),
      WheelLinVel3.GetData(), WheelAngVel3.GetData()};

  const FVehicleControl& VehicleControl = Vehicle->GetVehicleControl();
  carla::learning::Inputs NNInput {Wheel0,Wheel1,Wheel2,Wheel3, 
      VehicleControl.Steer, VehicleControl.Throttle, VehicleControl.Brake, 
      SoilType, NNVerbose};
  if (!bUseSoilType)
  {
    NNInput.terrain_type = -1;
  }
  if (VehicleControl.bReverse)
  {
    NNInput.throttle *= -1;
  }
  TerramechanicsModel.SetInputs(NNInput);
  {
    TRACE_CPUPROFILER_EVENT_SCOPE(RunModel);
    if(bUseCUDAModel)
    {
      TerramechanicsModel.ForwardCUDATensors();
    }
    else if(bUseDynamicModel)
    {
      TerramechanicsModel.ForwardDynamic();
    }
    else 
    {
      TerramechanicsModel.Forward();
    }
  }
  carla::learning::Outputs& Output = TerramechanicsModel.GetOutputs();

  if(bUpdateParticles)
  {
    {
      TRACE_CPUPROFILER_EVENT_SCOPE(RemoveParticlesFromOrderedContainer);
      RemoveParticlesFromOrderedContainer( ParticlesWheel0 );
      RemoveParticlesFromOrderedContainer( ParticlesWheel1 );
      RemoveParticlesFromOrderedContainer( ParticlesWheel2 );
      RemoveParticlesFromOrderedContainer( ParticlesWheel3 );
    }
    {
      TRACE_CPUPROFILER_EVENT_SCOPE(UpdateParticles);
      UpdateParticles(ParticlesWheel0, Output.wheel0._particle_forces, DeltaTime);
      UpdateParticles(ParticlesWheel1, Output.wheel1._particle_forces, DeltaTime);
      UpdateParticles(ParticlesWheel2, Output.wheel2._particle_forces, DeltaTime);
      UpdateParticles(ParticlesWheel3, Output.wheel3._particle_forces, DeltaTime);
    }
    if (DrawDebugInfo)
    {
      FLinearColor Color(1.0,0.0,1.0,1.0);
      DrawParticles(GetWorld(), ParticlesWheel0, Color);
      DrawParticles(GetWorld(), ParticlesWheel1, Color);
      DrawParticles(GetWorld(), ParticlesWheel2, Color);
      DrawParticles(GetWorld(), ParticlesWheel3, Color);
    }
    {
      TRACE_CPUPROFILER_EVENT_SCOPE(AddParticles);
      AddParticlesToOrderedContainer( ParticlesWheel0 );
      AddParticlesToOrderedContainer( ParticlesWheel1 );
      AddParticlesToOrderedContainer( ParticlesWheel2 );
      AddParticlesToOrderedContainer( ParticlesWheel3 );
    }
    {
      TRACE_CPUPROFILER_EVENT_SCOPE(UCustomTerrainPhysicsComponent::UpdateTilesHeightMaps);
      UpdateTilesHeightMapsInRadius( LastUpdatedPosition, TextureRadius);
    }
  }

  if(bUseMeanAcceleration)
  {
    ApplyMeanAccelerationToVehicle(Vehicle, 
        ForceMulFactor*SIToUEFrame(FVector(
            Output.wheel0.wheel_forces_x,
            Output.wheel0.wheel_forces_y,
            Output.wheel0.wheel_forces_z)),
        ForceMulFactor*SIToUEFrame(FVector(
            Output.wheel1.wheel_forces_x,
            Output.wheel1.wheel_forces_y,
            Output.wheel1.wheel_forces_z)),
        ForceMulFactor*SIToUEFrame(FVector(
            Output.wheel2.wheel_forces_x,
            Output.wheel2.wheel_forces_y,
            Output.wheel2.wheel_forces_z)),
        ForceMulFactor*SIToUEFrame(FVector(
            Output.wheel3.wheel_forces_x,
            Output.wheel3.wheel_forces_y,
            Output.wheel3.wheel_forces_z)));
  }
  else
  {
    ApplyForcesToVehicle(Vehicle, 
        ForceMulFactor*SIToUEFrame(FVector(
            Output.wheel0.wheel_forces_x,
            Output.wheel0.wheel_forces_y,
            Output.wheel0.wheel_forces_z)),
        ForceMulFactor*SIToUEFrame(FVector(
            Output.wheel1.wheel_forces_x,
            Output.wheel1.wheel_forces_y,
            Output.wheel1.wheel_forces_z)),
        ForceMulFactor*SIToUEFrame(FVector(
            Output.wheel2.wheel_forces_x,
            Output.wheel2.wheel_forces_y,
            Output.wheel2.wheel_forces_z)),
        ForceMulFactor*SIToUEFrame(FVector(
            Output.wheel3.wheel_forces_x,
            Output.wheel3.wheel_forces_y,
            Output.wheel3.wheel_forces_z)),
        ForceMulFactor*MToCM*SIToUEFrame(FVector(
            Output.wheel0.wheel_torque_x,
            Output.wheel0.wheel_torque_y,
            Output.wheel0.wheel_torque_z)),
        ForceMulFactor*MToCM*SIToUEFrame(FVector(
            Output.wheel1.wheel_torque_x,
            Output.wheel1.wheel_torque_y,
            Output.wheel1.wheel_torque_z)),
        ForceMulFactor*MToCM*SIToUEFrame(FVector(
            Output.wheel2.wheel_torque_x,
            Output.wheel2.wheel_torque_y,
            Output.wheel2.wheel_torque_z)),
        ForceMulFactor*MToCM*SIToUEFrame(FVector(
            Output.wheel3.wheel_torque_x,
            Output.wheel3.wheel_torque_y,
            Output.wheel3.wheel_torque_z)));
  }
  #else
  FTransform VehicleTransform;
  VehicleTransform = Vehicle->GetTransform();

  FVector WheelPosition0 = VehicleTransform.TransformPosition(FVector(140, -70, 40));
  FVector WheelPosition1 = VehicleTransform.TransformPosition(FVector(140, 70, 40));
  FVector WheelPosition2 = VehicleTransform.TransformPosition(FVector(-140, -70, 40));
  FVector WheelPosition3 = VehicleTransform.TransformPosition(FVector(-140, 70, 40));
  if(LargeMapManager)
  {
    WheelPosition0 = LargeMapManager->LocalToGlobalLocation(WheelPosition0);
    WheelPosition1 = LargeMapManager->LocalToGlobalLocation(WheelPosition1);
    WheelPosition2 = LargeMapManager->LocalToGlobalLocation(WheelPosition2);
    WheelPosition3 = LargeMapManager->LocalToGlobalLocation(WheelPosition3);
  }
  FOrientedBox BboxWheel0;
  BboxWheel0.AxisX = VehicleTransform.GetUnitAxis(EAxis::X);
  BboxWheel0.AxisY = VehicleTransform.GetUnitAxis(EAxis::Y);
  BboxWheel0.AxisZ = VehicleTransform.GetUnitAxis(EAxis::Z);
  BboxWheel0.Center = WheelPosition0 + FVector(0,0,-TireRadius);
  BboxWheel0.ExtentX = BoxSearchForwardDistance;
  BboxWheel0.ExtentY = BoxSearchLateralDistance;
  BboxWheel0.ExtentZ = BoxSearchDepthDistance;
  FOrientedBox BboxWheel1 = BboxWheel0;
  BboxWheel1.Center = WheelPosition1 + FVector(0,0,-TireRadius);
  FOrientedBox BboxWheel2 = BboxWheel0;
  BboxWheel2.Center = WheelPosition2 + FVector(0,0,-TireRadius);
  FOrientedBox BboxWheel3 = BboxWheel0;
  BboxWheel3.Center = WheelPosition3 + FVector(0,0,-TireRadius);
  if (DrawDebugInfo)
  {
    DrawOrientedBox(GetWorld(), {BboxWheel0, BboxWheel1, BboxWheel2, BboxWheel3});
  }

  std::vector<FParticle*> ParticlesWheel0, ParticlesWheel1, ParticlesWheel2, ParticlesWheel3;
  {
    TRACE_CPUPROFILER_EVENT_SCOPE(ParticleSearch);
    auto GetAndFilterParticlesInBox = 
        [&] (FOrientedBox& OBox) -> std::vector<FParticle*>
    {
      std::vector<FParticle*> Particles;
      Particles = SparseMap.GetParticlesInBox(OBox);
      LimitParticlesPerWheel(Particles);
      return Particles;
    };
    auto FutureParticles0 = Async(EAsyncExecution::ThreadPool, 
        [&]() {return GetAndFilterParticlesInBox(BboxWheel0);});
    auto FutureParticles2 = Async(EAsyncExecution::ThreadPool, 
        [&]() {return GetAndFilterParticlesInBox(BboxWheel2);});
    auto FutureParticles1 = Async(EAsyncExecution::ThreadPool, 
        [&]() {return GetAndFilterParticlesInBox(BboxWheel1);});
    auto FutureParticles3 = Async(EAsyncExecution::ThreadPool, 
        [&]() {return GetAndFilterParticlesInBox(BboxWheel3);});
    ParticlesWheel0 = FutureParticles0.Get();
    ParticlesWheel2 = FutureParticles2.Get();
    ParticlesWheel1 = FutureParticles1.Get();
    ParticlesWheel3 = FutureParticles3.Get();
  }

  if(DrawDebugInfo)
  {
    DrawParticles(GetWorld(), ParticlesWheel0);
    DrawParticles(GetWorld(), ParticlesWheel1);
    DrawParticles(GetWorld(), ParticlesWheel2);
    DrawParticles(GetWorld(), ParticlesWheel3);
    DrawTiles(GetWorld(), SparseMap.GetIntersectingTiles(BboxWheel0), BboxWheel0.Center.Z);
    DrawTiles(GetWorld(), SparseMap.GetIntersectingTiles(BboxWheel1), BboxWheel1.Center.Z);
    DrawTiles(GetWorld(), SparseMap.GetIntersectingTiles(BboxWheel2), BboxWheel2.Center.Z);
    DrawTiles(GetWorld(), SparseMap.GetIntersectingTiles(BboxWheel3), BboxWheel3.Center.Z);
  }

  if(bUpdateParticles)
  {
    {
      TRACE_CPUPROFILER_EVENT_SCOPE(RemoveParticlesFromOrderedContainer);
      RemoveParticlesFromOrderedContainer( ParticlesWheel0 );
      RemoveParticlesFromOrderedContainer( ParticlesWheel1 );
      RemoveParticlesFromOrderedContainer( ParticlesWheel2 );
      RemoveParticlesFromOrderedContainer( ParticlesWheel3 );
    }
    {
      TRACE_CPUPROFILER_EVENT_SCOPE(UpdateParticles);
      for( auto it : ParticlesWheel0 ){
        it->Position.Z = -10;
      }
      for( auto it : ParticlesWheel1 ){
        it->Position.Z = -10;
      }
      for( auto it : ParticlesWheel2 ){
        it->Position.Z = -10;
      }
      for( auto it : ParticlesWheel3 ){
        it->Position.Z = -10;
      }
    }
    {
      TRACE_CPUPROFILER_EVENT_SCOPE(AddParticles);
      AddParticlesToOrderedContainer( ParticlesWheel0 );
      AddParticlesToOrderedContainer( ParticlesWheel1 );
      AddParticlesToOrderedContainer( ParticlesWheel2 );
      AddParticlesToOrderedContainer( ParticlesWheel3 );
    }
    {
      TRACE_CPUPROFILER_EVENT_SCOPE(UCustomTerrainPhysicsComponent::UpdateTilesHeightMaps);
      UpdateTilesHeightMapsInRadius( LastUpdatedPosition, 64);
    }
  }
  #endif
}

void UCustomTerrainPhysicsComponent::UpdateParticles(
    std::vector<FParticle*> Particles, std::vector<float> Forces,
    float DeltaTime)
{
  TRACE_CPUPROFILER_EVENT_SCOPE(UpdateParticles);
  UE_LOG(LogCarla, Log, TEXT("%d vs %d"), Particles.size(), Forces.size()/3);
  for (size_t i = 0; i < Particles.size(); i++)
  {
    FVector Force = FVector(Forces[3*i + 0], Forces[3*i + 1], Forces[3*i + 2]) * ParticleForceMulFactor;
    FParticle* P = Particles[i];
    FVector Acceleration = Force;
    P->Velocity = P->Velocity + Acceleration*DeltaTime;
    P->Position = P->Position + P->Velocity*DeltaTime;
  }
}

void UCustomTerrainPhysicsComponent::UpdateParticlesDebug( std::vector<FParticle*> Particles)
{
  TRACE_CPUPROFILER_EVENT_SCOPE(UpdateParticles);
  float DeltaTime = GetWorld()->GetDeltaSeconds();
  for (size_t i = 0; i < Particles.size(); i++)
  {
    FVector Force = FVector( 0, 0, FMath::RandRange(-1.0f, 1.0f));
    FParticle* P = Particles[i];
    FVector Acceleration = Force;
    P->Velocity = P->Velocity + Acceleration*DeltaTime;
    P->Position = P->Position + P->Velocity*DeltaTime;
  }
}

void UCustomTerrainPhysicsComponent::UpdateTilesHeightMaps(
    const std::vector<FParticle*>& Particles)
{
  TRACE_CPUPROFILER_EVENT_SCOPE(UpdateTilesHeightMaps);

  uint32_t PartialHeightMapSize = 
      SparseMap.GetTileSize() * TextureToUpdate->GetSizeX() / (2*TextureRadius);
  float InverseTileSize = 1.f/SparseMap.GetTileSize();
  float Transformation = InverseTileSize * PartialHeightMapSize;
  float ParticlesInARowInHeightMap = TextureToUpdate->GetSizeX() / (TextureRadius * 2);
  for (size_t i = 0; i < Particles.size(); i++)
  {
    const FParticle* P = Particles[i];
    uint64_t TileId = SparseMap.GetTileId(P->Position);
    FDenseTile& CurrentTile = SparseMap.GetTile(TileId);
    FDVector TilePosition = CurrentTile.TilePosition;
    FDVector ParticleLocalPosition = P->Position - TilePosition;
    FIntVector HeightMapCoords = FIntVector(
        ParticleLocalPosition.X * Transformation,
        ParticleLocalPosition.Y * Transformation, 0);

    HeightMapCoords.X = std::min( std::max( HeightMapCoords.X, 0) , static_cast<int>(PartialHeightMapSize-1));
    HeightMapCoords.Y = std::min( std::max( HeightMapCoords.Y, 0) , static_cast<int>(PartialHeightMapSize-1));
    uint32_t Index = HeightMapCoords.Y * PartialHeightMapSize + HeightMapCoords.X;
    // Compare to the current value, if higher replace 
    if( P->Position.Z > CurrentTile.ParticlesHeightMap[Index] )
      CurrentTile.ParticlesHeightMap[Index] = P->Position.Z;
  }
}

void UCustomTerrainPhysicsComponent::RemoveParticlesFromOrderedContainer(
    const std::vector<FParticle*>& Particles)
{
  TRACE_CPUPROFILER_EVENT_SCOPE(RemoveParticlesFromOrderedContainer);
  
  uint32_t PartialHeightMapSize = 
      SparseMap.GetTileSize() * TextureToUpdate->GetSizeX() / (2*TextureRadius);
  float InverseTileSize = 1.f/SparseMap.GetTileSize();
  float Transformation = InverseTileSize * PartialHeightMapSize;
  float ParticlesInARowInHeightMap = TextureToUpdate->GetSizeX() / (TextureRadius * 2);
  for (size_t i = 0; i < Particles.size(); i++)
  {
    // FParticle* P = Particles[i];
    // FIntVector TilePosition;
    // TilePosition.X = std::floor( P->Position.X / TileSize );
    // TilePosition.Y = std::floor( P->Position.Y / TileSize );
  
    // FDenseTile& CurrentTile = SparseMap.GetTile(TilePosition.X , TilePosition.Y);
    // CurrentTile.bHeightmapNeedToUpdate = true;
    // // We need to find local position of particle
    // FDVector ParticleLocalPosition = P->Position - TilePosition;
    // // Recalculate position to get it into heightmap coords
    // ParticleLocalPosition.X /= ( SparseMap.GetTileSize() );
    // ParticleLocalPosition.Y /= ( SparseMap.GetTileSize() );
    // ParticleLocalPosition.X *= ( ParticlesInARowInHeightMap );
    // ParticleLocalPosition.Y *= ( ParticlesInARowInHeightMap );

    // uint32_t Index = ParticleLocalPosition.Y * ParticlesInARowInHeightMap + ParticleLocalPosition.X;

    const FParticle* P = Particles[i];
    uint64_t TileId = SparseMap.GetTileId(P->Position);
    FDenseTile& CurrentTile = SparseMap.GetTile(TileId);
    FDVector TilePosition = CurrentTile.TilePosition;
    FDVector ParticleLocalPosition = P->Position - TilePosition;
    FIntVector HeightMapCoords = FIntVector(
        ParticleLocalPosition.X * Transformation,
        ParticleLocalPosition.Y * Transformation, 0);
    
    HeightMapCoords.X = std::min( std::max( HeightMapCoords.X, 0) , static_cast<int>(PartialHeightMapSize-1));
    HeightMapCoords.Y = std::min( std::max( HeightMapCoords.Y, 0) , static_cast<int>(PartialHeightMapSize-1));
    // uint32_t Index = std::floor(ParticleLocalPosition.Y) * PartialHeightMapSize + std::floor(ParticleLocalPosition.X);
    uint32_t Index = HeightMapCoords.Y * PartialHeightMapSize + HeightMapCoords.X;
    
    if(  Index < CurrentTile.ParticlesZOrdered.size()  )
    {
      if( CurrentTile.ParticlesZOrdered[Index].size() > 1 )
      {
        auto it = CurrentTile.ParticlesZOrdered[Index].find(P->Position.Z );
        if( it != CurrentTile.ParticlesZOrdered[Index].end() )
        {
          CurrentTile.ParticlesZOrdered[Index].erase(it);
        }
        else
        {
          UE_LOG(LogCarla, Error, TEXT("Cannot find in %d, position %f"), Index, P->Position.Z  );
        }
        
      }
      else
      {
        UE_LOG(LogCarla, Error, TEXT("Cannot Remove more from %d, currentsize %d Tile : %s"), Index,CurrentTile.ParticlesZOrdered[Index].size(), *(TilePosition.ToString()) );
      }
    }
    else
    {
      UE_LOG(LogCarla, Error, TEXT("RemoveParticlesFromOrderedContainer Invalid Index %d ZOrderedSize %d Tile: %s"), Index,CurrentTile.ParticlesZOrdered.size(), *(TilePosition.ToString()) );
    }
   
  }
}

void UCustomTerrainPhysicsComponent::AddParticlesToOrderedContainer(
    const std::vector<FParticle*>& Particles)
{
  TRACE_CPUPROFILER_EVENT_SCOPE(AddParticlesToOrderedContainer);
  
  uint32_t PartialHeightMapSize = 
    SparseMap.GetTileSize() * TextureToUpdate->GetSizeX() / (2*TextureRadius);
  float InverseTileSize = 1.f/SparseMap.GetTileSize();
  float Transformation = InverseTileSize * PartialHeightMapSize;
  float ParticlesInARowInHeightMap = TextureToUpdate->GetSizeX() / (TextureRadius * 2);
  for (size_t i = 0; i < Particles.size(); i++)
  {
    const FParticle* P = Particles[i];
    uint64_t TileId = SparseMap.GetTileId(P->Position);
    FDenseTile& CurrentTile = SparseMap.GetTile(TileId);
    FDVector TilePosition = CurrentTile.TilePosition;
    FDVector ParticleLocalPosition = P->Position - TilePosition;
    FIntVector HeightMapCoords = FIntVector(
        std::floor(ParticleLocalPosition.X * Transformation),
        std::floor(ParticleLocalPosition.Y * Transformation), 0);
    //HeightMapCoords.X = std::min( std::max( HeightMapCoords.X, 0) , static_cast<int>(PartialHeightMapSize-1));
    //HeightMapCoords.Y = std::min( std::max( HeightMapCoords.Y, 0) , static_cast<int>(PartialHeightMapSize-1));
    uint32_t Index = HeightMapCoords.Y * PartialHeightMapSize + HeightMapCoords.X;
    if(  Index < CurrentTile.ParticlesZOrdered.size()  )
    {
      CurrentTile.ParticlesZOrdered[Index].insert(P->Position.Z);
    }else{
      UE_LOG(LogCarla, Error, TEXT("RemoveParticlesFromOrderedContainer Invalid Index %d ZOrderedSize %d Tile: %s"), Index,CurrentTile.ParticlesZOrdered.size(), *(TilePosition.ToString()) );
    
    }
  }
}

void UCustomTerrainPhysicsComponent::UpdateTilesHeightMapsInRadius(FDVector Position, uint32 Rad )
{
  TRACE_CPUPROFILER_EVENT_SCOPE(UpdateTilesHeightMapsInRadius);

  uint64_t TileId = SparseMap.GetTileId(Position);
  uint32_t Tile_X = (uint32_t)(TileId >> 32);
  uint32_t Tile_Y = (uint32_t)(TileId & (uint32_t)(~0));
  uint32_t RadiusInTiles = (Rad/TileSize);

  FDVector Extension = UEFrameToSI(WorldSize);
  uint32_t MinX = Tile_X - RadiusInTiles;
  uint32_t MinY = Tile_Y - RadiusInTiles;
  uint32_t MaxX = Tile_X + RadiusInTiles;
  uint32_t MaxY = Tile_Y + RadiusInTiles;
  
  for( uint32_t X = MinX; X <= MaxX; ++X )
  {
    for( uint32_t Y = MinY; Y <= MaxY; ++Y )
    {
      uint64_t CurrentTileId = SparseMap.GetTileId(X,Y);
      
      if( SparseMap.Map.count(CurrentTileId) )
      {
        SparseMap.GetTile(X, Y).UpdateLocalHeightmap();
      }
    }
  }
}

void UCustomTerrainPhysicsComponent::ApplyForcesToVehicle(
    ACarlaWheeledVehicle *Vehicle,
    FVector ForceWheel0, FVector ForceWheel1, FVector ForceWheel2, FVector ForceWheel3,
    FVector TorqueWheel0, FVector TorqueWheel1, FVector TorqueWheel2, FVector TorqueWheel3)
{
  TRACE_CPUPROFILER_EVENT_SCOPE(UCustomTerrainPhysicsComponent::ApplyForcesToVehicle);

  FTransform VehicleTransform = Vehicle->GetTransform();
  FVector WheelPosition0 = VehicleTransform.TransformPosition(FVector(140, -70, 40));
  FVector WheelPosition1 = VehicleTransform.TransformPosition(FVector(140, 70, 40));
  FVector WheelPosition2 = VehicleTransform.TransformPosition(FVector(-140, -70, 40));
  FVector WheelPosition3 = VehicleTransform.TransformPosition(FVector(-140, 70, 40));
  UPrimitiveComponent* PrimitiveComponent = 
      Cast<UPrimitiveComponent>(Vehicle->GetRootComponent());
  if (!PrimitiveComponent)
  {
    UE_LOG(LogCarla, Error, TEXT("ApplyForcesToVehicle Vehicle does not contain UPrimitiveComponent"));
    return;
  }
  if(bDisableVehicleGravity && PrimitiveComponent->IsGravityEnabled())
  {
    PrimitiveComponent->SetEnableGravity(false);
  }
  ForceWheel0 = ForceWheel0.GetClampedToMaxSize(MaxForceMagnitude);
  ForceWheel1 = ForceWheel1.GetClampedToMaxSize(MaxForceMagnitude);
  ForceWheel2 = ForceWheel2.GetClampedToMaxSize(MaxForceMagnitude);
  ForceWheel3 = ForceWheel3.GetClampedToMaxSize(MaxForceMagnitude);

  if(bUseImpulse)
  {
    PrimitiveComponent->AddImpulseAtLocation(ForceWheel0, WheelPosition0);
    PrimitiveComponent->AddImpulseAtLocation(ForceWheel1, WheelPosition1);
    PrimitiveComponent->AddImpulseAtLocation(ForceWheel2, WheelPosition2);
    PrimitiveComponent->AddImpulseAtLocation(ForceWheel3, WheelPosition3);
  }
  else
  {
    PrimitiveComponent->AddForceAtLocationLocal(ForceWheel0, FVector(140, -70, 40));
    PrimitiveComponent->AddForceAtLocationLocal(ForceWheel1, FVector(140, 70, 40));
    PrimitiveComponent->AddForceAtLocationLocal(ForceWheel2, FVector(-140, -70, 40));
    PrimitiveComponent->AddForceAtLocationLocal(ForceWheel3, FVector(-140, 70, 40));
  }

  PrimitiveComponent->AddTorqueInRadians(TorqueWheel0);
  PrimitiveComponent->AddTorqueInRadians(TorqueWheel1);
  PrimitiveComponent->AddTorqueInRadians(TorqueWheel2);
  PrimitiveComponent->AddTorqueInRadians(TorqueWheel3);
  if (DrawDebugInfo && bShowForces)
  {
    float LifeTime = 0.3f;
    bool bPersistentLines = false;
    bool bDepthIsForeground = (0 == SDPG_Foreground);
    UWorld * World = GetWorld();
    ULineBatchComponent* LineBatcher = 
        (World ? (bDepthIsForeground ? World->ForegroundLineBatcher : 
        (( bPersistentLines || (LifeTime > 0.f) ) ? World->PersistentLineBatcher : World->LineBatcher)) : nullptr);
    if (!LineBatcher)
    {
      UE_LOG(LogCarla, Error, TEXT("Missing linebatcher"));
    }
    LineBatcher->DrawLine(WheelPosition0 + FVector(0,0,50),
        WheelPosition0 + FVector(0,0,50)+ ForceWheel0.GetSafeNormal()*(5 + ForceMulFactor*10*ForceWheel0.Size()),
        FLinearColor(0.0,1.0,0.0), 0, 3.0, 0.3);
    LineBatcher->DrawLine(WheelPosition1 + FVector(0,0,50),
        WheelPosition1 + FVector(0,0,50)+ ForceWheel1.GetSafeNormal()*(5 + ForceMulFactor*10*ForceWheel1.Size()),
        FLinearColor(0.0,1.0,0.0), 0, 3.0, 0.3);
    LineBatcher->DrawLine(WheelPosition2 + FVector(0,0,50),
        WheelPosition2 + FVector(0,0,50)+ ForceWheel2.GetSafeNormal()*(5 + ForceMulFactor*10*ForceWheel2.Size()),
        FLinearColor(0.0,1.0,0.0), 0, 3.0, 0.3);
    LineBatcher->DrawLine(WheelPosition3 + FVector(0,0,50),
        WheelPosition3 + FVector(0,0,50)+ ForceWheel3.GetSafeNormal()*(5 + ForceMulFactor*10*ForceWheel3.Size()),
        FLinearColor(0.0,1.0,0.0), 0, 3.0, 0.3);
  }
}

void UCustomTerrainPhysicsComponent::ApplyMeanAccelerationToVehicle(
      ACarlaWheeledVehicle *Vehicle,
      FVector ForceWheel0, FVector ForceWheel1, FVector ForceWheel2, FVector ForceWheel3)
{
  TRACE_CPUPROFILER_EVENT_SCOPE(UCustomTerrainPhysicsComponent::ApplyForcesToVehicle);
  FVector MeanAcceleration = (ForceWheel0 + ForceWheel1 + ForceWheel2 + ForceWheel3)/4.f;
  UPrimitiveComponent* PrimitiveComponent = 
      Cast<UPrimitiveComponent>(Vehicle->GetRootComponent());
  if (!PrimitiveComponent)
  {
    UE_LOG(LogCarla, Error, TEXT("ApplyMeanAccelerationToVehicle Vehicle does not contain UPrimitiveComponent"));
    return;
  }
  if(bDisableVehicleGravity && PrimitiveComponent->IsGravityEnabled())
  {
    PrimitiveComponent->SetEnableGravity(false);
  }
  PrimitiveComponent->AddForce(MeanAcceleration, FName(""), true);

  if (DrawDebugInfo && bShowForces)
  {
    float LifeTime = 0.3f;
    bool bPersistentLines = false;
    bool bDepthIsForeground = (0 == SDPG_Foreground);
    UWorld * World = GetWorld();
    ULineBatchComponent* LineBatcher = 
        (World ? (bDepthIsForeground ? World->ForegroundLineBatcher : 
        (( bPersistentLines || (LifeTime > 0.f) ) ? World->PersistentLineBatcher : World->LineBatcher)) : nullptr);
    if (!LineBatcher)
    {
      UE_LOG(LogCarla, Error, TEXT("Missing linebatcher"));
    }
    LineBatcher->DrawLine(PrimitiveComponent->GetComponentLocation() + FVector(0,0,200),
        PrimitiveComponent->GetComponentLocation() + FVector(0,0,200)+ MeanAcceleration.GetSafeNormal()*(1 + MeanAcceleration.Size()),
        FLinearColor(0.0,1.0,0.0), 0, 3.0, 0.3);
  }
}

TArray<FVector> UCustomTerrainPhysicsComponent::GetParticlesInRadius(FVector Position, float Radius)
{
  std::vector<FParticle*> Particles = SparseMap.GetParticlesInRadius(UEFrameToSI(Position), Radius*CMToM);
  TArray<FVector> ParticlePositions;
  for(FParticle* Particle : Particles)
  {
    ParticlePositions.Add(SIToUEFrame(Particle->Position.ToFVector()));
  }
  return ParticlePositions;
}

TArray<FVector> UCustomTerrainPhysicsComponent::GetParticlesInTileRadius(FVector Position, float Radius)
{
  std::vector<FParticle*> Particles = SparseMap.GetParticlesInTileRadius(UEFrameToSI(Position), Radius*CMToM);
  TArray<FVector> ParticlePositions;
  for(FParticle* Particle : Particles)
  {
    ParticlePositions.Add(SIToUEFrame(Particle->Position.ToFVector()));
  }
  return ParticlePositions;
}


FVector UCustomTerrainPhysicsComponent::GetTileCenter(FVector Position)
{
  return SIToUEFrame(
      SparseMap.GetTilePosition(
          SparseMap.GetTileId(
              UEFrameToSI(Position))).ToFVector());
}

void UCustomTerrainPhysicsComponent::SetUpParticleArrays(std::vector<FParticle*>& ParticlesIn, 
    TArray<float>& ParticlePosOut, 
    TArray<float>& ParticleVelOut)
{
  ParticlePosOut.Empty();
  ParticleVelOut.Empty();
  ParticlePosOut.Reserve(ParticlesIn.size()*3);
  ParticleVelOut.Reserve(ParticlesIn.size()*3);
  for(FParticle* Particle : ParticlesIn)
  {
    ParticlePosOut.Add(static_cast<float>(Particle->Position.X));
    ParticlePosOut.Add(static_cast<float>(Particle->Position.Y));
    ParticlePosOut.Add(static_cast<float>(Particle->Position.Z));
    ParticleVelOut.Add(Particle->Velocity.X);
    ParticleVelOut.Add(Particle->Velocity.Y);
    ParticleVelOut.Add(Particle->Velocity.Z);
  }
}

void UCustomTerrainPhysicsComponent::SetUpWheelArrays(ACarlaWheeledVehicle *Vehicle, int WheelIdx,
      TArray<float>& WheelPos, 
      TArray<float>& WheelOrientation, 
      TArray<float>& WheelLinearVelocity, 
      TArray<float>& WheelAngularVelocity)
{
  FTransform VehicleTransform = Vehicle->GetTransform();
  FVector Position;
  //placeholder
  switch (WheelIdx)
  {
    case 0:
      Position = VehicleTransform.TransformPosition(FVector(140, -70, 40));
      break;
    case 1:
      Position = VehicleTransform.TransformPosition(FVector(140, 70, 40));
      break;
    case 2:
      Position = VehicleTransform.TransformPosition(FVector(-140, -70, 40));
      break;
    case 3:
    default:
      Position = VehicleTransform.TransformPosition(FVector(-140, 70, 40));
      break;
  }
  if(LargeMapManager)
  {
    Position = LargeMapManager->LocalToGlobalLocation(Position);
  }
  Position = UEFrameToSI(Position);
  FVector Velocity = UEFrameToSI(Vehicle->GetVelocity());
  WheelPos = {Position.X, Position.Y, Position.Z};
  FQuat Quat = VehicleTransform.GetRotation();
  float sin = FMath::Sin(Quat.W/2.f);
  WheelOrientation = {FMath::Cos(Quat.W/2.f),sin*Quat.X,sin*Quat.Y,sin*Quat.Z};
  WheelLinearVelocity = {Velocity.X, Velocity.Y, Velocity.Z};
  FVector LeftVector = -Quat.GetRightVector();
  LeftVector = LeftVector*(Velocity.Size()/(CMToM*TireRadius));
  WheelAngularVelocity = {LeftVector.X,LeftVector.Y,LeftVector.Z};
}

void UCustomTerrainPhysicsComponent::AddForces(
    const TArray<FForceAtLocation> &Forces)
{
  for (const FForceAtLocation& Force : Forces)
  {
    ForcesToApply.Add(Force);
  }
}

void UCustomTerrainPhysicsComponent::ApplyForces()
{
  for (const FForceAtLocation& Force : ForcesToApply)
  {
    RootComponent->AddForceAtLocationLocal(Force.Force, Force.Location);
  }
  ForcesToApply.Empty();
}

void UCustomTerrainPhysicsComponent::UpdateMaps(
    FVector Position, float RadiusX, float RadiusY, float CacheRadiusX, float CacheRadiusY)
{
  SparseMap.UpdateMaps(UEFrameToSI(Position), UEFrameToSI(RadiusX), UEFrameToSI(RadiusY), 
      UEFrameToSI(CacheRadiusX), UEFrameToSI(CacheRadiusY));
}

FTilesWorker::FTilesWorker(UCustomTerrainPhysicsComponent* TerrainComp, FVector NewPosition, float NewRadiusX, float NewRadiusY )
{
  CustomTerrainComp = TerrainComp;
  Position = NewPosition;
  RadiusX = NewRadiusX;
  RadiusY = NewRadiusY;
}

FTilesWorker::~FTilesWorker()
{
  CustomTerrainComp = nullptr;
}


uint32 FTilesWorker::Run(){

  FDateTime CacheCurrentTime = FDateTime::Now();
  FDateTime LoadTilesCurrentTime = FDateTime::Now();
  FDateTime UnloadTilesCurrentTime = FDateTime::Now();

  while(bShouldContinue){
    FVector LastPosition = CustomTerrainComp->LastUpdatedPosition;
    if(Position != LastPosition)
    {
      Position = LastPosition;
      CustomTerrainComp->UpdateMaps(CustomTerrainComp->LastUpdatedPosition,
          CustomTerrainComp->TileRadius.X, CustomTerrainComp->TileRadius.Y,
          CustomTerrainComp->CacheRadius.X, CustomTerrainComp->CacheRadius.Y);
    }
    if(!bShouldContinue)
    {
      break;
    }
  }

  return 0;
}<|MERGE_RESOLUTION|>--- conflicted
+++ resolved
@@ -1202,10 +1202,7 @@
   ParticleForceMulFactor = 1.f;
   FloorHeight = 0.0;
   bDrawLoadedTiles = false;
-<<<<<<< HEAD
   bUseSoilType = false;
-=======
->>>>>>> 4ee6883f
 #endif
 
   int IntValue;
