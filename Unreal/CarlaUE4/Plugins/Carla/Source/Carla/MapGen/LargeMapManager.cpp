// Copyright (c) 2021 Computer Vision Center (CVC) at the Universitat Autonoma de Barcelona (UAB).
// This work is licensed under the terms of the MIT license.
// For a copy, see <https://opensource.org/licenses/MIT>.

#include "LargeMapManager.h"

#include "Engine/WorldComposition.h"
#include "Engine/EngineTypes.h"
#include "Components/PrimitiveComponent.h"
#include "Landscape.h"
#include "LandscapeHeightfieldCollisionComponent.h"
#include "LandscapeComponent.h"

#include "UncenteredPivotPointMesh.h"

#include "Walker/WalkerBase.h"
#include "Carla/Game/Tagger.h"
#include "Carla/Vehicle/CustomTerrainPhysicsComponent.h"

#include "FileHelper.h"
#include "Paths.h"

#define LARGEMAP_LOGS 1

#if LARGEMAP_LOGS
#define LM_LOG(Level, Msg, ...) UE_LOG(LogCarla, Level, TEXT(Msg), ##__VA_ARGS__)
#else
#define LM_LOG(...)
#endif

// Sets default values
ALargeMapManager::ALargeMapManager()
{
  PrimaryActorTick.bCanEverTick = true;
  // PrimaryActorTick.TickInterval = TickInterval;
}

ALargeMapManager::~ALargeMapManager()
{
  /// Remove delegates
  // Origin rebase
  FCoreDelegates::PreWorldOriginOffset.RemoveAll(this);
  FCoreDelegates::PostWorldOriginOffset.RemoveAll(this);
  // Level added/removed from world
  FWorldDelegates::LevelRemovedFromWorld.RemoveAll(this);
  FWorldDelegates::LevelAddedToWorld.RemoveAll(this);

}

// Called when the game starts or when spawned
void ALargeMapManager::BeginPlay()
{
  Super::BeginPlay();
  RegisterTilesInWorldComposition();

  UWorld* World = GetWorld();
  /// Setup delegates
  // Origin rebase
  FCoreDelegates::PreWorldOriginOffset.AddUObject(this, &ALargeMapManager::PreWorldOriginOffset);
  FCoreDelegates::PostWorldOriginOffset.AddUObject(this, &ALargeMapManager::PostWorldOriginOffset);
  // Level added/removed from world
  FWorldDelegates::LevelAddedToWorld.AddUObject(this, &ALargeMapManager::OnLevelAddedToWorld);
  FWorldDelegates::LevelRemovedFromWorld.AddUObject(this, &ALargeMapManager::OnLevelRemovedFromWorld);

  // Setup Origin rebase settings
  UWorldComposition* WorldComposition = World->WorldComposition;
  WorldComposition->bRebaseOriginIn3DSpace = true;
  WorldComposition->RebaseOriginDistance = RebaseOriginDistance;

  LayerStreamingDistanceSquared = LayerStreamingDistance * LayerStreamingDistance;
  ActorStreamingDistanceSquared = ActorStreamingDistance * ActorStreamingDistance;
  RebaseOriginDistanceSquared = RebaseOriginDistance * RebaseOriginDistance;

  // Look for terramechanics actor
  TArray<AActor*> FoundActors;
  UGameplayStatics::GetAllActorsOfClass(GetWorld(), AActor::StaticClass(), FoundActors);
  for(auto CurrentActor : FoundActors)
  {
    if( CurrentActor->FindComponentByClass( UCustomTerrainPhysicsComponent::StaticClass() ) != nullptr )
    {
      bHasTerramechanics = true;
      break;
    }
  }
}

void ALargeMapManager::PreWorldOriginOffset(UWorld* InWorld, FIntVector InSrcOrigin, FIntVector InDstOrigin)
{
  LM_LOG(Error, "PreWorldOriginOffset Src: %s  ->  Dst: %s", *InSrcOrigin.ToString(), *InDstOrigin.ToString());
}

void ALargeMapManager::PostWorldOriginOffset(UWorld* InWorld, FIntVector InSrcOrigin, FIntVector InDstOrigin)
{
  TRACE_CPUPROFILER_EVENT_SCOPE(ALargeMapManager::PostWorldOriginOffset);
  CurrentOriginInt = InDstOrigin;
  CurrentOriginD = FDVector(InDstOrigin);

  UWorld* World = GetWorld();
  UCarlaEpisode* CarlaEpisode = UCarlaStatics::GetCurrentEpisode(World);
  CarlaEpisode->SetCurrentMapOrigin(CurrentOriginInt);

#if WITH_EDITOR
  GEngine->AddOnScreenDebugMessage(66, MsgTime, FColor::Yellow,
    FString::Printf(TEXT("Src: %s  ->  Dst: %s"), *InSrcOrigin.ToString(), *InDstOrigin.ToString()));
  LM_LOG(Error, "PostWorldOriginOffset Src: %s  ->  Dst: %s", *InSrcOrigin.ToString(), *InDstOrigin.ToString());

  // This is just to update the color of the msg with the same as the closest map
  const TArray<ULevelStreaming*>& StreamingLevels = World->GetStreamingLevels();
  FColor LevelColor = FColor::White;
  float MinDistance = 10000000.0f;
  for (const auto& TilePair : MapTiles)
  {
    const FCarlaMapTile& Tile = TilePair.Value;
    const ULevelStreaming* Level = Tile.StreamingLevel;
    FVector LevelLocation = Tile.Location;
    float Distance = FVector::Dist(LevelLocation, FVector(InDstOrigin));
    if (Distance < MinDistance)
    {
      MinDistance = Distance;
      PositonMsgColor = Level->LevelColor.ToFColor(false);
    }
  }
#endif // WITH_EDITOR
}

void ALargeMapManager::RemoveLandscapeCollisionIfHaveTerraMechanics(ULevel* InLevel)
{
  if( bHasTerramechanics )
  {
    for(auto CurrentActor : InLevel->Actors)
    {
      if( ALandscape* CurrentLandscape = Cast<ALandscape>( CurrentActor )  )
      {
        CurrentLandscape->BodyInstance.ReplaceResponseToChannels(  ECollisionResponse::ECR_Block, ECollisionResponse::ECR_Ignore );
        CurrentLandscape->BodyInstance.ReplaceResponseToChannels(  ECollisionResponse::ECR_Overlap, ECollisionResponse::ECR_Ignore );
        CurrentLandscape->BodyInstance.SetCollisionEnabled( ECollisionEnabled::Type::NoCollision, true);
      
        for(auto CurrentCollision : CurrentLandscape->CollisionComponents){
          CurrentCollision->SetCollisionResponseToAllChannels( ECollisionResponse::ECR_Ignore );
          CurrentCollision->SetCollisionEnabled( ECollisionEnabled::Type::NoCollision );
        }

        for(auto CurrentComponent : CurrentLandscape->LandscapeComponents){
          CurrentComponent->SetCollisionResponseToAllChannels( ECollisionResponse::ECR_Ignore );
          CurrentComponent->SetCollisionEnabled( ECollisionEnabled::Type::NoCollision ); 
        }
      }
    }
  }
}
void ALargeMapManager::OnLevelAddedToWorld(ULevel* InLevel, UWorld* InWorld)
{
  LM_LOG(Warning, "OnLevelAddedToWorld");
  ATagger::TagActorsInLevel(*InLevel, true);

<<<<<<< HEAD
=======

>>>>>>> 597bfbc2
  //FDebug::DumpStackTraceToLog(ELogVerbosity::Log);
}

void ALargeMapManager::OnLevelRemovedFromWorld(ULevel* InLevel, UWorld* InWorld)
{
  LM_LOG(Warning, "OnLevelRemovedFromWorld");
  //FDebug::DumpStackTraceToLog(ELogVerbosity::Log);
  FCarlaMapTile& Tile = GetCarlaMapTile(InLevel);
  Tile.TilesSpawned = false;
}

void ALargeMapManager::RegisterInitialObjects()
{
  TRACE_CPUPROFILER_EVENT_SCOPE(ALargeMapManager::RegisterInitialObjects);
  UWorld* World = GetWorld();
  UCarlaEpisode* CurrentEpisode = UCarlaStatics::GetCurrentEpisode(World);
  const FActorRegistry& ActorRegistry = CurrentEpisode->GetActorRegistry();
  for (const auto& CarlaActorPair : ActorRegistry)
  {
    if (CarlaActorPair.Value->GetActorInfo()->Description.Id == "spectator")
    {
      continue;
    }
    OnActorSpawned(*CarlaActorPair.Value.Get());
  }
}

void ALargeMapManager::OnActorSpawned(
    const FCarlaActor& CarlaActor)
{
  TRACE_CPUPROFILER_EVENT_SCOPE(ALargeMapManager::OnActorSpawned);
  UWorld* World = GetWorld();
  const FActorInfo* ActorInfo = CarlaActor.GetActorInfo();
  AActor* Actor = const_cast<AActor*>(CarlaActor.GetActor());
  bool IsHeroVehicle = false;

  // LM_LOG(Warning, "ALargeMapManager::OnActorSpawned func %s %s", *Actor->GetName(), *Actor->GetTranslation().ToString());

  if (Actor && CarlaActor.GetActorType() == FCarlaActor::ActorType::Vehicle)
  { // Check if is hero vehicle

    assert(ActorInfo);

    const FActorDescription& Description = ActorInfo->Description;
    const FActorAttribute* Attribute = Description.Variations.Find("role_name");
    // If is the hero vehicle
    if(Attribute && (Attribute->Value.Contains("hero") || Attribute->Value.Contains("ego_vehicle")))
    {
      LM_LOG(Error, "HERO VEHICLE DETECTED");

      ActorsToConsider.Add(Actor);

      CheckIfRebaseIsNeeded();

      UpdateTilesState();

      // Wait until the pending levels changes are finished to avoid spawning
      // the car without ground underneath
      World->FlushLevelStreaming();

      IsHeroVehicle = true;
    }
  }

  // Any other actor that its role is not "hero"
  if(!IsHeroVehicle)
  {
    UCarlaEpisode* CurrentEpisode = UCarlaStatics::GetCurrentEpisode(World);
    const FActorRegistry& ActorRegistry = CurrentEpisode->GetActorRegistry();

    // Any actor that is not the hero vehicle could possible be destroyed at some point
    // we need to store the CarlaActor information to be able to spawn it again if needed

    LM_LOG(Error, "... not hero vehicle ...");
    if(IsValid(Actor))
    { // Actor was spwaned succesfully
      // TODO: not dormant but not hero => ActiveActor
      //       LM: Map<AActor* FActiveActor>  maybe per tile and in a tile sublevel?

      LM_LOG(Error, "ACTIVE VEHICLE DETECTED");
      ActiveActors.Add(CarlaActor.GetActorId());
    }
    else
    { // Actor was spawned as dormant
      // TODO: dormant => no actor so Actorview stored per tile
      //       LM: Map<ActorId, TileID> , Tile: Map<ActorID, FDormantActor>
      //       In case of update: update Tile Map, update LM Map
      LM_LOG(Error, "DORMANT VEHICLE DETECTED");
      DormantActors.Add(CarlaActor.GetActorId());
    }
  }

  if (IsValid(Actor)) {
    Actor->OnDestroyed.AddDynamic(this, &ALargeMapManager::OnActorDestroyed);
    FVector GlobalPosition = LocalToGlobalLocation(Actor->GetActorLocation());
    LM_LOG(Warning, "Actor Spawned at %s", *GlobalPosition.ToString());
  }

}

ACarlaWheeledVehicle* ALargeMapManager::GetHeroVehicle()
{
  if (ActorsToConsider.Num() > 0)
  {
    ACarlaWheeledVehicle* Hero = Cast<ACarlaWheeledVehicle>(ActorsToConsider[0]);
    if (IsValid(Hero))
      return Hero;
  }
  return nullptr;
}

void ALargeMapManager::OnActorDestroyed(AActor* DestroyedActor)
{
  LM_LOG(Warning, "ALargeMapManager::OnActorDestroyed %s", *DestroyedActor->GetName());

  UWorld* World = GetWorld();
  UCarlaEpisode* CarlaEpisode = UCarlaStatics::GetCurrentEpisode(World);
  FCarlaActor* CarlaActor = CarlaEpisode->FindCarlaActor(DestroyedActor);
  if (CarlaActor)
    const FActorInfo* ActorInfo = CarlaActor->GetActorInfo();

  // Hero has been removed?
  //

}

void ALargeMapManager::SetTile0Offset(const FVector& Offset)
{
  Tile0Offset = Offset;
}

void ALargeMapManager::SetTileSize(float Size)
{
  TileSide = Size;
}

float ALargeMapManager::GetTileSize()
{
  return TileSide;
}

FVector ALargeMapManager::GetTile0Offset()
{
  return Tile0Offset;
}

void ALargeMapManager::SetLayerStreamingDistance(float Distance)
{
  LayerStreamingDistance = Distance;
  LayerStreamingDistanceSquared =
      LayerStreamingDistance*LayerStreamingDistance;
}

void ALargeMapManager::SetActorStreamingDistance(float Distance)
{
  ActorStreamingDistance = Distance;
  ActorStreamingDistanceSquared =
      ActorStreamingDistance*ActorStreamingDistance;
}

float ALargeMapManager::GetLayerStreamingDistance() const
{
  return LayerStreamingDistance;
}

float ALargeMapManager::GetActorStreamingDistance() const
{
  return ActorStreamingDistance;
}

FTransform ALargeMapManager::GlobalToLocalTransform(const FTransform& InTransform) const
{
  return FTransform(
        InTransform.GetRotation(),
        InTransform.GetLocation() - CurrentOriginD.ToFVector(),
        InTransform.GetScale3D());
}

FVector ALargeMapManager::GlobalToLocalLocation(const FVector& InLocation) const
{
  return InLocation - CurrentOriginD.ToFVector();
}

FTransform ALargeMapManager::LocalToGlobalTransform(const FTransform& InTransform) const
{
  return FTransform(
        InTransform.GetRotation(),
        CurrentOriginD.ToFVector() + InTransform.GetLocation(),
        InTransform.GetScale3D());
}

FVector ALargeMapManager::LocalToGlobalLocation(const FVector& InLocation) const
{
  return CurrentOriginD.ToFVector() + InLocation;
}

float tick_execution_time = 0;
uint64_t num_ticks = 0;
void ALargeMapManager::Tick(float DeltaTime)
{
  Super::Tick(DeltaTime);

  // Update map tiles, load/unload based on actors to consider (heros) position
  // Also, to avoid looping over the heros again, it checks if any actor to consider has been removed
  UpdateTilesState();

  // Check if active actors are still in range and inside a loaded tile or have to be converted to dormant
  CheckActiveActors();

  // Check if dormant actors have been moved to the load range
  CheckDormantActors();

  // Remove the hero actors that doesn't exits any more from the ActorsToConsider vector
  RemovePendingActorsToRemove();

  ConvertActiveToDormantActors();

  ConvertDormantToActiveActors();

  CheckIfRebaseIsNeeded();

#if WITH_EDITOR
  if (bPrintMapInfo) PrintMapInfo();
#endif // WITH_EDITOR

}

void ALargeMapManager::GenerateLargeMap() {
  GenerateMap(LargeMapTilePath);
}

void ALargeMapManager::GenerateMap(FString InAssetsPath)
{
  TRACE_CPUPROFILER_EVENT_SCOPE(ALargeMapManager::GenerateMap);
  LM_LOG(Warning, "Generating Map %s ...", *InAssetsPath);
  ClearWorldAndTiles();

  AssetsPath = InAssetsPath;

  /// Retrive all the assets in the path
  TArray<FAssetData> AssetsData;
  UObjectLibrary* ObjectLibrary = UObjectLibrary::CreateLibrary(UWorld::StaticClass(), true, true);
  ObjectLibrary->LoadAssetDataFromPath(InAssetsPath);
  ObjectLibrary->GetAssetDataList(AssetsData);

  /// Generate tiles based on mesh positions
  UWorld* World = GetWorld();
  MapTiles.Reset();
  for (const FAssetData& AssetData : AssetsData)
  {
    #if WITH_EDITOR
      // LM_LOG(Warning, "Loading asset name: %s", *(AssetData.AssetName.ToString()));
      // LM_LOG(Warning, "Asset class: %s", *(AssetData.AssetClass.ToString()));
    #endif
    FString TileName = AssetData.AssetName.ToString();
    if (!TileName.Contains("_Tile_"))
    {
      continue;
    }
    FString TileName_X = "";
    FString TileName_Y = "";
    size_t i = TileName.Len()-1;
    for (; i > 0; i--) {
      TCHAR character = TileName[i];
      if (character == '_') {
        break;
      }
      TileName_Y = FString::Chr(character) + TileName_Y;
    }
    i--;
    for (; i > 0; i--) {
      TCHAR character = TileName[i];
      if (character == '_') {
        break;
      }
      TileName_X = FString::Chr(character) + TileName_X;
    }
    FIntVector TileVectorID = FIntVector(FCString::Atoi(*TileName_X), FCString::Atoi(*TileName_Y), 0);
    #if WITH_EDITOR
      // LM_LOG(Warning, "Tile: %d, %d", TileVectorID.X, TileVectorID.Y);
    #endif
    TileID TileId = GetTileID(TileVectorID);
    LoadCarlaMapTile(InAssetsPath + "/" + AssetData.AssetName.ToString(), TileId);
  }
  ObjectLibrary->ConditionalBeginDestroy();
  GEngine->ForceGarbageCollection(true);

  ActorsToConsider.Reset();

#if WITH_EDITOR
  LM_LOG(Warning, "GenerateMap num Tiles generated %d", MapTiles.Num());
  DumpTilesTable();
#endif // WITH_EDITOR
}

void ALargeMapManager::GenerateMap(TArray<TPair<FString, FIntVector>> MapPathsIds)
{
  TRACE_CPUPROFILER_EVENT_SCOPE(ALargeMapManager::GenerateMap);
  LM_LOG(Warning, "Generating Large Map");
  ClearWorldAndTiles();

  for (TPair<FString, FIntVector>& PathId : MapPathsIds)
  {
    FIntVector& TileVectorID = PathId.Value;
    FString& Path = PathId.Key;
    TileID TileId = GetTileID(TileVectorID);
    LoadCarlaMapTile(Path, TileId);
  }

  #if WITH_EDITOR
  LM_LOG(Warning, "GenerateMap num Tiles generated %d", MapTiles.Num());
  #endif // WITH_EDITOR
}

void ALargeMapManager::ClearWorldAndTiles()
{
  MapTiles.Empty();
}

void ALargeMapManager::RegisterTilesInWorldComposition()
{
  UWorld* World = GetWorld();
  UWorldComposition* WorldComposition = World->WorldComposition;
  World->ClearStreamingLevels();
  WorldComposition->TilesStreaming.Empty();
  WorldComposition->GetTilesList().Empty();

  for (auto& It : MapTiles)
  {
    ULevelStreamingDynamic* StreamingLevel = It.Value.StreamingLevel;
    World->AddStreamingLevel(StreamingLevel);
    WorldComposition->TilesStreaming.Add(StreamingLevel);
  }
}

// TODO: maybe remove this, I think I will not need it any more
void ALargeMapManager::AddActorToUnloadedList(const FCarlaActor& CarlaActor, const FTransform& Transform)
{
  // ActiveActors.Add(CarlaActor.GetActorId(), {Transform, CarlaActor});
}

FIntVector ALargeMapManager::GetNumTilesInXY() const
{
  int32 MinX = 0;
  int32 MaxX = 0;
  int32 MinY = 0;
  int32 MaxY = 0;
  for (auto& It : MapTiles)
  {
    FIntVector TileID = GetTileVectorID(It.Key);
    MinX = (TileID.X < MinX) ? TileID.X : MinX;
    MaxX = (TileID.X > MaxX) ? TileID.X : MaxX;

    MinY = (TileID.Y < MinY) ? TileID.Y : MinY;
    MaxY = (TileID.Y > MaxY) ? TileID.Y : MaxY;
  }
  return { MaxX - MinX + 1, MaxY - MinY + 1, 0 };
}

bool ALargeMapManager::IsLevelOfTileLoaded(FIntVector InTileID) const
{
  TileID TileID = GetTileID(InTileID);

  const FCarlaMapTile* Tile = MapTiles.Find(TileID);
  if (!Tile)
  {
    if (bPrintErrors)
    {
      LM_LOG(Warning, "IsLevelOfTileLoaded Tile %s does not exist", *InTileID.ToString());
    }
    return false;
  }

  const ULevelStreamingDynamic* StreamingLevel = Tile->StreamingLevel;

  return (StreamingLevel && StreamingLevel->GetLoadedLevel());
}

FIntVector ALargeMapManager::GetTileVectorID(FVector TileLocation) const
{
  FIntVector VectorId = FIntVector(
      (TileLocation -
      (Tile0Offset - FVector(0.5f*TileSide,-0.5f*TileSide, 0) + LocalTileOffset))
      / TileSide);
  VectorId.Y *= -1;
  return VectorId;
}

FIntVector ALargeMapManager::GetTileVectorID(FDVector TileLocation) const
{
  FIntVector VectorId = (
      (TileLocation -
      (Tile0Offset - FVector(0.5f*TileSide,-0.5f*TileSide, 0) + LocalTileOffset))
      / TileSide).ToFIntVector();
  VectorId.Y *= -1;
  return VectorId;
}

FIntVector ALargeMapManager::GetTileVectorID(TileID TileID) const
{
  return FIntVector{
    (int32)(TileID >> 32),
    (int32)(TileID & (int32)(~0)),
    0
  };
}

FVector ALargeMapManager::GetTileLocation(TileID TileID) const
{
  FIntVector VTileId = GetTileVectorID(TileID);
  return GetTileLocation(VTileId);
}

FVector ALargeMapManager::GetTileLocation(FIntVector TileVectorID) const
{
  TileVectorID.Y *= -1;
  return FVector(TileVectorID)* TileSide + Tile0Offset;
}

FDVector ALargeMapManager::GetTileLocationD(TileID TileID) const
{
  FIntVector VTileId = GetTileVectorID(TileID);
  return GetTileLocationD(VTileId);
}

FDVector ALargeMapManager::GetTileLocationD(FIntVector TileVectorID) const
{
  TileVectorID.Y *= -1;
  return FDVector(TileVectorID) * TileSide + Tile0Offset;
}

ALargeMapManager::TileID ALargeMapManager::GetTileID(FIntVector TileVectorID) const
{
  int64 X = ((int64)(TileVectorID.X) << 32);
  int64 Y = (int64)(TileVectorID.Y) & 0x00000000FFFFFFFF;
  return (X | Y);
}

ALargeMapManager::TileID ALargeMapManager::GetTileID(FVector TileLocation) const
{
  FIntVector TileID = GetTileVectorID(TileLocation);
  return GetTileID(TileID);
}

ALargeMapManager::TileID ALargeMapManager::GetTileID(FDVector TileLocation) const
{
  FIntVector TileID = GetTileVectorID(TileLocation);
  return GetTileID(TileID);
}

FCarlaMapTile& ALargeMapManager::GetCarlaMapTile(ULevel* InLevel)
{
  FCarlaMapTile* Tile = nullptr;
  for (auto& It : MapTiles)
  {
    ULevelStreamingDynamic* StreamingLevel = It.Value.StreamingLevel;
    ULevel* Level = StreamingLevel->GetLoadedLevel();
    if (Level == InLevel)
    {
      Tile = &(It.Value);
      break;
    }
  }
  check(Tile);
  return *Tile;
}

FCarlaMapTile* ALargeMapManager::GetCarlaMapTile(FIntVector TileVectorID)
{
  TileID TileID = GetTileID(TileVectorID);
  FCarlaMapTile* Tile = MapTiles.Find(TileID);
  return Tile;
}

FCarlaMapTile* ALargeMapManager::GetCarlaMapTile(TileID TileID)
{
  FCarlaMapTile* Tile = MapTiles.Find(TileID);
  return Tile;
}

FCarlaMapTile& ALargeMapManager::LoadCarlaMapTile(FString TileMapPath, TileID TileId) {
  TRACE_CPUPROFILER_EVENT_SCOPE(ALargeMapManager::LoadCarlaMapTile);
  // Need to generate a new Tile
  FCarlaMapTile NewTile;
  // 1 - Calculate the Tile position
  FIntVector VTileID = GetTileVectorID(TileId);
  NewTile.Location = GetTileLocation(TileId);
  NewTile.Name = TileMapPath;

  // 3 - Generate the StreamLevel
  FVector TileLocation = NewTile.Location;
  FString TileName = NewTile.Name;
  UWorld* World = GetWorld();
  UWorldComposition* WorldComposition = World->WorldComposition;

  FString FullName = TileMapPath;
  FString PackageFileName = FullName;
  FString LongLevelPackageName = FPackageName::FilenameToLongPackageName(PackageFileName);
  FString UniqueLevelPackageName = LongLevelPackageName;

  ULevelStreamingDynamic* StreamingLevel = NewObject<ULevelStreamingDynamic>(World, *TileName);
  check(StreamingLevel);

  StreamingLevel->SetWorldAssetByPackageName(*UniqueLevelPackageName);

#if WITH_EDITOR
  if (World->IsPlayInEditor())
  {
    FWorldContext WorldContext = GEngine->GetWorldContextFromWorldChecked(World);
    StreamingLevel->RenameForPIE(WorldContext.PIEInstance);
  }
  StreamingLevel->SetShouldBeVisibleInEditor(true);
  StreamingLevel->LevelColor = FColor::MakeRandomColor();
#endif // WITH_EDITOR

  StreamingLevel->SetShouldBeLoaded(false);
  StreamingLevel->SetShouldBeVisible(false);
  StreamingLevel->bShouldBlockOnLoad = ShouldTilesBlockOnLoad;
  StreamingLevel->bInitiallyLoaded = false;
  StreamingLevel->bInitiallyVisible = false;
  StreamingLevel->LevelTransform = FTransform(TileLocation);
  StreamingLevel->PackageNameToLoad = *FullName;

  if (!FPackageName::DoesPackageExist(FullName, NULL, &PackageFileName))
  {
    LM_LOG(Error, "Level does not exist in package with FullName variable -> %s", *FullName);
  }

  if (!FPackageName::DoesPackageExist(LongLevelPackageName, NULL, &PackageFileName))
  {
    LM_LOG(Error, "Level does not exist in package with LongLevelPackageName variable -> %s", *LongLevelPackageName);
  }

  //Actual map package to load
  StreamingLevel->PackageNameToLoad = *LongLevelPackageName;

  NewTile.StreamingLevel = StreamingLevel;

  // 4 - Add it to the map
  return MapTiles.Add(TileId, NewTile);
}

void ALargeMapManager::UpdateTilesState()
{
  TRACE_CPUPROFILER_EVENT_SCOPE(ALargeMapManager::UpdateTilesState);
  TSet<TileID> TilesToConsider;

  // Loop over ActorsToConsider to update the state of the map tiles
  // if the actor is not valid will be removed
  for (AActor* Actor : ActorsToConsider)
  {
    if (IsValid(Actor))
    {
      GetTilesToConsider(Actor, TilesToConsider);
    }
    else
    {
      ActorsToRemove.Add(Actor);
    }
  }

  TSet<TileID> TilesToBeVisible;
  TSet<TileID> TilesToHidde;
  GetTilesThatNeedToChangeState(TilesToConsider, TilesToBeVisible, TilesToHidde);

  UpdateTileState(TilesToBeVisible, true, true, true);

  UpdateTileState(TilesToHidde, false, false, false);

  UpdateCurrentTilesLoaded(TilesToBeVisible, TilesToHidde);

}

void ALargeMapManager::RemovePendingActorsToRemove()
{
  TRACE_CPUPROFILER_EVENT_SCOPE(ALargeMapManager::RemovePendingActorsToRemove);
  if(ActorsToRemove.Num() > 0 || ActivesToRemove.Num() > 0)
  {
    LM_LOG(Error, "ActorsToRemove %d ActivesToRemove %d", ActorsToRemove.Num(), ActivesToRemove.Num());
  }

  for (AActor* ActorToRemove : ActorsToRemove)
  {
    ActorsToConsider.Remove(ActorToRemove);
  }
  ActorsToRemove.Reset();


  for (FCarlaActor::IdType ActorToRemove : ActivesToRemove)
  {
    ActiveActors.Remove(ActorToRemove);
  }
  ActivesToRemove.Reset();

  for(FCarlaActor::IdType Id : DormantsToRemove)
  {
    DormantActors.Remove(Id);
  }
  DormantsToRemove.Reset();
}

void ALargeMapManager::CheckActiveActors()
{
  TRACE_CPUPROFILER_EVENT_SCOPE(ALargeMapManager::CheckActiveActors);
  UWorld* World = GetWorld();
  UCarlaEpisode* CarlaEpisode = UCarlaStatics::GetCurrentEpisode(World);
  // Check if they have to be destroyed
  for(FCarlaActor::IdType Id : ActiveActors)
  {
    FCarlaActor* View = CarlaEpisode->FindCarlaActor(Id);
    if (View)
    {
      AActor * Actor = View->GetActor();
      FVector RelativeLocation = Actor->GetActorLocation();
      FDVector WorldLocation = CurrentOriginD + RelativeLocation;

      if(!IsTileLoaded(WorldLocation))
      {
        // Save to temporal container. Later will be converted to dormant
        ActiveToDormantActors.Add(Id);
        ActivesToRemove.Add(Id);
        continue;
      }

      for(AActor* HeroActor : ActorsToConsider)
      {
        FVector HeroLocation = HeroActor->GetActorLocation();

        float DistanceSquared = (RelativeLocation - HeroLocation).SizeSquared();

        if (DistanceSquared > ActorStreamingDistanceSquared)
        {
          // Save to temporal container. Later will be converted to dormant
          ActiveToDormantActors.Add(Id);
          ActivesToRemove.Add(Id);
        }
      }
    }
    else
    {
      LM_LOG(Warning, "CheckActiveActors Actor does not exist -> Remove actor");
      ActivesToRemove.Add(Id);
    }
  }
}

void ALargeMapManager::ConvertActiveToDormantActors()
{
  TRACE_CPUPROFILER_EVENT_SCOPE(ALargeMapManager::ConvertActiveToDormantActors);
  UWorld* World = GetWorld();
  UCarlaEpisode* CarlaEpisode = UCarlaStatics::GetCurrentEpisode(World);

  // These actors are on dormant state so remove them from active actors
  // But save them on the dormant array first
  for(FCarlaActor::IdType Id : ActiveToDormantActors)
  {
    // To dormant state
    CarlaEpisode->PutActorToSleep(Id);

    LM_LOG(Warning, "Converting Active To Dormant... %d", Id);

    // Need the ID of the dormant actor and save it
    DormantActors.Add(Id);
  }

  ActiveToDormantActors.Reset();
}

void ALargeMapManager::CheckDormantActors()
{
  TRACE_CPUPROFILER_EVENT_SCOPE(ALargeMapManager::CheckDormantActors);
  UWorld* World = GetWorld();
  UCarlaEpisode* CarlaEpisode = UCarlaStatics::GetCurrentEpisode(World);


  for(FCarlaActor::IdType Id : DormantActors)
  {
    FCarlaActor* CarlaActor = CarlaEpisode->FindCarlaActor(Id);

    // If the Ids don't match, the actor has been removed
    if(!CarlaActor)
    {
      LM_LOG(Error, "CheckDormantActors Carla Actor %d not found", Id);
      DormantsToRemove.Add(Id);
      continue;
    }
    if(CarlaActor->GetActorId() != Id)
    {
      LM_LOG(Error, "CheckDormantActors IDs doesn't match!! Wanted = %d Received = %d", Id, CarlaActor->GetActorId());
      DormantsToRemove.Add(Id);
      continue;
    }
    if (!CarlaActor->IsDormant())
    {
      LM_LOG(Error, "CheckDormantActors Carla Actor %d is not dormant", Id);
      DormantsToRemove.Add(Id);
      continue;
    }

    const FActorData* ActorData = CarlaActor->GetActorData();

    for(AActor* Actor : ActorsToConsider)
    {
      FVector HeroLocation = Actor->GetActorLocation();

      FDVector WorldLocation = ActorData->Location;
      FDVector RelativeLocation = WorldLocation - CurrentOriginD;

      float DistanceSquared = (RelativeLocation - HeroLocation).SizeSquared();

      if(DistanceSquared < ActorStreamingDistanceSquared && IsTileLoaded(WorldLocation))
      {
        DormantToActiveActors.Add(Id);
        DormantsToRemove.Add(Id);
        break;
      }
    }
  }
}

void ALargeMapManager::ConvertDormantToActiveActors()
{
  TRACE_CPUPROFILER_EVENT_SCOPE(ALargeMapManager::ConvertDormantToActiveActors);
  UWorld* World = GetWorld();
  UCarlaEpisode* CarlaEpisode = UCarlaStatics::GetCurrentEpisode(World);

  for(FCarlaActor::IdType Id : DormantToActiveActors)
  {
    LM_LOG(Warning, "Converting %d Dormant To Active", Id);

    CarlaEpisode->WakeActorUp(Id);

    FCarlaActor* View = CarlaEpisode->FindCarlaActor(Id);

    if (View->IsActive()){
      LM_LOG(Warning, "Spawning dormant at %s\n\tOrigin: %s\n\tRel. location: %s", \
        *((CurrentOriginD + View->GetActor()->GetActorLocation()).ToString()), \
        *(CurrentOriginD.ToString()), \
        *((View->GetActor()->GetActorLocation()).ToString()) \
      );
      ActiveActors.Add(Id);
    }
    else
    {
      LM_LOG(Warning, "Actor %d could not be woken up, keeping sleep state", Id);
      DormantActors.Add(Id);
    }
  }
  DormantToActiveActors.Reset();
}

void ALargeMapManager::CheckIfRebaseIsNeeded()
{
  TRACE_CPUPROFILER_EVENT_SCOPE(ALargeMapManager::CheckIfRebaseIsNeeded);
  if(ActorsToConsider.Num() > 0)
  {
    UWorld* World = GetWorld();
    UWorldComposition* WorldComposition = World->WorldComposition;
    // TODO: consider multiple hero vehicles for rebasing
    AActor* ActorToConsider = ActorsToConsider[0];
    if( IsValid(ActorToConsider) )
    {
      FVector ActorLocation = ActorToConsider->GetActorLocation();
      FIntVector ILocation = FIntVector(ActorLocation.X, ActorLocation.Y, ActorLocation.Z);
      //WorldComposition->EvaluateWorldOriginLocation(ActorToConsider->GetActorLocation());
      if (ActorLocation.SizeSquared() > FMath::Square(RebaseOriginDistance) )
      {
        // LM_LOG(Error, "Rebasing from %s to %s", *CurrentOriginInt.ToString(), *(ILocation + CurrentOriginInt).ToString());
        // World->SetNewWorldOrigin(ILocation + CurrentOriginInt);
        TileID TileId = GetTileID(CurrentOriginD + ActorLocation);
        FVector NewOrigin = GetTileLocation(TileId);
        World->SetNewWorldOrigin(FIntVector(NewOrigin));
      }
    }
  }
}

void ALargeMapManager::GetTilesToConsider(const AActor* ActorToConsider,
                                          TSet<TileID>& OutTilesToConsider)
{
  TRACE_CPUPROFILER_EVENT_SCOPE(ALargeMapManager::GetTilesToConsider);
  check(ActorToConsider);
  // World location
  FDVector ActorLocation = CurrentOriginD + ActorToConsider->GetActorLocation();

  // Calculate Current Tile
  FIntVector CurrentTile = GetTileVectorID(ActorLocation);

  // Calculate tile bounds
  FDVector UpperPos = ActorLocation + FDVector(LayerStreamingDistance,LayerStreamingDistance,0);
  FDVector LowerPos = ActorLocation + FDVector(-LayerStreamingDistance,-LayerStreamingDistance,0);
  FIntVector UpperTileId = GetTileVectorID(UpperPos);
  FIntVector LowerTileId = GetTileVectorID(LowerPos);
  for (int Y = UpperTileId.Y; Y <= LowerTileId.Y; Y++)
  {
    for (int X = LowerTileId.X; X <= UpperTileId.X; X++)
    {
      // I don't check the bounds of the Tile map, if the Tile does not exist
      // I just simply discard it
      FIntVector TileToCheck = FIntVector(X, Y, 0);

      TileID TileID = GetTileID(TileToCheck);
      FCarlaMapTile* Tile = MapTiles.Find(TileID);
      if (!Tile)
      {
        // LM_LOG(Warning, "Requested tile %d, %d  but tile was not found", TileToCheck.X, TileToCheck.Y);
        continue; // Tile does not exist, discard
      }

        OutTilesToConsider.Add(TileID);
    }
  }
}

void ALargeMapManager::GetTilesThatNeedToChangeState(
  const TSet<TileID>& InTilesToConsider,
  TSet<TileID>& OutTilesToBeVisible,
  TSet<TileID>& OutTilesToHidde)
{
  TRACE_CPUPROFILER_EVENT_SCOPE(ALargeMapManager::GetTilesThatNeedToChangeState);
  OutTilesToBeVisible = InTilesToConsider.Difference(CurrentTilesLoaded);
  OutTilesToHidde = CurrentTilesLoaded.Difference(InTilesToConsider);
}

void ALargeMapManager::UpdateTileState(
  const TSet<TileID>& InTilesToUpdate,
  bool InShouldBlockOnLoad,
  bool InShouldBeLoaded,
  bool InShouldBeVisible)
{
  TRACE_CPUPROFILER_EVENT_SCOPE(ALargeMapManager::UpdateTileState);
  UWorld* World = GetWorld();
  UWorldComposition* WorldComposition = World->WorldComposition;

  // Gather all the locations of the levels to load
  for (const TileID TileID : InTilesToUpdate)
  {
      FCarlaMapTile* CarlaTile = MapTiles.Find(TileID);
      check(CarlaTile); // If an invalid ID reach here, we did something very wrong
      ULevelStreamingDynamic* StreamingLevel = CarlaTile->StreamingLevel;
      StreamingLevel->bShouldBlockOnLoad = InShouldBlockOnLoad;
      StreamingLevel->SetShouldBeLoaded(InShouldBeLoaded);
      StreamingLevel->SetShouldBeVisible(InShouldBeVisible);
  }
}

void ALargeMapManager::UpdateCurrentTilesLoaded(
  const TSet<TileID>& InTilesToBeVisible,
  const TSet<TileID>& InTilesToHidde)
{
  TRACE_CPUPROFILER_EVENT_SCOPE(ALargeMapManager::UpdateCurrentTilesLoaded);
  for (const TileID TileID : InTilesToHidde)
  {
    CurrentTilesLoaded.Remove(TileID);
  }

  for (const TileID TileID : InTilesToBeVisible)
  {
    CurrentTilesLoaded.Add(TileID);
  }
}

FString ALargeMapManager::GenerateTileName(TileID TileID)
{
  int32 X = (int32)(TileID >> 32);
  int32 Y = (int32)(TileID);
  return FString::Printf(TEXT("Tile_%d_%d"), X, Y);
}

FString ALargeMapManager::TileIDToString(TileID TileID)
{
  int32 X = (int32)(TileID >> 32);
  int32 Y = (int32)(TileID);
  return FString::Printf(TEXT("%d_%d"), X, Y);
}

void ALargeMapManager::DumpTilesTable() const
{
  FString FileContent = "";
  FileContent += FString::Printf(TEXT("LargeMapManager state\n"));

  FileContent += FString::Printf(TEXT("Tile:\n"));
  FileContent += FString::Printf(TEXT("ID\tName\tLocation\n"));
  for (auto& It : MapTiles)
  {
    const FCarlaMapTile& Tile = It.Value;
    FileContent += FString::Printf(TEXT("  %ld\t%s\t%s\n"), It.Key, *Tile.Name, *Tile.Location.ToString());
  }
  FileContent += FString::Printf(TEXT("\nNum generated tiles: %d\n"), MapTiles.Num());

  // Generate the map name with the assets folder name
  TArray<FString> StringArray;
  AssetsPath.ParseIntoArray(StringArray, TEXT("/"), false);

  FString FilePath = FPaths::ProjectSavedDir() + StringArray[StringArray.Num() - 1] + ".txt";
  FFileHelper::SaveStringToFile(
    FileContent,
    *FilePath,
    FFileHelper::EEncodingOptions::AutoDetect,
    &IFileManager::Get(),
    EFileWrite::FILEWRITE_Silent);
}

void ALargeMapManager::PrintMapInfo()
{
  UWorld* World = GetWorld();

  FDVector CurrentActorPosition;
  if (ActorsToConsider.Num() > 0)
    CurrentActorPosition = CurrentOriginD + ActorsToConsider[0]->GetActorLocation();

  const TArray<FLevelCollection>& WorldLevelCollections = World->GetLevelCollections();
  const FLevelCollection* LevelCollection = World->GetActiveLevelCollection();
  const TArray<ULevel*>& Levels = World->GetLevels();
  const TArray<ULevelStreaming*>& StreamingLevels = World->GetStreamingLevels();
  ULevel* CurrentLevel = World->GetCurrentLevel();

  FString Output = "";
  Output += FString::Printf(TEXT("Num levels in world composition: %d\n"), World->WorldComposition->TilesStreaming.Num());
  Output += FString::Printf(TEXT("Num levels loaded: %d\n"), Levels.Num() );
  Output += FString::Printf(TEXT("Num tiles loaded: %d\n"), CurrentTilesLoaded.Num() );
  Output += FString::Printf(TEXT("Tiles loaded: [ "));
  for(TileID& TileId : CurrentTilesLoaded)
  {
    Output += FString::Printf(TEXT("%s, "), *TileIDToString(TileId));
  }
  Output += FString::Printf(TEXT("]\n"));
  GEngine->AddOnScreenDebugMessage(0, MsgTime, FColor::Cyan, Output);

  int LastMsgIndex = TilesDistMsgIndex;
  GEngine->AddOnScreenDebugMessage(LastMsgIndex++, MsgTime, FColor::White,
    FString::Printf(TEXT("\nActor Global Position: %s km"), *(FDVector(CurrentActorPosition) / (1000.0 * 100.0)).ToString()) );

  GEngine->AddOnScreenDebugMessage(LastMsgIndex++, MsgTime, FColor::White, TEXT("Closest tiles - Distance:"));

  for (const auto& TilePair : MapTiles)
  {
    const FCarlaMapTile& Tile = TilePair.Value;
    const ULevelStreaming* Level = Tile.StreamingLevel;
    FVector LevelLocation = Tile.Location;
    float Distance = FDVector::Dist(LevelLocation, CurrentActorPosition);

    FColor MsgColor = FColor::Green;
    if (Distance < (TileSide * 2.0f))
    {
      GEngine->AddOnScreenDebugMessage(LastMsgIndex++, MsgTime, MsgColor,
        FString::Printf(TEXT("%s       %.2f"), *Level->GetName(), Distance / (1000.0f * 100.0f)));
    }
    if (LastMsgIndex < MaxTilesDistMsgIndex) break;
  }
  LastMsgIndex = ClientLocMsgIndex;
  GEngine->AddOnScreenDebugMessage(LastMsgIndex++, MsgTime, FColor::White,
    FString::Printf(TEXT("\nOrigin: %s km"), *(FDVector(CurrentOriginInt) / (1000.0 * 100.0)).ToString()) );
  GEngine->AddOnScreenDebugMessage(LastMsgIndex++, MsgTime, FColor::White,
     FString::Printf(TEXT("Num active actors (%d)"), ActiveActors.Num()) );
  GEngine->AddOnScreenDebugMessage(LastMsgIndex++, MsgTime, FColor::White,
     FString::Printf(TEXT("Num dormant actors (%d)"), DormantActors.Num()));
  GEngine->AddOnScreenDebugMessage(LastMsgIndex++, MsgTime, FColor::White,
    FString::Printf(TEXT("Actors To Consider (%d)"), ActorsToConsider.Num()));
  for (const AActor* Actor : ActorsToConsider)
  {
    if (IsValid(Actor))
    {
      Output = "";
      float ToKm = 1000.0f * 100.0f;
      FVector TileActorLocation = Actor->GetActorLocation();
      FDVector ClientActorLocation = CurrentOriginD + FDVector(TileActorLocation);

      Output += FString::Printf(TEXT("Local Loc: %s meters\n"), *(TileActorLocation / ToKm).ToString());
      Output += FString::Printf(TEXT("Client Loc: %s km\n"), *(ClientActorLocation / ToKm).ToString());
      Output += "---------------";
      GEngine->AddOnScreenDebugMessage(LastMsgIndex++, MsgTime, PositonMsgColor, Output);

      if (LastMsgIndex > MaxClientLocMsgIndex) break;
    }
  }
}<|MERGE_RESOLUTION|>--- conflicted
+++ resolved
@@ -123,40 +123,12 @@
 #endif // WITH_EDITOR
 }
 
-void ALargeMapManager::RemoveLandscapeCollisionIfHaveTerraMechanics(ULevel* InLevel)
-{
-  if( bHasTerramechanics )
-  {
-    for(auto CurrentActor : InLevel->Actors)
-    {
-      if( ALandscape* CurrentLandscape = Cast<ALandscape>( CurrentActor )  )
-      {
-        CurrentLandscape->BodyInstance.ReplaceResponseToChannels(  ECollisionResponse::ECR_Block, ECollisionResponse::ECR_Ignore );
-        CurrentLandscape->BodyInstance.ReplaceResponseToChannels(  ECollisionResponse::ECR_Overlap, ECollisionResponse::ECR_Ignore );
-        CurrentLandscape->BodyInstance.SetCollisionEnabled( ECollisionEnabled::Type::NoCollision, true);
-      
-        for(auto CurrentCollision : CurrentLandscape->CollisionComponents){
-          CurrentCollision->SetCollisionResponseToAllChannels( ECollisionResponse::ECR_Ignore );
-          CurrentCollision->SetCollisionEnabled( ECollisionEnabled::Type::NoCollision );
-        }
-
-        for(auto CurrentComponent : CurrentLandscape->LandscapeComponents){
-          CurrentComponent->SetCollisionResponseToAllChannels( ECollisionResponse::ECR_Ignore );
-          CurrentComponent->SetCollisionEnabled( ECollisionEnabled::Type::NoCollision ); 
-        }
-      }
-    }
-  }
-}
 void ALargeMapManager::OnLevelAddedToWorld(ULevel* InLevel, UWorld* InWorld)
 {
   LM_LOG(Warning, "OnLevelAddedToWorld");
   ATagger::TagActorsInLevel(*InLevel, true);
 
-<<<<<<< HEAD
-=======
-
->>>>>>> 597bfbc2
+
   //FDebug::DumpStackTraceToLog(ELogVerbosity::Log);
 }
 
