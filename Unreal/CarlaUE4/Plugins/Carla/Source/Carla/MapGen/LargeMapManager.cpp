--- conflicted
+++ resolved
@@ -234,8 +234,6 @@
   TileSide = Size;
 }
 
-<<<<<<< HEAD
-=======
 void ALargeMapManager::SetLayerStreamingDistance(float Distance)
 {
   LayerStreamingDistance = Distance;
@@ -260,7 +258,6 @@
   return ActorStreamingDistance;
 }
 
->>>>>>> aff11d66
 FTransform ALargeMapManager::GlobalToLocalTransform(const FTransform& InTransform) const
 {
   return FTransform(
@@ -717,16 +714,6 @@
 
         if (DistanceSquared > ActorStreamingDistanceSquared)
         {
-<<<<<<< HEAD
-          LM_LOG(Warning, "CheckActiveActors Tile not loaded %s %s (%s)-> Active To Dormant %s", \
-            *TileIDToString(GetTileID(WorldLocation)),\
-            *WorldLocation.ToString(), \
-            *CurrentOriginD.ToString(), \
-            *Actor->GetName() \
-          );
-
-=======
->>>>>>> aff11d66
           // Save to temporal container. Later will be converted to dormant
           ActiveToDormantActors.Add(Id);
           ActivesToRemove.Add(Id);
@@ -807,10 +794,6 @@
 
       if(DistanceSquared < ActorStreamingDistanceSquared && IsTileLoaded(WorldLocation))
       {
-<<<<<<< HEAD
-        LM_LOG(Warning, "Need to spawn a dormant actor with Id %d", Id);
-=======
->>>>>>> aff11d66
         DormantToActiveActors.Add(Id);
         DormantsToRemove.Add(Id);
         break;
