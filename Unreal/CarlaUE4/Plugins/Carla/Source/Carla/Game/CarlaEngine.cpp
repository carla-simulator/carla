// Copyright (c) 2017 Computer Vision Center (CVC) at the Universitat Autonoma
// de Barcelona (UAB).
//
// This work is licensed under the terms of the MIT license.
// For a copy, see <https://opensource.org/licenses/MIT>.

#include "Carla.h"
#include "Carla/Game/CarlaEngine.h"

#include "Carla/Game/CarlaEpisode.h"
#include "Carla/Game/CarlaStaticDelegates.h"
#include "Carla/Game/CarlaStatics.h"
#include "Carla/Lights/CarlaLightSubsystem.h"
#include "Carla/Recorder/CarlaRecorder.h"
#include "Carla/Settings/CarlaSettings.h"
#include "Carla/Settings/EpisodeSettings.h"

#include "Runtime/Core/Public/Misc/App.h"
#include "PhysicsEngine/PhysicsSettings.h"
#include "Carla/MapGen/LargeMapManager.h"

#include <compiler/disable-ue4-macros.h>
#include <carla/Logging.h>
#include <carla/multigpu/primaryCommands.h>
#include <carla/multigpu/commands.h>
#include <carla/multigpu/secondary.h>
#include <carla/multigpu/secondaryCommands.h>
#if defined(WITH_ROS2)
#  include <carla/ros2/ROS2.h>
<<<<<<< HEAD
#  include "carla/ros2/types/SensorActorDefinition.h"
=======
>>>>>>> ec941194
#endif
#include <carla/streaming/EndPoint.h>
#include <carla/streaming/Server.h>
#include <compiler/enable-ue4-macros.h>

#include <thread>

// =============================================================================
// -- Static local methods -----------------------------------------------------
// =============================================================================

// init static variables
uint64_t FCarlaEngine::FrameCounter = 0;

static uint32 FCarlaEngine_GetNumberOfThreadsForRPCServer()
{
  return std::max(std::thread::hardware_concurrency(), 4u) - 2u;
}

static TOptional<double> FCarlaEngine_GetFixedDeltaSeconds()
{
  return FApp::IsBenchmarking() ? FApp::GetFixedDeltaTime() : TOptional<double>{};
}

static void FCarlaEngine_SetFixedDeltaSeconds(TOptional<double> FixedDeltaSeconds)
{
  FApp::SetBenchmarking(FixedDeltaSeconds.IsSet());
  FApp::SetFixedDeltaTime(FixedDeltaSeconds.Get(0.0));
}

// =============================================================================
// -- FCarlaEngine -------------------------------------------------------------
// =============================================================================

FCarlaEngine::~FCarlaEngine()
{
  if (bIsRunning)
  {
    #if defined(WITH_ROS2)
    auto ROS2 = carla::ros2::ROS2::GetInstance();
    if (ROS2->IsEnabled()) {
      UE_LOG(LogCarla, Log, TEXT("DISABLE ROS"));
      ROS2->Disable();
    }
    #endif
    FWorldDelegates::OnWorldTickStart.Remove(OnPreTickHandle);
    FWorldDelegates::OnWorldPostActorTick.Remove(OnPostTickHandle);
    FCarlaStaticDelegates::OnEpisodeSettingsChange.Remove(OnEpisodeSettingsChangeHandle);
  }
}

void FCarlaEngine::NotifyInitGame(const UCarlaSettings &Settings)
{
  TRACE_CPUPROFILER_EVENT_SCOPE_STR(__FUNCTION__);
  if ( bIsRunning) {
    #if defined(WITH_ROS2)
    auto ROS2 = carla::ros2::ROS2::GetInstance();
    if (ROS2->IsEnabled()) {
      UE_LOG(LogCarla, Log, TEXT("ROS2:: NotifyEndGame"));
      ROS2->NotifyEndGame();
    }
    #endif
  }
  else
  {
    const auto StreamingPort = Settings.StreamingPort;
    const auto SecondaryPort = Settings.SecondaryPort;
    const auto PrimaryIP     = Settings.PrimaryIP;
    const auto PrimaryPort   = Settings.PrimaryPort;

    auto BroadcastStream     = Server.Start(Settings.RPCPort, StreamingPort, SecondaryPort);
    Server.AsyncRun(FCarlaEngine_GetNumberOfThreadsForRPCServer());

    WorldObserver.SetStream(BroadcastStream);

    OnPreTickHandle = FWorldDelegates::OnWorldTickStart.AddRaw(
        this,
        &FCarlaEngine::OnPreTick);
    OnPostTickHandle = FWorldDelegates::OnWorldPostActorTick.AddRaw(
        this,
        &FCarlaEngine::OnPostTick);
    OnEpisodeSettingsChangeHandle = FCarlaStaticDelegates::OnEpisodeSettingsChange.AddRaw(
        this,
        &FCarlaEngine::OnEpisodeSettingsChanged);

    bIsRunning = true;

    // check to convert this as secondary server
    if (!PrimaryIP.empty())
    {
      // we are secondary server, connecting to primary server
      bIsPrimaryServer = false;

      // define the commands executor (when a command comes from the primary server)
      auto CommandExecutor = [=](carla::multigpu::MultiGPUCommand Id, carla::Buffer Data) {
        struct CarlaStreamBuffer : public std::streambuf
        {
            CarlaStreamBuffer(char *buf, std::size_t size) { setg(buf, buf, buf + size); }
        };
        switch (Id) {
          case carla::multigpu::MultiGPUCommand::SEND_FRAME:
          {
            if(GetCurrentEpisode())
            {
              TRACE_CPUPROFILER_EVENT_SCOPE_STR("MultiGPUCommand::SEND_FRAME");
              // convert frame data from buffer to istream
              CarlaStreamBuffer TempStream((char *) Data.data(), Data.size());
              std::istream InStream(&TempStream);
              GetCurrentEpisode()->GetFrameData().Read(InStream);
              {
                TRACE_CPUPROFILER_EVENT_SCOPE_STR("FramesToProcess.emplace_back");
                std::lock_guard<std::mutex> Lock(FrameToProcessMutex);
                FramesToProcess.emplace_back(GetCurrentEpisode()->GetFrameData());
              }
            }
            // forces a tick
            Server.Tick();
            break;
          }
          case carla::multigpu::MultiGPUCommand::LOAD_MAP:
          {
            FString FinalPath((char *) Data.data());
            UGameplayStatics::OpenLevel(CurrentEpisode->GetWorld(), *FinalPath, true);
            break;
          }
          case carla::multigpu::MultiGPUCommand::GET_TOKEN:
          {
            // get the sensor id
            auto sensor_id = *(reinterpret_cast<carla::streaming::detail::stream_id_type *>(Data.data()));
            // query dispatcher
            carla::streaming::detail::token_type token(Server.GetStreamingServer().GetToken(sensor_id));
            carla::Buffer buf(reinterpret_cast<unsigned char *>(&token), (size_t) sizeof(token));
            carla::log_info("responding with a token for port ", token.get_port());
            Secondary->Write(std::move(buf));
            break;
          }
          case carla::multigpu::MultiGPUCommand::YOU_ALIVE:
          {
            std::string msg("Yes, I'm alive");
            carla::Buffer buf((unsigned char *) msg.c_str(), (size_t) msg.size());
            carla::log_info("responding is alive command");
            Secondary->Write(std::move(buf));
            break;
          }
        }
      };

      Secondary = std::make_shared<carla::multigpu::Secondary>(PrimaryIP, PrimaryPort, CommandExecutor);
      Secondary->Connect();
      // set this server in synchronous mode
      Server.EnableSynchronousMode();
    }
    else
    {
      // we are primary server, starting server
      bIsPrimaryServer = true;
      SecondaryServer = Server.GetSecondaryServer();
      SecondaryServer->SetNewConnectionCallback([this]()
      {
        this->bNewConnection = true;
        UE_LOG(LogCarla, Log, TEXT("New secondary connection detected"));
      });
    }

    #if defined(WITH_ROS2)
    if (Settings.ROS2) {
      // create ROS2 manager
      UE_LOG(LogCarla, Log, TEXT("ENABLE ROS"));
      auto ROS2 = carla::ros2::ROS2::GetInstance();
      ROS2->Enable(&Server, carla::streaming::detail::token_type(WorldObserver.GetToken()).get_stream_id());
    }
    #endif
  }

  bMapChanged = true;

  #if defined(WITH_ROS2)
  auto ROS2 = carla::ros2::ROS2::GetInstance();
  if (ROS2->IsEnabled()) {
    UE_LOG(LogCarla, Log, TEXT("ROS2:: NotifyInitGame"));
    ROS2->NotifyInitGame();
  }
  #endif
}

void FCarlaEngine::NotifyBeginEpisode(UCarlaEpisode &Episode)
{
  TRACE_CPUPROFILER_EVENT_SCOPE_STR(__FUNCTION__);
  Episode.EpisodeSettings.FixedDeltaSeconds = FCarlaEngine_GetFixedDeltaSeconds();
  CurrentEpisode = &Episode;

  // Reset map settings
  UWorld* World = CurrentEpisode->GetWorld();
  ALargeMapManager* LargeMapManager = UCarlaStatics::GetLargeMapManager(World);
  if (LargeMapManager)
  {
    CurrentSettings.TileStreamingDistance = LargeMapManager->GetLayerStreamingDistance();
    CurrentSettings.ActorActiveDistance = LargeMapManager->GetActorStreamingDistance();
  }

  if (!bIsPrimaryServer)
  {
    // set this secondary server with no-rendering mode
    CurrentSettings.bNoRenderingMode = true;
  }

  CurrentEpisode->ApplySettings(CurrentSettings);

  ResetFrameCounter(GFrameNumber);

  // make connection between Episode and Recorder
  if (Recorder)
  {
    Recorder->SetEpisode(&Episode);
    Episode.SetRecorder(Recorder);
    Recorder->GetReplayer()->CheckPlayAfterMapLoaded();
  }

  #if defined(WITH_ROS2)
  auto ROS2 = carla::ros2::ROS2::GetInstance();
  if (ROS2->IsEnabled()) {
    UE_LOG(LogCarla, Log, TEXT("ROS2:: NotifyBeginEpisode"));
    ROS2->NotifyBeginEpisode();
  }
  #endif

  Server.NotifyBeginEpisode(Episode);

  Episode.bIsPrimaryServer = bIsPrimaryServer;

}

void FCarlaEngine::NotifyEndEpisode()
{
  #if defined(WITH_ROS2)
  auto ROS2 = carla::ros2::ROS2::GetInstance();
  if (ROS2->IsEnabled()) {
    UE_LOG(LogCarla, Log, TEXT("ROS2:: NotifyEndEpisode"));
    ROS2->NotifyEndEpisode();
  }
  #endif

  Server.NotifyEndEpisode();
  CurrentEpisode = nullptr;
}


void FCarlaEngine::OnPreTick(UWorld *, ELevelTick TickType, float DeltaSeconds)
{
  TRACE_CPUPROFILER_EVENT_SCOPE_STR(__FUNCTION__);
  if (TickType == ELevelTick::LEVELTICK_All)
  {
    #if defined(WITH_ROS2)
    auto ROS2 = carla::ros2::ROS2::GetInstance();
    if (ROS2->IsEnabled()) 
    {
      ROS2->PreTickAction();
    }
    #endif
    if (bIsPrimaryServer)
    {
      // process RPC commands
      do
      {
        Server.RunSome(1u);
        #if defined(WITH_ROS2)
        if (ROS2->IsEnabled()) 
        {
          ROS2->ProcessMessages();
        }
        #endif
      }
      while (Server.IsSynchronousModeActive() && !Server.TickCueReceived());

      if ( (CurrentEpisode && !Server.IsSynchronousModeActive() && SecondaryServer->HasClientsConnected())
          || ( Server.IsSynchronousModeActive() && (!CurrentSettings.FixedDeltaSeconds || !CurrentSettings.bSynchronousMode) ) )
      {
        // ensure the delta seconds in this run are also considered
        DeltaSeconds = 1 / 20.0f;
        
        CurrentSettings.bSynchronousMode = true;
        CurrentSettings.FixedDeltaSeconds = DeltaSeconds;
        OnEpisodeSettingsChanged(CurrentSettings);
        CurrentEpisode->ApplySettings(CurrentSettings);
      }
    }
    else
    {
      // process frame data
      do
      {
        Server.RunSome(1u);
        #if defined(WITH_ROS2)
        if (ROS2->IsEnabled()) 
        {
          ROS2->ProcessMessages();
        }
        #endif
      }
      while (!FramesToProcess.size());
    }

    // update frame counter
    UpdateFrameCounter();

    if (CurrentEpisode)
    {
      CurrentEpisode->TickTimers(DeltaSeconds);

      if (!bIsPrimaryServer)
      {
        if (FramesToProcess.size())
        {
          TRACE_CPUPROFILER_EVENT_SCOPE_STR("FramesToProcess.PlayFrameData");
          std::lock_guard<std::mutex> Lock(FrameToProcessMutex);
          FramesToProcess.front().PlayFrameData(CurrentEpisode, MappedId);
          FramesToProcess.erase(FramesToProcess.begin()); // remove first element
        }
      }
    }
  }
}


void FCarlaEngine::OnPostTick(UWorld *World, ELevelTick TickType, float DeltaSeconds)
{
  TRACE_CPUPROFILER_EVENT_SCOPE_STR(__FUNCTION__);
  // tick the recorder/replayer system
  if (GetCurrentEpisode())
  {
    #if defined(WITH_ROS2)
    auto ROS2 = carla::ros2::ROS2::GetInstance();
    if (ROS2->IsEnabled()) 
    {
      ROS2->PostTickAction();
    }
    #endif
    if (bIsPrimaryServer)
    {
      if (SecondaryServer->HasClientsConnected()) {
        GetCurrentEpisode()->GetFrameData().GetFrameData(GetCurrentEpisode(), true, bNewConnection);
        bNewConnection = false;
        std::ostringstream OutStream;
        GetCurrentEpisode()->GetFrameData().Write(OutStream);

        // send frame data to secondary
        std::string Tmp(OutStream.str());
        SecondaryServer->GetCommander().SendFrameData(carla::Buffer(std::move((unsigned char *) Tmp.c_str()), (size_t) Tmp.size()));

        GetCurrentEpisode()->GetFrameData().Clear();
      }
    }

    auto* EpisodeRecorder = GetCurrentEpisode()->GetRecorder();
    if (EpisodeRecorder)
    {
      EpisodeRecorder->Ticking(DeltaSeconds);
    }
  }

  if ((TickType == ELevelTick::LEVELTICK_All) && (CurrentEpisode != nullptr))
  {
    // Look for lightsubsystem
    bool LightUpdatePending = false;
    if (World)
    {
      UCarlaLightSubsystem* CarlaLightSubsystem = World->GetSubsystem<UCarlaLightSubsystem>();
      if (CarlaLightSubsystem)
      {
        LightUpdatePending = CarlaLightSubsystem->IsUpdatePending();
      }
    }

    // send the worldsnapshot
    WorldObserver.BroadcastTick(*CurrentEpisode, DeltaSeconds, bMapChanged, LightUpdatePending);
    CurrentEpisode->GetSensorManager().PostPhysTick(World, TickType, DeltaSeconds);


    ResetSimulationState();
  }
}

void FCarlaEngine::OnEpisodeSettingsChanged(const FEpisodeSettings &Settings)
{
  CurrentSettings = FEpisodeSettings(Settings);

  if (Settings.bSynchronousMode && !Server.IsSynchronousModeActive()) {
    Server.EnableSynchronousMode();
  }
  else if (!Settings.bSynchronousMode && Server.IsSynchronousModeActive()) {
    Server.DisableSynchronousMode();
  }

  if (GEngine && GEngine->GameViewport)
  {
    GEngine->GameViewport->bDisableWorldRendering = Settings.bNoRenderingMode;
  }

  FCarlaEngine_SetFixedDeltaSeconds(Settings.FixedDeltaSeconds);

  // Setting parameters for physics substepping
  UPhysicsSettings* PhysSett = UPhysicsSettings::Get();
  PhysSett->bSubstepping = Settings.bSubstepping;
  PhysSett->MaxSubstepDeltaTime = Settings.MaxSubstepDeltaTime;
  PhysSett->MaxSubsteps = Settings.MaxSubsteps;

  UWorld* World = CurrentEpisode->GetWorld();
  ALargeMapManager* LargeMapManager = UCarlaStatics::GetLargeMapManager(World);
  if (LargeMapManager)
  {
    LargeMapManager->SetLayerStreamingDistance(Settings.TileStreamingDistance);
    LargeMapManager->SetActorStreamingDistance(Settings.ActorActiveDistance);
  }
}

void FCarlaEngine::ResetSimulationState()
{
  bMapChanged = false;
}<|MERGE_RESOLUTION|>--- conflicted
+++ resolved
@@ -27,10 +27,7 @@
 #include <carla/multigpu/secondaryCommands.h>
 #if defined(WITH_ROS2)
 #  include <carla/ros2/ROS2.h>
-<<<<<<< HEAD
 #  include "carla/ros2/types/SensorActorDefinition.h"
-=======
->>>>>>> ec941194
 #endif
 #include <carla/streaming/EndPoint.h>
 #include <carla/streaming/Server.h>
@@ -285,7 +282,7 @@
   {
     #if defined(WITH_ROS2)
     auto ROS2 = carla::ros2::ROS2::GetInstance();
-    if (ROS2->IsEnabled()) 
+    if (ROS2->IsEnabled())
     {
       ROS2->PreTickAction();
     }
@@ -297,7 +294,7 @@
       {
         Server.RunSome(1u);
         #if defined(WITH_ROS2)
-        if (ROS2->IsEnabled()) 
+        if (ROS2->IsEnabled())
         {
           ROS2->ProcessMessages();
         }
@@ -310,7 +307,7 @@
       {
         // ensure the delta seconds in this run are also considered
         DeltaSeconds = 1 / 20.0f;
-        
+
         CurrentSettings.bSynchronousMode = true;
         CurrentSettings.FixedDeltaSeconds = DeltaSeconds;
         OnEpisodeSettingsChanged(CurrentSettings);
@@ -324,7 +321,7 @@
       {
         Server.RunSome(1u);
         #if defined(WITH_ROS2)
-        if (ROS2->IsEnabled()) 
+        if (ROS2->IsEnabled())
         {
           ROS2->ProcessMessages();
         }
@@ -363,7 +360,7 @@
   {
     #if defined(WITH_ROS2)
     auto ROS2 = carla::ros2::ROS2::GetInstance();
-    if (ROS2->IsEnabled()) 
+    if (ROS2->IsEnabled())
     {
       ROS2->PostTickAction();
     }
