--- conflicted
+++ resolved
@@ -522,8 +522,6 @@
     FilmWhiteClip.RecommendedValues = { TEXT("0.04") };
     FilmWhiteClip.bRestrictToRecommended = false;
 
-<<<<<<< HEAD
-=======
     // Color
     FActorVariation Temperature;
     Temperature.Id = TEXT("temp");
@@ -537,7 +535,6 @@
     Tint.RecommendedValues = { TEXT("0.0") };
     Tint.bRestrictToRecommended = false;
 
->>>>>>> d1d9174a
     Definition.Variations.Append({
       ExposureMode,
       ExposureCompensation,
@@ -563,13 +560,9 @@
       FilmToe,
       FilmShoulder,
       FilmBlackClip,
-<<<<<<< HEAD
-      FilmWhiteClip});
-=======
       FilmWhiteClip,
       Temperature,
       Tint});
->>>>>>> d1d9174a
   }
 
   Success = CheckActorDefinition(Definition);
@@ -1097,14 +1090,11 @@
         RetrieveActorAttributeToFloat("black_clip", Description.Variations, 0.0f));
     Camera->SetFilmWhiteClip(
         RetrieveActorAttributeToFloat("white_clip", Description.Variations, 0.04f));
-<<<<<<< HEAD
-=======
 
     Camera->SetWhiteTemp(
         RetrieveActorAttributeToFloat("temp", Description.Variations, 6500.0f));
     Camera->SetWhiteTint(
         RetrieveActorAttributeToFloat("tint", Description.Variations, 0.0f));
->>>>>>> d1d9174a
   }
 }
 
