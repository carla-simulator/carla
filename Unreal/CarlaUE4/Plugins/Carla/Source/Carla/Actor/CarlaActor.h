// Copyright (c) 2020 Computer Vision Center (CVC) at the Universitat Autonoma
// de Barcelona (UAB).
//
// This work is licensed under the terms of the MIT license.
// For a copy, see <https://opensource.org/licenses/MIT>.

#pragma once

#include "Carla/Actor/ActorInfo.h"
#include "Carla/Actor/ActorData.h"
#include "Carla/Vehicle/CarlaWheeledVehicle.h"
#include "Carla/Walker/WalkerController.h"
#include "Carla/Traffic/TrafficLightState.h"

#include "carla/rpc/ActorState.h"
#include "carla/rpc/AttachmentType.h"

#include "Carla/Server/CarlaServerResponse.h"

class AActor;
class ASensor;

/// A view over an actor and its properties.
class FCarlaActor
{
public:

  using IdType = uint32;

  enum class ActorType : uint8
  {
    Other,
    Vehicle,
    Walker,
    TrafficLight,
    TrafficSign,
    Sensor,
    INVALID
  };

  FCarlaActor() = default;
  // FCarlaActor(const FCarlaActor &) = default;
  // FCarlaActor(FCarlaActor &&) = default;

  FCarlaActor(
      IdType ActorId,
      AActor* Actor,
      TSharedPtr<const FActorInfo> Info,
      carla::rpc::ActorState InState,
      UWorld* World);

  virtual ~FCarlaActor() {};


  bool IsInValid() const
  {
    return (carla::rpc::ActorState::Invalid == State);
  }

  bool IsAlive() const
  {
    return (carla::rpc::ActorState::PendingKill != State &&
            carla::rpc::ActorState::Invalid != State);
  }

  bool IsActive() const
  {
    return (carla::rpc::ActorState::Active == State);
  }

  bool IsDormant() const
  {
    return (carla::rpc::ActorState::Dormant == State);
  }

  bool IsPendingKill() const
  {
    return (carla::rpc::ActorState::PendingKill == State);
  }

  IdType GetActorId() const
  {
    return Id;
  }

  ActorType GetActorType() const
  {
    return Type;
  }

  AActor *GetActor()
  {
    return TheActor;
  }

  const AActor *GetActor() const
  {
    return TheActor;
  }

  const FActorInfo *GetActorInfo() const
  {
    return Info.Get();
  }

  carla::rpc::ActorState GetActorState() const
  {
    return State;
  }

  void SetActorState(carla::rpc::ActorState InState)
  {
    State = InState;
  }

  void SetParent(IdType InParentId)
  {
    ParentId = InParentId;
  }

  IdType GetParent() const
  {
    return ParentId;
  }

  void AddChildren(IdType ChildId)
  {
    Children.Add(ChildId);
  }

  void RemoveChildren(IdType ChildId)
  {
    Children.Remove(ChildId);
  }

  const TArray<IdType>& GetChildren() const
  {
    return Children;
  }

  void SetAttachmentType(carla::rpc::AttachmentType InAttachmentType)
  {
    Attachment = InAttachmentType;
  }

  carla::rpc::AttachmentType GetAttachmentType() const
  {
    return Attachment;
  }

  void BuildActorData();

  void PutActorToSleep(UCarlaEpisode* CarlaEpisode);

  void WakeActorUp(UCarlaEpisode* CarlaEpisode);

  FActorData* GetActorData()
  {
    return ActorData.Get();
  }

  const FActorData* GetActorData() const
  {
    return ActorData.Get();
  }

  template<typename T>
  T* GetActorData()
  {
    return dynamic_cast<T*>(ActorData.Get());
  }

  template<typename T>
  const T* GetActorData() const
  {
    return dynamic_cast<T*>(ActorData.Get());
  }

  FActorAttribute GetAttribute(const FString Name) const { return Info->Description.GetAttribute(Name); }

  // Actor function interface ----------------------

  // General functions

  FTransform GetActorLocalTransform() const;

  FTransform GetActorGlobalTransform() const;

  FVector GetActorLocalLocation() const;

  FVector GetActorGlobalLocation() const;

  void SetActorLocalLocation(
      const FVector& Location,
      ETeleportType Teleport = ETeleportType::TeleportPhysics);

  void SetActorGlobalLocation(
      const FVector& Location,
      ETeleportType Teleport = ETeleportType::TeleportPhysics);

  void SetActorLocalTransform(
      const FTransform& Transform,
      ETeleportType Teleport = ETeleportType::TeleportPhysics);

  void SetActorGlobalTransform(
      const FTransform& Transform,
      ETeleportType Teleport = ETeleportType::TeleportPhysics);

  FVector GetActorVelocity() const;

  FVector GetActorAngularVelocity() const;

  ECarlaServerResponse SetActorTargetVelocity(const FVector& Velocity);

  ECarlaServerResponse SetActorTargetAngularVelocity(const FVector& AngularVelocity);

  ECarlaServerResponse AddActorImpulse(const FVector& Impulse);

  ECarlaServerResponse AddActorImpulseAtLocation(const FVector& Impulse, const FVector& Location);

  ECarlaServerResponse AddActorForce(const FVector& Force);

  ECarlaServerResponse AddActorForceAtLocation(const FVector& Force, const FVector& Location);

  ECarlaServerResponse AddActorAngularImpulse(const FVector& AngularInpulse);

  ECarlaServerResponse AddActorTorque(const FVector& Torque);

  virtual ECarlaServerResponse SetActorSimulatePhysics(bool bEnabled);

  virtual ECarlaServerResponse SetActorCollisions(bool bEnabled);

  virtual ECarlaServerResponse SetActorEnableGravity(bool bEnabled);

  // Vehicle functions
  virtual ECarlaServerResponse EnableActorConstantVelocity(const FVector&)
  {
    return ECarlaServerResponse::ActorTypeMismatch;
  }

  virtual ECarlaServerResponse DisableActorConstantVelocity()
  {
    return ECarlaServerResponse::ActorTypeMismatch;
  }

  virtual ECarlaServerResponse GetPhysicsControl(FVehiclePhysicsControl&)
  {
    return ECarlaServerResponse::ActorTypeMismatch;
  }

  virtual ECarlaServerResponse GetFailureState(carla::rpc::VehicleFailureState&)
  {
    return ECarlaServerResponse::ActorTypeMismatch;
  }

  virtual ECarlaServerResponse GetVehicleLightState(FVehicleLightState&)
  {
    return ECarlaServerResponse::ActorTypeMismatch;
  }

  virtual ECarlaServerResponse OpenVehicleDoor(const EVehicleDoor)
  {
    return ECarlaServerResponse::ActorTypeMismatch;
  }

  virtual ECarlaServerResponse CloseVehicleDoor(const EVehicleDoor)
  {
    return ECarlaServerResponse::ActorTypeMismatch;
  }

  virtual ECarlaServerResponse ApplyPhysicsControl(const FVehiclePhysicsControl&)
  {
    return ECarlaServerResponse::ActorTypeMismatch;
  }

  virtual ECarlaServerResponse SetVehicleLightState(const FVehicleLightState&)
  {
    return ECarlaServerResponse::ActorTypeMismatch;
  }

  virtual ECarlaServerResponse SetWheelSteerDirection(const EVehicleWheelLocation&, float)
  {
    return ECarlaServerResponse::ActorTypeMismatch;
  }

  virtual ECarlaServerResponse GetWheelSteerAngle(const EVehicleWheelLocation&, float&)
  {
    return ECarlaServerResponse::ActorTypeMismatch;
  }

  virtual ECarlaServerResponse ApplyControlToVehicle(
      const FVehicleControl&, const EVehicleInputPriority&)
  {
    return ECarlaServerResponse::ActorTypeMismatch;
  }

  virtual ECarlaServerResponse ApplyAckermannControlToVehicle(
      const FVehicleAckermannControl&, const EVehicleInputPriority&)
  {
    return ECarlaServerResponse::ActorTypeMismatch;
  }

  virtual ECarlaServerResponse GetVehicleControl(FVehicleControl&)
  {
    return ECarlaServerResponse::ActorTypeMismatch;
  }

  virtual ECarlaServerResponse GetVehicleAckermannControl(FVehicleAckermannControl&)
  {
    return ECarlaServerResponse::ActorTypeMismatch;
  }

  virtual ECarlaServerResponse GetAckermannControllerSettings(FAckermannControllerSettings&)
  {
    return ECarlaServerResponse::ActorTypeMismatch;
  }

  virtual ECarlaServerResponse ApplyAckermannControllerSettings(const FAckermannControllerSettings&)
  {
    return ECarlaServerResponse::ActorTypeMismatch;
  }

  virtual ECarlaServerResponse SetActorAutopilot(bool, bool bKeepState = false)
  {
    return ECarlaServerResponse::ActorTypeMismatch;
  }

  virtual ECarlaServerResponse ShowVehicleDebugTelemetry(bool)
  {
    return ECarlaServerResponse::ActorTypeMismatch;
  }

  virtual ECarlaServerResponse EnableCarSim(const FString&)
  {
    return ECarlaServerResponse::ActorTypeMismatch;
  }

  virtual ECarlaServerResponse UseCarSimRoad(bool)
  {
    return ECarlaServerResponse::ActorTypeMismatch;
  }

  virtual ECarlaServerResponse EnableChronoPhysics(uint64_t, float,
      const FString&, const FString&, const FString&, const FString&)
  {
    return ECarlaServerResponse::ActorTypeMismatch;
  }

  virtual ECarlaServerResponse RestorePhysXPhysics()
  {
    return ECarlaServerResponse::ActorTypeMismatch;
  }

  // Traffic light functions

  virtual ECarlaServerResponse SetTrafficLightState(const ETrafficLightState&)
  {
    return ECarlaServerResponse::ActorTypeMismatch;
  }

  virtual ETrafficLightState GetTrafficLightState() const
  {
    return ETrafficLightState::Off;
  }

  virtual UTrafficLightController* GetTrafficLightController()
  {
    return nullptr;
  }

  virtual ECarlaServerResponse SetLightGreenTime(float)
  {
    return ECarlaServerResponse::ActorTypeMismatch;
  }

  virtual ECarlaServerResponse SetLightYellowTime(float)
  {
    return ECarlaServerResponse::ActorTypeMismatch;
  }

  virtual ECarlaServerResponse SetLightRedTime(float)
  {
    return ECarlaServerResponse::ActorTypeMismatch;
  }

  // Traffic sign functions

  // Walker functions
  virtual ECarlaServerResponse SetWalkerState(
      const FTransform& Transform,
      carla::rpc::WalkerControl WalkerControl)
  {
    return ECarlaServerResponse::ActorTypeMismatch;
  }

  virtual ECarlaServerResponse ApplyControlToWalker(const FWalkerControl&)
  {
    return ECarlaServerResponse::ActorTypeMismatch;
  }

  virtual ECarlaServerResponse GetWalkerControl(FWalkerControl&)
  {
    return ECarlaServerResponse::ActorTypeMismatch;
  }

  virtual ECarlaServerResponse GetBonesTransform(FWalkerBoneControlOut&)
  {
    return ECarlaServerResponse::ActorTypeMismatch;
  }

  virtual ECarlaServerResponse SetBonesTransform(const FWalkerBoneControlIn&)
  {
    return ECarlaServerResponse::ActorTypeMismatch;
  }

  virtual ECarlaServerResponse BlendPose(float Blend)
  {
    return ECarlaServerResponse::ActorTypeMismatch;
  }

  virtual ECarlaServerResponse GetPoseFromAnimation()
  {
    return ECarlaServerResponse::ActorTypeMismatch;
  }

  virtual ECarlaServerResponse SetActorDead()
  {
    return ECarlaServerResponse::ActorTypeMismatch;
  }

  virtual ECarlaServerResponse FreezeTrafficLight(bool)
  {
    return ECarlaServerResponse::ActorTypeMismatch;
  }

  virtual ECarlaServerResponse ResetTrafficLightGroup()
  {
    return ECarlaServerResponse::ActorTypeMismatch;
  }

  // Sensor functions

  static TSharedPtr<FCarlaActor> ConstructCarlaActor(
      IdType ActorId,
      AActor* Actor,
      TSharedPtr<const FActorInfo> Info,
      ActorType Type,
      carla::rpc::ActorState InState,
      UWorld* World);

private:

  friend class FActorRegistry;

  AActor *TheActor = nullptr;

  TSharedPtr<const FActorInfo> Info = nullptr;

  IdType Id = 0u;

  IdType ParentId = 0u;

  carla::rpc::ActorState State = carla::rpc::ActorState::Invalid;

  carla::rpc::AttachmentType Attachment = carla::rpc::AttachmentType::INVALID;

  TArray<IdType> Children;

protected:

  ActorType Type = ActorType::INVALID;

  TSharedPtr<FActorData> ActorData = nullptr;

  UWorld *World = nullptr;

};

class FVehicleActor : public FCarlaActor
{
public:
  FVehicleActor(
      IdType ActorId,
      AActor* Actor,
      TSharedPtr<const FActorInfo> Info,
      carla::rpc::ActorState InState,
      UWorld* World);

  ECarlaServerResponse EnableActorConstantVelocity(const FVector& Velocity) override final;

  ECarlaServerResponse DisableActorConstantVelocity() override final;

  ECarlaServerResponse GetPhysicsControl(FVehiclePhysicsControl& PhysicsControl) override final;

  ECarlaServerResponse GetFailureState(carla::rpc::VehicleFailureState&) override final;

  ECarlaServerResponse GetVehicleLightState(FVehicleLightState& LightState) override final;

  ECarlaServerResponse OpenVehicleDoor(const EVehicleDoor DoorIdx) override final;

  ECarlaServerResponse CloseVehicleDoor(const EVehicleDoor DoorIdx) override final;

  ECarlaServerResponse ApplyPhysicsControl(
      const FVehiclePhysicsControl& PhysicsControl) override final;

  ECarlaServerResponse SetVehicleLightState(
      const FVehicleLightState& LightState) override final;

  ECarlaServerResponse SetWheelSteerDirection(
      const EVehicleWheelLocation& WheelLocation, float AngleInDeg) override final;

  ECarlaServerResponse GetWheelSteerAngle(
      const EVehicleWheelLocation& WheelLocation, float& Angle) override final;

  ECarlaServerResponse SetActorSimulatePhysics(bool bSimulatePhysics) override final;

  ECarlaServerResponse ApplyControlToVehicle(
      const FVehicleControl&, const EVehicleInputPriority&) override final;

  ECarlaServerResponse ApplyAckermannControlToVehicle(
      const FVehicleAckermannControl&, const EVehicleInputPriority&) override final;

  ECarlaServerResponse GetVehicleControl(FVehicleControl&) override final;

  ECarlaServerResponse GetVehicleAckermannControl(FVehicleAckermannControl&) override final;

  ECarlaServerResponse GetAckermannControllerSettings(FAckermannControllerSettings&) override final;

  ECarlaServerResponse ApplyAckermannControllerSettings(const FAckermannControllerSettings&) override final;

  ECarlaServerResponse SetActorAutopilot(bool bEnabled, bool bKeepState = false) override final;

  ECarlaServerResponse ShowVehicleDebugTelemetry(bool bEnabled) override final;

  ECarlaServerResponse EnableCarSim(const FString& SimfilePath) override final;

  ECarlaServerResponse UseCarSimRoad(bool bEnabled) override final;

  ECarlaServerResponse EnableChronoPhysics(
      uint64_t MaxSubsteps, float MaxSubstepDeltaTime,
      const FString& VehicleJSON, const FString& PowertrainJSON,
<<<<<<< HEAD
      const FString& TireJSON, const FString& BaseJSONPath) override final;
=======
      const FString& TireJSON, const FString& BaseJSONPath) final;

  virtual ECarlaServerResponse RestorePhysXPhysics();
>>>>>>> c3cff039
};

class FSensorActor : public FCarlaActor
{
public:
  FSensorActor(
      IdType ActorId,
      AActor* Actor,
      TSharedPtr<const FActorInfo> Info,
      carla::rpc::ActorState InState,
      UWorld* World);

  ASensor* GetSensor();
};

class FTrafficSignActor : public FCarlaActor
{
public:
  FTrafficSignActor(
      IdType ActorId,
      AActor* Actor,
      TSharedPtr<const FActorInfo> Info,
      carla::rpc::ActorState InState,
      UWorld* World);
};

class FTrafficLightActor : public FCarlaActor
{
public:
  FTrafficLightActor(
      IdType ActorId,
      AActor* Actor,
      TSharedPtr<const FActorInfo> Info,
      carla::rpc::ActorState InState,
      UWorld* World);

  ECarlaServerResponse SetTrafficLightState(const ETrafficLightState& State) override final;

  ETrafficLightState GetTrafficLightState() const override final;

  UTrafficLightController* GetTrafficLightController() override final;

  ECarlaServerResponse SetLightGreenTime(float time) override final;

  ECarlaServerResponse SetLightYellowTime(float time) override final;

  ECarlaServerResponse SetLightRedTime(float time) override final;

  ECarlaServerResponse FreezeTrafficLight(bool bFreeze) override final;

  ECarlaServerResponse ResetTrafficLightGroup() override final;

};

class FWalkerActor : public FCarlaActor
{
public:
  FWalkerActor(
      IdType ActorId,
      AActor* Actor,
      TSharedPtr<const FActorInfo> Info,
      carla::rpc::ActorState InState,
      UWorld* World);

  ECarlaServerResponse SetWalkerState(
      const FTransform& Transform,
      carla::rpc::WalkerControl WalkerControl) override final;

  ECarlaServerResponse SetActorSimulatePhysics(bool bSimulatePhysics) override final;

  ECarlaServerResponse SetActorEnableGravity(bool bEnabled) override final;

  ECarlaServerResponse ApplyControlToWalker(const FWalkerControl&) override final;

  ECarlaServerResponse GetWalkerControl(FWalkerControl&) override final;

  ECarlaServerResponse GetBonesTransform(FWalkerBoneControlOut&) override final;

  ECarlaServerResponse SetBonesTransform(const FWalkerBoneControlIn&) override final;

  ECarlaServerResponse BlendPose(float Blend) override final;

  ECarlaServerResponse GetPoseFromAnimation() override final;

  ECarlaServerResponse SetActorDead() override final;
};

class FOtherActor : public FCarlaActor
{
public:
  FOtherActor(
      IdType ActorId,
      AActor* Actor,
      TSharedPtr<const FActorInfo> Info,
      carla::rpc::ActorState InState,
      UWorld* World);

};<|MERGE_RESOLUTION|>--- conflicted
+++ resolved
@@ -539,13 +539,9 @@
   ECarlaServerResponse EnableChronoPhysics(
       uint64_t MaxSubsteps, float MaxSubstepDeltaTime,
       const FString& VehicleJSON, const FString& PowertrainJSON,
-<<<<<<< HEAD
       const FString& TireJSON, const FString& BaseJSONPath) override final;
-=======
-      const FString& TireJSON, const FString& BaseJSONPath) final;
-
-  virtual ECarlaServerResponse RestorePhysXPhysics();
->>>>>>> c3cff039
+
+  ECarlaServerResponse RestorePhysXPhysics() override final;
 };
 
 class FSensorActor : public FCarlaActor
