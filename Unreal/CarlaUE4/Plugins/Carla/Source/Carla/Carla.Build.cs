--- conflicted
+++ resolved
@@ -69,19 +69,11 @@
     AddCarlaServerDependency(Target);
   }
 
-<<<<<<< HEAD
-  private bool IsWindows(ReadOnlyTargetRules Target)
-  {
-    return (Target.Platform == UnrealTargetPlatform.Win64) || (Target.Platform == UnrealTargetPlatform.Win32);
-  }
-
   private bool IsMac(ReadOnlyTargetRules Target)
   {
     return (Target.Platform == UnrealTargetPlatform.Mac);
   }
 
-=======
->>>>>>> cf1598ae
   private bool UseDebugLibs(ReadOnlyTargetRules Target)
   {
     if (IsWindows(Target))
