// Copyright (c) 2017 Computer Vision Center (CVC) at the Universitat Autonoma
// de Barcelona (UAB).
//
// This work is licensed under the terms of the MIT license.
// For a copy, see <https://opensource.org/licenses/MIT>.

#include "Carla.h"
#include "Carla/Sensor/SceneCaptureCamera.h"

<<<<<<< HEAD
#include "Sensor/SensorDataView.h"
#include "Settings/CarlaSettings.h"

#include "Components/DrawFrustumComponent.h"
#include "Components/SceneCaptureComponent2D.h"
#include "Components/StaticMeshComponent.h"
#include "ConstructorHelpers.h"
#include "CoreGlobals.h"
#include "Engine/CollisionProfile.h"
#include "Engine/TextureRenderTarget2D.h"
#include "Game/CarlaGameInstance.h"
#include "Kismet/KismetSystemLibrary.h"
#include "Materials/Material.h"

#include <memory>

// =============================================================================
// -- Local static variables ---------------------------------------------------
// =============================================================================

static constexpr auto DEPTH_MAT_PATH =
#if PLATFORM_LINUX
  TEXT("Material'/Carla/PostProcessingMaterials/DepthEffectMaterial_GLSL.DepthEffectMaterial_GLSL'");
#elif PLATFORM_WINDOWS
  TEXT("Material'/Carla/PostProcessingMaterials/DepthEffectMaterial.DepthEffectMaterial'");
#elif PLATFORM_MAC
  TEXT("Material'/Carla/PostProcessingMaterials/DepthEffectMaterial.DepthEffectMaterial'");
#else
#  error No depth material defined for this platform
#endif


static constexpr auto SEMANTIC_SEGMENTATION_MAT_PATH =
  TEXT("Material'/Carla/PostProcessingMaterials/GTMaterial.GTMaterial'");

// =============================================================================
// -- Local static methods and types -------------------------------------------
// =============================================================================

struct FImageHeaderData
{
  uint64 FrameNumber;
  uint32 Width;
  uint32 Height;
  uint32 Type;
  float FOV;
};

static void SetCameraDefaultOverrides(USceneCaptureComponent2D &CaptureComponent2D);

static void RemoveShowFlags(FEngineShowFlags &ShowFlags);

// =============================================================================
// -- ASceneCaptureCamera ------------------------------------------------------
// =============================================================================

uint32 ASceneCaptureCamera::NumSceneCapture = 0;

ASceneCaptureCamera::ASceneCaptureCamera(const FObjectInitializer &ObjectInitializer)
  : Super(ObjectInitializer),
    SizeX(720u),
    SizeY(512u),
    PostProcessEffect(EPostProcessEffect::SceneFinal)
{
  PrimaryActorTick.bCanEverTick = true;
  PrimaryActorTick.TickGroup = TG_PrePhysics;

  MeshComp = CreateDefaultSubobject<UStaticMeshComponent>(TEXT("CamMesh"));

  MeshComp->SetCollisionProfileName(UCollisionProfile::NoCollision_ProfileName);

  MeshComp->bHiddenInGame = true;
  MeshComp->CastShadow = false;
  MeshComp->PostPhysicsComponentTick.bCanEverTick = false;
  RootComponent = MeshComp;

  DrawFrustum = CreateDefaultSubobject<UDrawFrustumComponent>(TEXT("DrawFrust"));
  DrawFrustum->bIsEditorOnly = true;
  DrawFrustum->SetupAttachment(MeshComp);

  CaptureRenderTarget = CreateDefaultSubobject<UTextureRenderTarget2D>(
      FName(*FString::Printf(TEXT("CaptureRenderTarget%d"), NumSceneCapture)));
#if WITH_EDITORONLY_DATA
  CaptureRenderTarget->CompressionNoAlpha = true;
  CaptureRenderTarget->MipGenSettings = TextureMipGenSettings::TMGS_NoMipmaps;
  CaptureRenderTarget->bUseLegacyGamma = false;
#endif
  CaptureRenderTarget->CompressionSettings = TextureCompressionSettings::TC_Default;
  CaptureRenderTarget->SRGB = false;
  CaptureRenderTarget->bAutoGenerateMips = false;
  CaptureRenderTarget->AddressX = TextureAddress::TA_Clamp;
  CaptureRenderTarget->AddressY = TextureAddress::TA_Clamp;
  CaptureComponent2D = CreateDefaultSubobject<USceneCaptureComponent2D>(
      TEXT("SceneCaptureComponent2D"));
  CaptureComponent2D->SetupAttachment(MeshComp);
  SetCameraDefaultOverrides(*CaptureComponent2D);

  // Load post-processing materials.
  static ConstructorHelpers::FObjectFinder<UMaterial> DEPTH(
      DEPTH_MAT_PATH);
  PostProcessDepth = DEPTH.Object;
  static ConstructorHelpers::FObjectFinder<UMaterial> SEMANTIC_SEGMENTATION(
      SEMANTIC_SEGMENTATION_MAT_PATH);
  PostProcessSemanticSegmentation = SEMANTIC_SEGMENTATION.Object;
  NumSceneCapture++;
}

void ASceneCaptureCamera::PostActorCreated()
{
  Super::PostActorCreated();

  // no need load the editor mesh when there is no editor
#if WITH_EDITOR
  if (MeshComp)
  {
    if (!IsRunningCommandlet())
    {
      if (!MeshComp->GetStaticMesh())
      {
        UStaticMesh *CamMesh = LoadObject<UStaticMesh>(
            NULL,
            TEXT("/Engine/EditorMeshes/MatineeCam_SM.MatineeCam_SM"),
            NULL,
            LOAD_None,
            NULL);
        MeshComp->SetStaticMesh(CamMesh);
      }
    }
  }
#endif   // WITH_EDITOR

  // Sync component with CameraActor frustum settings.
  UpdateDrawFrustum();
}

void ASceneCaptureCamera::BeginPlay()
{
  const bool bRemovePostProcessing = (PostProcessEffect != EPostProcessEffect::SceneFinal);

  // Setup render target.
  const bool bInForceLinearGamma = bRemovePostProcessing;
  CaptureRenderTarget->InitCustomFormat(SizeX, SizeY, PF_B8G8R8A8, bInForceLinearGamma);
  if (!IsValid(CaptureComponent2D) || CaptureComponent2D->IsPendingKill())
  {
    CaptureComponent2D = NewObject<USceneCaptureComponent2D>(this, TEXT("SceneCaptureComponent2D"));
    CaptureComponent2D->SetupAttachment(MeshComp);
  }
  CaptureComponent2D->Deactivate();
  CaptureComponent2D->TextureTarget = CaptureRenderTarget;

  // Setup camera post-processing depending on the quality level:
  const UCarlaGameInstance *GameInstance  = Cast<UCarlaGameInstance>(GetWorld()->GetGameInstance());
  check(GameInstance != nullptr);
  const UCarlaSettings &CarlaSettings = GameInstance->GetCarlaSettings();
  switch (PostProcessEffect)
  {
    case EPostProcessEffect::None:
      break;
    case EPostProcessEffect::SceneFinal:
    {
      // We set LDR for high quality because it will include post-fx and HDR for
      // low quality to avoid high contrast.
      switch (CarlaSettings.GetQualitySettingsLevel())
      {
        case EQualitySettingsLevel::Low:
          CaptureComponent2D->CaptureSource = ESceneCaptureSource::SCS_SceneColorHDRNoAlpha;
          break;
        default:
          // LDR is faster than HDR (smaller bitmap array).
          CaptureComponent2D->CaptureSource = ESceneCaptureSource::SCS_FinalColorLDR;
          break;
      }
      break;
    }
    default:
      CaptureComponent2D->CaptureSource = SCS_FinalColorLDR;
      break;
  }

  if (bRemovePostProcessing)
  {
    RemoveShowFlags(CaptureComponent2D->ShowFlags);
  }

  if (PostProcessEffect == EPostProcessEffect::Depth)
  {
    CaptureComponent2D->PostProcessSettings.AddBlendable(PostProcessDepth, 1.0f);
  }
  else if (PostProcessEffect == EPostProcessEffect::SemanticSegmentation)
  {
    CaptureComponent2D->PostProcessSettings.AddBlendable(PostProcessSemanticSegmentation, 1.0f);
  }

  CaptureComponent2D->UpdateContent();
  CaptureComponent2D->Activate();

  // Make sure that there is enough time in the render queue.
  UKismetSystemLibrary::ExecuteConsoleCommand(
      GetWorld(),
      FString("g.TimeoutForBlockOnRenderFence 300000"));

  Super::BeginPlay();
}

void ASceneCaptureCamera::EndPlay(const EEndPlayReason::Type EndPlayReason)
{
  if (NumSceneCapture != 0)
  {
    NumSceneCapture = 0;
  }
}

void ASceneCaptureCamera::Tick(const float DeltaSeconds)
{
  Super::Tick(DeltaSeconds);

  const auto FrameNumber = GFrameCounter;

  if (IsVulkanPlatform(GMaxRHIShaderPlatform))
  {
    auto fn = [=](FRHICommandListImmediate &RHICmdList) {
        WritePixelsNonBlocking(FrameNumber, RHICmdList);
      };
    ENQUEUE_UNIQUE_RENDER_COMMAND_ONEPARAMETER(
        FWritePixelsNonBlocking,
        decltype(fn), write_function_vulkan, fn,
    {
      write_function_vulkan(RHICmdList);
    });
  }
  else
  {
    auto fn = [=]() {
        WritePixels(FrameNumber);
      };
    ENQUEUE_UNIQUE_RENDER_COMMAND_ONEPARAMETER(
        FWritePixels,
        decltype(fn), write_function, fn,
    {
      write_function();
    });
  }
}

float ASceneCaptureCamera::GetFOVAngle() const
{
  check(CaptureComponent2D != nullptr);
  return CaptureComponent2D->FOVAngle;
}

void ASceneCaptureCamera::SetImageSize(uint32 otherSizeX, uint32 otherSizeY)
{
  SizeX = otherSizeX;
  SizeY = otherSizeY;
}

void ASceneCaptureCamera::SetPostProcessEffect(EPostProcessEffect otherPostProcessEffect)
{
  PostProcessEffect = otherPostProcessEffect;
  auto &PostProcessSettings = CaptureComponent2D->PostProcessSettings;
  if (PostProcessEffect != EPostProcessEffect::SceneFinal)
  {
    PostProcessSettings.bOverride_AutoExposureMethod = false;
    PostProcessSettings.bOverride_AutoExposureMinBrightness = false;
    PostProcessSettings.bOverride_AutoExposureMaxBrightness = false;
    PostProcessSettings.bOverride_AutoExposureBias = false;
  }
}

void ASceneCaptureCamera::SetFOVAngle(const float FOVAngle)
{
  check(CaptureComponent2D != nullptr);
  CaptureComponent2D->FOVAngle = FOVAngle;
}

void ASceneCaptureCamera::SetTargetGamma(const float TargetGamma)
{
  check(CaptureRenderTarget != nullptr);
  CaptureRenderTarget->TargetGamma = TargetGamma;
}

void ASceneCaptureCamera::Set(const UCameraDescription &CameraDescription)
{
  Super::Set(CameraDescription);

  if (CameraDescription.bOverrideCameraPostProcessParameters)
  {
    auto &Override = CameraDescription.CameraPostProcessParameters;
    auto &PostProcessSettings = CaptureComponent2D->PostProcessSettings;
    PostProcessSettings.bOverride_AutoExposureMethod = true;
    PostProcessSettings.AutoExposureMethod = Override.AutoExposureMethod;
    PostProcessSettings.bOverride_AutoExposureMinBrightness = true;
    PostProcessSettings.AutoExposureMinBrightness = Override.AutoExposureMinBrightness;
    PostProcessSettings.bOverride_AutoExposureMaxBrightness = true;
    PostProcessSettings.AutoExposureMaxBrightness = Override.AutoExposureMaxBrightness;
    PostProcessSettings.bOverride_AutoExposureBias = true;
    PostProcessSettings.AutoExposureBias = Override.AutoExposureBias;
  }
  SetImageSize(CameraDescription.ImageSizeX, CameraDescription.ImageSizeY);
  SetPostProcessEffect(CameraDescription.PostProcessEffect);
  SetFOVAngle(CameraDescription.FOVAngle);
}

bool ASceneCaptureCamera::ReadPixels(TArray<FColor> &BitMap) const
{
  if (!CaptureRenderTarget)
  {
    UE_LOG(LogCarla, Error, TEXT("SceneCaptureCamera: Missing render target"));
    return false;
  }
  FTextureRenderTargetResource *RTResource =
      CaptureRenderTarget->GameThread_GetRenderTargetResource();
  if (RTResource == nullptr)
  {
    UE_LOG(LogCarla, Error, TEXT("SceneCaptureCamera: Missing render target"));
    return false;
  }
  FReadSurfaceDataFlags ReadPixelFlags(RCM_UNorm);
  ReadPixelFlags.SetLinearToGamma(true);
  return RTResource->ReadPixels(BitMap, ReadPixelFlags);
}

void ASceneCaptureCamera::WritePixelsNonBlocking(
    const uint64 FrameNumber,
    FRHICommandListImmediate &rhi_cmd_list) const
{
  check(IsInRenderingThread());
  if (!CaptureRenderTarget)
  {
    UE_LOG(LogCarla, Error, TEXT("SceneCaptureCamera: Missing render target"));
    return;
  }
  FTextureRenderTarget2DResource *RenderResource =
      (FTextureRenderTarget2DResource *) CaptureRenderTarget->Resource;
  FTextureRHIParamRef texture = RenderResource->GetRenderTargetTexture();
  if (!texture)
  {
    UE_LOG(LogCarla, Error, TEXT("SceneCaptureCamera: Missing render target texture"));
    return;
  }
  FImageHeaderData ImageHeader = {
    FrameNumber,
    SizeX,
    SizeY,
    PostProcessEffect::ToUInt(PostProcessEffect),
    CaptureComponent2D->FOVAngle
  };

  TArray<FColor> Pixels;
  rhi_cmd_list.ReadSurfaceData(
      texture,
      FIntRect(0, 0, RenderResource->GetSizeXY().X, RenderResource->GetSizeXY().Y),
      Pixels,
      FReadSurfaceDataFlags(RCM_UNorm, CubeFace_MAX));
  FSensorDataView DataView(
      GetId(),
      FReadOnlyBufferView{reinterpret_cast<const void *>(&ImageHeader), sizeof(ImageHeader)},
      FReadOnlyBufferView{Pixels});
  WriteSensorData(DataView);
}

void ASceneCaptureCamera::WritePixels(const uint64 FrameNumber) const
{
  FRHITexture2D *texture = CaptureRenderTarget->GetRenderTargetResource()->GetRenderTargetTexture();
  if (!texture)
  {
    UE_LOG(LogCarla, Error, TEXT("SceneCaptureCamera: Missing render texture"));
    return;
  }
  const uint32 num_bytes_per_pixel = 4;    // PF_R8G8B8A8
  const uint32 width = texture->GetSizeX();
  const uint32 height = texture->GetSizeY();
  const uint32 dest_stride = width * height * num_bytes_per_pixel;
  uint32 src_stride;
  uint8 *src = reinterpret_cast<uint8 *>(
      RHILockTexture2D(texture, 0, RLM_ReadOnly, src_stride, false));
  FImageHeaderData ImageHeader = {
    FrameNumber,
    width,
    height,
    PostProcessEffect::ToUInt(PostProcessEffect),
    CaptureComponent2D->FOVAngle
  };

  std::unique_ptr<uint8[]> dest = nullptr;
  // Direct 3D uses additional rows in the buffer,so we need check the result
  // stride from the lock:
  if (IsD3DPlatform(GMaxRHIShaderPlatform, false) && (dest_stride != src_stride))
  {
    const uint32 copy_row_stride = width * num_bytes_per_pixel;
    dest = std::make_unique<uint8[]>(dest_stride);
    // Copy per row
    uint8 *dest_row = dest.get();
    uint8 *src_row = src;
    for (uint32 Row = 0; Row < height; ++Row)
    {
      FMemory::Memcpy(dest_row, src_row, copy_row_stride);
      dest_row += copy_row_stride;
      src_row += src_stride;
    }
    src = dest.get();
  }

  const FSensorDataView DataView(
      GetId(),
      FReadOnlyBufferView{reinterpret_cast<const void *>(&ImageHeader), sizeof(ImageHeader)},
      FReadOnlyBufferView{src, dest_stride});

  WriteSensorData(DataView);
  RHIUnlockTexture2D(texture, 0, false);
}

void ASceneCaptureCamera::UpdateDrawFrustum()
{
  if (DrawFrustum && CaptureComponent2D)
  {
    DrawFrustum->FrustumStartDist = GNearClippingPlane;

    // 1000 is the default frustum distance, ideally this would be infinite but
    // that might cause rendering issues.
    DrawFrustum->FrustumEndDist =
      (CaptureComponent2D->MaxViewDistanceOverride > DrawFrustum->FrustumStartDist)
      ? CaptureComponent2D->MaxViewDistanceOverride : 1000.0f;

    DrawFrustum->FrustumAngle = CaptureComponent2D->FOVAngle;
  }
}

// =============================================================================
// -- Local static functions implementations -----------------------------------
// =============================================================================

static void SetCameraDefaultOverrides(USceneCaptureComponent2D &CaptureComponent2D)
=======
FActorDefinition ASceneCaptureCamera::GetSensorDefinition()
>>>>>>> 91349734
{
  constexpr bool bEnableModifyingPostProcessEffects = true;
  return UActorBlueprintFunctionLibrary::MakeCameraDefinition(
      TEXT("rgb"),
      bEnableModifyingPostProcessEffects);
}

void ASceneCaptureCamera::Tick(float DeltaTime)
{
  Super::Tick(DeltaTime);
  FPixelReader::SendPixelsInRenderThread(*this);
}<|MERGE_RESOLUTION|>--- conflicted
+++ resolved
@@ -7,443 +7,10 @@
 #include "Carla.h"
 #include "Carla/Sensor/SceneCaptureCamera.h"
 
-<<<<<<< HEAD
-#include "Sensor/SensorDataView.h"
-#include "Settings/CarlaSettings.h"
-
-#include "Components/DrawFrustumComponent.h"
-#include "Components/SceneCaptureComponent2D.h"
-#include "Components/StaticMeshComponent.h"
-#include "ConstructorHelpers.h"
-#include "CoreGlobals.h"
-#include "Engine/CollisionProfile.h"
-#include "Engine/TextureRenderTarget2D.h"
-#include "Game/CarlaGameInstance.h"
-#include "Kismet/KismetSystemLibrary.h"
-#include "Materials/Material.h"
-
-#include <memory>
-
-// =============================================================================
-// -- Local static variables ---------------------------------------------------
-// =============================================================================
-
-static constexpr auto DEPTH_MAT_PATH =
-#if PLATFORM_LINUX
-  TEXT("Material'/Carla/PostProcessingMaterials/DepthEffectMaterial_GLSL.DepthEffectMaterial_GLSL'");
-#elif PLATFORM_WINDOWS
-  TEXT("Material'/Carla/PostProcessingMaterials/DepthEffectMaterial.DepthEffectMaterial'");
+FActorDefinition ASceneCaptureCamera::GetSensorDefinition()
 #elif PLATFORM_MAC
   TEXT("Material'/Carla/PostProcessingMaterials/DepthEffectMaterial.DepthEffectMaterial'");
-#else
-#  error No depth material defined for this platform
-#endif
 
-
-static constexpr auto SEMANTIC_SEGMENTATION_MAT_PATH =
-  TEXT("Material'/Carla/PostProcessingMaterials/GTMaterial.GTMaterial'");
-
-// =============================================================================
-// -- Local static methods and types -------------------------------------------
-// =============================================================================
-
-struct FImageHeaderData
-{
-  uint64 FrameNumber;
-  uint32 Width;
-  uint32 Height;
-  uint32 Type;
-  float FOV;
-};
-
-static void SetCameraDefaultOverrides(USceneCaptureComponent2D &CaptureComponent2D);
-
-static void RemoveShowFlags(FEngineShowFlags &ShowFlags);
-
-// =============================================================================
-// -- ASceneCaptureCamera ------------------------------------------------------
-// =============================================================================
-
-uint32 ASceneCaptureCamera::NumSceneCapture = 0;
-
-ASceneCaptureCamera::ASceneCaptureCamera(const FObjectInitializer &ObjectInitializer)
-  : Super(ObjectInitializer),
-    SizeX(720u),
-    SizeY(512u),
-    PostProcessEffect(EPostProcessEffect::SceneFinal)
-{
-  PrimaryActorTick.bCanEverTick = true;
-  PrimaryActorTick.TickGroup = TG_PrePhysics;
-
-  MeshComp = CreateDefaultSubobject<UStaticMeshComponent>(TEXT("CamMesh"));
-
-  MeshComp->SetCollisionProfileName(UCollisionProfile::NoCollision_ProfileName);
-
-  MeshComp->bHiddenInGame = true;
-  MeshComp->CastShadow = false;
-  MeshComp->PostPhysicsComponentTick.bCanEverTick = false;
-  RootComponent = MeshComp;
-
-  DrawFrustum = CreateDefaultSubobject<UDrawFrustumComponent>(TEXT("DrawFrust"));
-  DrawFrustum->bIsEditorOnly = true;
-  DrawFrustum->SetupAttachment(MeshComp);
-
-  CaptureRenderTarget = CreateDefaultSubobject<UTextureRenderTarget2D>(
-      FName(*FString::Printf(TEXT("CaptureRenderTarget%d"), NumSceneCapture)));
-#if WITH_EDITORONLY_DATA
-  CaptureRenderTarget->CompressionNoAlpha = true;
-  CaptureRenderTarget->MipGenSettings = TextureMipGenSettings::TMGS_NoMipmaps;
-  CaptureRenderTarget->bUseLegacyGamma = false;
-#endif
-  CaptureRenderTarget->CompressionSettings = TextureCompressionSettings::TC_Default;
-  CaptureRenderTarget->SRGB = false;
-  CaptureRenderTarget->bAutoGenerateMips = false;
-  CaptureRenderTarget->AddressX = TextureAddress::TA_Clamp;
-  CaptureRenderTarget->AddressY = TextureAddress::TA_Clamp;
-  CaptureComponent2D = CreateDefaultSubobject<USceneCaptureComponent2D>(
-      TEXT("SceneCaptureComponent2D"));
-  CaptureComponent2D->SetupAttachment(MeshComp);
-  SetCameraDefaultOverrides(*CaptureComponent2D);
-
-  // Load post-processing materials.
-  static ConstructorHelpers::FObjectFinder<UMaterial> DEPTH(
-      DEPTH_MAT_PATH);
-  PostProcessDepth = DEPTH.Object;
-  static ConstructorHelpers::FObjectFinder<UMaterial> SEMANTIC_SEGMENTATION(
-      SEMANTIC_SEGMENTATION_MAT_PATH);
-  PostProcessSemanticSegmentation = SEMANTIC_SEGMENTATION.Object;
-  NumSceneCapture++;
-}
-
-void ASceneCaptureCamera::PostActorCreated()
-{
-  Super::PostActorCreated();
-
-  // no need load the editor mesh when there is no editor
-#if WITH_EDITOR
-  if (MeshComp)
-  {
-    if (!IsRunningCommandlet())
-    {
-      if (!MeshComp->GetStaticMesh())
-      {
-        UStaticMesh *CamMesh = LoadObject<UStaticMesh>(
-            NULL,
-            TEXT("/Engine/EditorMeshes/MatineeCam_SM.MatineeCam_SM"),
-            NULL,
-            LOAD_None,
-            NULL);
-        MeshComp->SetStaticMesh(CamMesh);
-      }
-    }
-  }
-#endif   // WITH_EDITOR
-
-  // Sync component with CameraActor frustum settings.
-  UpdateDrawFrustum();
-}
-
-void ASceneCaptureCamera::BeginPlay()
-{
-  const bool bRemovePostProcessing = (PostProcessEffect != EPostProcessEffect::SceneFinal);
-
-  // Setup render target.
-  const bool bInForceLinearGamma = bRemovePostProcessing;
-  CaptureRenderTarget->InitCustomFormat(SizeX, SizeY, PF_B8G8R8A8, bInForceLinearGamma);
-  if (!IsValid(CaptureComponent2D) || CaptureComponent2D->IsPendingKill())
-  {
-    CaptureComponent2D = NewObject<USceneCaptureComponent2D>(this, TEXT("SceneCaptureComponent2D"));
-    CaptureComponent2D->SetupAttachment(MeshComp);
-  }
-  CaptureComponent2D->Deactivate();
-  CaptureComponent2D->TextureTarget = CaptureRenderTarget;
-
-  // Setup camera post-processing depending on the quality level:
-  const UCarlaGameInstance *GameInstance  = Cast<UCarlaGameInstance>(GetWorld()->GetGameInstance());
-  check(GameInstance != nullptr);
-  const UCarlaSettings &CarlaSettings = GameInstance->GetCarlaSettings();
-  switch (PostProcessEffect)
-  {
-    case EPostProcessEffect::None:
-      break;
-    case EPostProcessEffect::SceneFinal:
-    {
-      // We set LDR for high quality because it will include post-fx and HDR for
-      // low quality to avoid high contrast.
-      switch (CarlaSettings.GetQualitySettingsLevel())
-      {
-        case EQualitySettingsLevel::Low:
-          CaptureComponent2D->CaptureSource = ESceneCaptureSource::SCS_SceneColorHDRNoAlpha;
-          break;
-        default:
-          // LDR is faster than HDR (smaller bitmap array).
-          CaptureComponent2D->CaptureSource = ESceneCaptureSource::SCS_FinalColorLDR;
-          break;
-      }
-      break;
-    }
-    default:
-      CaptureComponent2D->CaptureSource = SCS_FinalColorLDR;
-      break;
-  }
-
-  if (bRemovePostProcessing)
-  {
-    RemoveShowFlags(CaptureComponent2D->ShowFlags);
-  }
-
-  if (PostProcessEffect == EPostProcessEffect::Depth)
-  {
-    CaptureComponent2D->PostProcessSettings.AddBlendable(PostProcessDepth, 1.0f);
-  }
-  else if (PostProcessEffect == EPostProcessEffect::SemanticSegmentation)
-  {
-    CaptureComponent2D->PostProcessSettings.AddBlendable(PostProcessSemanticSegmentation, 1.0f);
-  }
-
-  CaptureComponent2D->UpdateContent();
-  CaptureComponent2D->Activate();
-
-  // Make sure that there is enough time in the render queue.
-  UKismetSystemLibrary::ExecuteConsoleCommand(
-      GetWorld(),
-      FString("g.TimeoutForBlockOnRenderFence 300000"));
-
-  Super::BeginPlay();
-}
-
-void ASceneCaptureCamera::EndPlay(const EEndPlayReason::Type EndPlayReason)
-{
-  if (NumSceneCapture != 0)
-  {
-    NumSceneCapture = 0;
-  }
-}
-
-void ASceneCaptureCamera::Tick(const float DeltaSeconds)
-{
-  Super::Tick(DeltaSeconds);
-
-  const auto FrameNumber = GFrameCounter;
-
-  if (IsVulkanPlatform(GMaxRHIShaderPlatform))
-  {
-    auto fn = [=](FRHICommandListImmediate &RHICmdList) {
-        WritePixelsNonBlocking(FrameNumber, RHICmdList);
-      };
-    ENQUEUE_UNIQUE_RENDER_COMMAND_ONEPARAMETER(
-        FWritePixelsNonBlocking,
-        decltype(fn), write_function_vulkan, fn,
-    {
-      write_function_vulkan(RHICmdList);
-    });
-  }
-  else
-  {
-    auto fn = [=]() {
-        WritePixels(FrameNumber);
-      };
-    ENQUEUE_UNIQUE_RENDER_COMMAND_ONEPARAMETER(
-        FWritePixels,
-        decltype(fn), write_function, fn,
-    {
-      write_function();
-    });
-  }
-}
-
-float ASceneCaptureCamera::GetFOVAngle() const
-{
-  check(CaptureComponent2D != nullptr);
-  return CaptureComponent2D->FOVAngle;
-}
-
-void ASceneCaptureCamera::SetImageSize(uint32 otherSizeX, uint32 otherSizeY)
-{
-  SizeX = otherSizeX;
-  SizeY = otherSizeY;
-}
-
-void ASceneCaptureCamera::SetPostProcessEffect(EPostProcessEffect otherPostProcessEffect)
-{
-  PostProcessEffect = otherPostProcessEffect;
-  auto &PostProcessSettings = CaptureComponent2D->PostProcessSettings;
-  if (PostProcessEffect != EPostProcessEffect::SceneFinal)
-  {
-    PostProcessSettings.bOverride_AutoExposureMethod = false;
-    PostProcessSettings.bOverride_AutoExposureMinBrightness = false;
-    PostProcessSettings.bOverride_AutoExposureMaxBrightness = false;
-    PostProcessSettings.bOverride_AutoExposureBias = false;
-  }
-}
-
-void ASceneCaptureCamera::SetFOVAngle(const float FOVAngle)
-{
-  check(CaptureComponent2D != nullptr);
-  CaptureComponent2D->FOVAngle = FOVAngle;
-}
-
-void ASceneCaptureCamera::SetTargetGamma(const float TargetGamma)
-{
-  check(CaptureRenderTarget != nullptr);
-  CaptureRenderTarget->TargetGamma = TargetGamma;
-}
-
-void ASceneCaptureCamera::Set(const UCameraDescription &CameraDescription)
-{
-  Super::Set(CameraDescription);
-
-  if (CameraDescription.bOverrideCameraPostProcessParameters)
-  {
-    auto &Override = CameraDescription.CameraPostProcessParameters;
-    auto &PostProcessSettings = CaptureComponent2D->PostProcessSettings;
-    PostProcessSettings.bOverride_AutoExposureMethod = true;
-    PostProcessSettings.AutoExposureMethod = Override.AutoExposureMethod;
-    PostProcessSettings.bOverride_AutoExposureMinBrightness = true;
-    PostProcessSettings.AutoExposureMinBrightness = Override.AutoExposureMinBrightness;
-    PostProcessSettings.bOverride_AutoExposureMaxBrightness = true;
-    PostProcessSettings.AutoExposureMaxBrightness = Override.AutoExposureMaxBrightness;
-    PostProcessSettings.bOverride_AutoExposureBias = true;
-    PostProcessSettings.AutoExposureBias = Override.AutoExposureBias;
-  }
-  SetImageSize(CameraDescription.ImageSizeX, CameraDescription.ImageSizeY);
-  SetPostProcessEffect(CameraDescription.PostProcessEffect);
-  SetFOVAngle(CameraDescription.FOVAngle);
-}
-
-bool ASceneCaptureCamera::ReadPixels(TArray<FColor> &BitMap) const
-{
-  if (!CaptureRenderTarget)
-  {
-    UE_LOG(LogCarla, Error, TEXT("SceneCaptureCamera: Missing render target"));
-    return false;
-  }
-  FTextureRenderTargetResource *RTResource =
-      CaptureRenderTarget->GameThread_GetRenderTargetResource();
-  if (RTResource == nullptr)
-  {
-    UE_LOG(LogCarla, Error, TEXT("SceneCaptureCamera: Missing render target"));
-    return false;
-  }
-  FReadSurfaceDataFlags ReadPixelFlags(RCM_UNorm);
-  ReadPixelFlags.SetLinearToGamma(true);
-  return RTResource->ReadPixels(BitMap, ReadPixelFlags);
-}
-
-void ASceneCaptureCamera::WritePixelsNonBlocking(
-    const uint64 FrameNumber,
-    FRHICommandListImmediate &rhi_cmd_list) const
-{
-  check(IsInRenderingThread());
-  if (!CaptureRenderTarget)
-  {
-    UE_LOG(LogCarla, Error, TEXT("SceneCaptureCamera: Missing render target"));
-    return;
-  }
-  FTextureRenderTarget2DResource *RenderResource =
-      (FTextureRenderTarget2DResource *) CaptureRenderTarget->Resource;
-  FTextureRHIParamRef texture = RenderResource->GetRenderTargetTexture();
-  if (!texture)
-  {
-    UE_LOG(LogCarla, Error, TEXT("SceneCaptureCamera: Missing render target texture"));
-    return;
-  }
-  FImageHeaderData ImageHeader = {
-    FrameNumber,
-    SizeX,
-    SizeY,
-    PostProcessEffect::ToUInt(PostProcessEffect),
-    CaptureComponent2D->FOVAngle
-  };
-
-  TArray<FColor> Pixels;
-  rhi_cmd_list.ReadSurfaceData(
-      texture,
-      FIntRect(0, 0, RenderResource->GetSizeXY().X, RenderResource->GetSizeXY().Y),
-      Pixels,
-      FReadSurfaceDataFlags(RCM_UNorm, CubeFace_MAX));
-  FSensorDataView DataView(
-      GetId(),
-      FReadOnlyBufferView{reinterpret_cast<const void *>(&ImageHeader), sizeof(ImageHeader)},
-      FReadOnlyBufferView{Pixels});
-  WriteSensorData(DataView);
-}
-
-void ASceneCaptureCamera::WritePixels(const uint64 FrameNumber) const
-{
-  FRHITexture2D *texture = CaptureRenderTarget->GetRenderTargetResource()->GetRenderTargetTexture();
-  if (!texture)
-  {
-    UE_LOG(LogCarla, Error, TEXT("SceneCaptureCamera: Missing render texture"));
-    return;
-  }
-  const uint32 num_bytes_per_pixel = 4;    // PF_R8G8B8A8
-  const uint32 width = texture->GetSizeX();
-  const uint32 height = texture->GetSizeY();
-  const uint32 dest_stride = width * height * num_bytes_per_pixel;
-  uint32 src_stride;
-  uint8 *src = reinterpret_cast<uint8 *>(
-      RHILockTexture2D(texture, 0, RLM_ReadOnly, src_stride, false));
-  FImageHeaderData ImageHeader = {
-    FrameNumber,
-    width,
-    height,
-    PostProcessEffect::ToUInt(PostProcessEffect),
-    CaptureComponent2D->FOVAngle
-  };
-
-  std::unique_ptr<uint8[]> dest = nullptr;
-  // Direct 3D uses additional rows in the buffer,so we need check the result
-  // stride from the lock:
-  if (IsD3DPlatform(GMaxRHIShaderPlatform, false) && (dest_stride != src_stride))
-  {
-    const uint32 copy_row_stride = width * num_bytes_per_pixel;
-    dest = std::make_unique<uint8[]>(dest_stride);
-    // Copy per row
-    uint8 *dest_row = dest.get();
-    uint8 *src_row = src;
-    for (uint32 Row = 0; Row < height; ++Row)
-    {
-      FMemory::Memcpy(dest_row, src_row, copy_row_stride);
-      dest_row += copy_row_stride;
-      src_row += src_stride;
-    }
-    src = dest.get();
-  }
-
-  const FSensorDataView DataView(
-      GetId(),
-      FReadOnlyBufferView{reinterpret_cast<const void *>(&ImageHeader), sizeof(ImageHeader)},
-      FReadOnlyBufferView{src, dest_stride});
-
-  WriteSensorData(DataView);
-  RHIUnlockTexture2D(texture, 0, false);
-}
-
-void ASceneCaptureCamera::UpdateDrawFrustum()
-{
-  if (DrawFrustum && CaptureComponent2D)
-  {
-    DrawFrustum->FrustumStartDist = GNearClippingPlane;
-
-    // 1000 is the default frustum distance, ideally this would be infinite but
-    // that might cause rendering issues.
-    DrawFrustum->FrustumEndDist =
-      (CaptureComponent2D->MaxViewDistanceOverride > DrawFrustum->FrustumStartDist)
-      ? CaptureComponent2D->MaxViewDistanceOverride : 1000.0f;
-
-    DrawFrustum->FrustumAngle = CaptureComponent2D->FOVAngle;
-  }
-}
-
-// =============================================================================
-// -- Local static functions implementations -----------------------------------
-// =============================================================================
-
-static void SetCameraDefaultOverrides(USceneCaptureComponent2D &CaptureComponent2D)
-=======
-FActorDefinition ASceneCaptureCamera::GetSensorDefinition()
->>>>>>> 91349734
 {
   constexpr bool bEnableModifyingPostProcessEffects = true;
   return UActorBlueprintFunctionLibrary::MakeCameraDefinition(
