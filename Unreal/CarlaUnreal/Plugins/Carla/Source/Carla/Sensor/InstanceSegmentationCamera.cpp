// Copyright (c) 2024 Computer Vision Center (CVC) at the Universitat Autonoma
// de Barcelona (UAB).
//
// This work is licensed under the terms of the MIT license.
// For a copy, see <https://opensource.org/licenses/MIT>.

#include "Carla/Sensor/InstanceSegmentationCamera.h"
#include "Carla.h"
#include "Carla/Actor/ActorBlueprintFunctionLibrary.h"

#include "Components/SceneCaptureComponent2D.h"

FActorDefinition AInstanceSegmentationCamera::GetSensorDefinition()
{
  return UActorBlueprintFunctionLibrary::MakeCameraDefinition(TEXT("instance_segmentation"));
}

AInstanceSegmentationCamera::AInstanceSegmentationCamera(
    const FObjectInitializer &ObjectInitializer)
  : Super(ObjectInitializer)
{
  AddPostProcessingMaterial(TEXT("Material'/Carla/PostProcessingMaterials/PhysicLensDistortion.PhysicLensDistortion'"));
  AddPostProcessingMaterial(TEXT("Material'/Game/Carla/PostProcessMaterials/M_InstanceSegmentationSensorMaterial'"));
  
  // TODO: Setup OnActorSpawnHandler so we can refresh components
  // World->AddOnActorSpawnedHandler(FOnActorSpawned::FDelegate::CreateRaw(this, &AInstanceSegmentationCamera::OnActorSpawned));
}

void AInstanceSegmentationCamera::SetUpSceneCaptureComponent(USceneCaptureComponent2D &SceneCapture)
{
  Super::SetUpSceneCaptureComponent(SceneCapture);
}

void AInstanceSegmentationCamera::PostPhysTick(UWorld *World, ELevelTick TickType, float DeltaSeconds)
{
  TRACE_CPUPROFILER_EVENT_SCOPE(AInstanceSegmentationCamera::PostPhysTick);
  Super::PostPhysTick(World, TickType, DeltaSeconds);
<<<<<<< HEAD
  
=======

  USceneCaptureComponent2D* SceneCapture = GetCaptureComponent2D();
  TArray<UObject *> TaggedComponents;
  GetObjectsOfClass(UTaggedComponent::StaticClass(), TaggedComponents, false, EObjectFlags::RF_ClassDefaultObject, EInternalObjectFlags::AllFlags);

  SceneCapture->ClearShowOnlyComponents();
  for (UObject *Object : TaggedComponents) {
    UPrimitiveComponent *Component = Cast<UPrimitiveComponent>(Object);
    SceneCapture->ShowOnlyComponents.Emplace(Component);
  }

  if (!AreClientsListening())
      return;

>>>>>>> 54b82195
  auto FrameIndex = FCarlaEngine::GetFrameCounter();
  ImageUtil::ReadSensorImageDataAsyncFColor(*this, [this, FrameIndex](
    TArrayView<const FColor> Pixels,
    FIntPoint Size) -> bool
  {
    SendDataToClient(*this, Pixels, FrameIndex);
    return true;
  });
}<|MERGE_RESOLUTION|>--- conflicted
+++ resolved
@@ -35,24 +35,7 @@
 {
   TRACE_CPUPROFILER_EVENT_SCOPE(AInstanceSegmentationCamera::PostPhysTick);
   Super::PostPhysTick(World, TickType, DeltaSeconds);
-<<<<<<< HEAD
   
-=======
-
-  USceneCaptureComponent2D* SceneCapture = GetCaptureComponent2D();
-  TArray<UObject *> TaggedComponents;
-  GetObjectsOfClass(UTaggedComponent::StaticClass(), TaggedComponents, false, EObjectFlags::RF_ClassDefaultObject, EInternalObjectFlags::AllFlags);
-
-  SceneCapture->ClearShowOnlyComponents();
-  for (UObject *Object : TaggedComponents) {
-    UPrimitiveComponent *Component = Cast<UPrimitiveComponent>(Object);
-    SceneCapture->ShowOnlyComponents.Emplace(Component);
-  }
-
-  if (!AreClientsListening())
-      return;
-
->>>>>>> 54b82195
   auto FrameIndex = FCarlaEngine::GetFrameCounter();
   ImageUtil::ReadSensorImageDataAsyncFColor(*this, [this, FrameIndex](
     TArrayView<const FColor> Pixels,
